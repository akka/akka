/*
 * Copyright (C) 2016-2019 Lightbend Inc. <https://www.lightbend.com>
 */

package akka.remote.artery
package aeron

import java.util.concurrent.Executors

import scala.collection.AbstractIterator
import scala.concurrent.Await
import scala.concurrent.duration._
<<<<<<< HEAD
=======

>>>>>>> 5d8f1fd7
import akka.actor._
import akka.remote.testconductor.RoleName
import akka.remote.testkit.MultiNodeConfig
import akka.remote.testkit.MultiNodeSpec
import akka.remote.testkit.STMultiNodeSpec
import akka.stream.ActorMaterializer
import akka.stream.scaladsl.Source
import akka.testkit._
import com.typesafe.config.ConfigFactory
import io.aeron.Aeron
import io.aeron.driver.MediaDriver
import akka.stream.KillSwitches
import java.io.File

import akka.aeron.internal.TaskRunner
import akka.util.ByteString
import io.aeron.CncFileDescriptor
import org.agrona.IoUtil

object AeronStreamMaxThroughputSpec extends MultiNodeConfig {
  val first = role("first")
  val second = role("second")

  val barrierTimeout = 5.minutes

  commonConfig(debugConfig(on = false).withFallback(ConfigFactory.parseString(s"""
       # for serious measurements you should increase the totalMessagesFactor (20)
       akka.test.AeronStreamMaxThroughputSpec.totalMessagesFactor = 1.0
       akka {
         loglevel = ERROR
         testconductor.barrier-timeout = ${barrierTimeout.toSeconds}s
         actor {
           provider = remote
           serialize-creators = false
           serialize-messages = false
         }
         remote.artery.enabled = off
       }
       """)))

  final case class TestSettings(testName: String, totalMessages: Long, payloadSize: Int)

  def iterate(start: Long, end: Long): Iterator[Long] = new AbstractIterator[Long] {
    private[this] var first = true
    private[this] var acc = start
    def hasNext: Boolean = acc < end
    def next(): Long = {
      if (!hasNext) throw new NoSuchElementException("next on empty iterator")
      if (first) first = false
      else acc += 1

      acc
    }
  }

}

class AeronStreamMaxThroughputSpecMultiJvmNode1 extends AeronStreamMaxThroughputSpec
class AeronStreamMaxThroughputSpecMultiJvmNode2 extends AeronStreamMaxThroughputSpec

abstract class AeronStreamMaxThroughputSpec
    extends MultiNodeSpec(AeronStreamMaxThroughputSpec)
    with STMultiNodeSpec
    with ImplicitSender {

  import AeronStreamMaxThroughputSpec._

  val totalMessagesFactor =
    system.settings.config.getDouble("akka.test.AeronStreamMaxThroughputSpec.totalMessagesFactor")

  var plot = PlotResult()

  val driver = MediaDriver.launchEmbedded()

  val pool = new EnvelopeBufferPool(1024 * 1024, 128)

  val cncByteBuffer = IoUtil.mapExistingFile(new File(driver.aeronDirectoryName, CncFileDescriptor.CNC_FILE), "cnc")
  val stats =
    new AeronStat(AeronStat.mapCounters(cncByteBuffer))

  val aeron = {
    val ctx = new Aeron.Context
    ctx.aeronDirectoryName(driver.aeronDirectoryName)
    Aeron.connect(ctx)
  }

  val idleCpuLevel = system.settings.config.getInt("akka.remote.artery.advanced.aeron.idle-cpu-level")
  val taskRunner = {
    val r = new TaskRunner(system.asInstanceOf[ExtendedActorSystem], idleCpuLevel)
    r.start()
    r
  }

  lazy implicit val mat = ActorMaterializer()(system)
  import system.dispatcher

  def adjustedTotalMessages(n: Long): Long = (n * totalMessagesFactor).toLong

  override def initialParticipants = roles.size

  def channel(roleName: RoleName) = {
    val n = node(roleName)
    system.actorSelection(n / "user" / "updPort") ! UdpPortActor.GetUdpPort
    val port = expectMsgType[Int]
    s"aeron:udp?endpoint=${n.address.host.get}:$port"
  }

  val streamId = 1
  val giveUpMessageAfter = 30.seconds

  lazy val reporterExecutor = Executors.newFixedThreadPool(1)
  def reporter(name: String): TestRateReporter = {
    val r = new TestRateReporter(name)
    reporterExecutor.execute(r)
    r
  }

  override def afterAll(): Unit = {
    reporterExecutor.shutdown()
    taskRunner.stop()
    aeron.close()
    driver.close()
    IoUtil.unmap(cncByteBuffer)
    IoUtil.delete(new File(driver.aeronDirectoryName), true)
    runOn(second) {
      println(plot.csv(system.name))
    }
    super.afterAll()
  }

  def printTotal(testName: String, total: Long, startTime: Long, payloadSize: Long): Unit = {
    val d = (System.nanoTime - startTime).nanos.toMillis
    val throughput = 1000.0 * total / d
    println(
      f"=== AeronStreamMaxThroughput $testName: " +
      f"${throughput}%,.0f msg/s, ${throughput * payloadSize}%,.0f bytes/s, " +
      s"payload size $payloadSize, " +
      s"$d ms to deliver $total messages")
    plot = plot.add(testName, throughput * payloadSize / 1024 / 1024)
  }

  def printStats(side: String): Unit = {
    println(side + " stats:")
    stats.print(System.out)
  }

  val scenarios = List(
    TestSettings(testName = "size-100", totalMessages = adjustedTotalMessages(1000000), payloadSize = 100),
    TestSettings(testName = "size-1k", totalMessages = adjustedTotalMessages(100000), payloadSize = 1000),
    TestSettings(testName = "size-10k", totalMessages = adjustedTotalMessages(10000), payloadSize = 10000))

  def test(testSettings: TestSettings): Unit = {
    import testSettings._
    val receiverName = testName + "-rcv"

    runOn(second) {
      val rep = reporter(testName)
      var t0 = System.nanoTime()
      var count = 0L
      val done = TestLatch(1)
      val killSwitch = KillSwitches.shared(testName)
      Source
        .fromGraph(new AeronSource(channel(second), streamId, aeron, taskRunner, pool, IgnoreEventSink, 0))
        .via(killSwitch.flow)
        .runForeach { envelope =>
          val bytes = ByteString.fromByteBuffer(envelope.byteBuffer)
          rep.onMessage(1, bytes.length)
          count += 1
          if (count == 1) {
            t0 = System.nanoTime()
          } else if (count == totalMessages) {
            printTotal(testName, totalMessages, t0, payloadSize)
            done.countDown()
            killSwitch.shutdown()
          }
          pool.release(envelope)
        }
        .failed
        .foreach { _.printStackTrace }

      enterBarrier(receiverName + "-started")
      Await.ready(done, barrierTimeout)
      rep.halt()
      printStats("receiver")
      enterBarrier(testName + "-done")
    }

    runOn(first) {
      enterBarrier(receiverName + "-started")

      val payload = ("0" * payloadSize).getBytes("utf-8")
<<<<<<< HEAD
      val t0 = System.nanoTime()
      Source.fromIterator(() ⇒ iterate(1, totalMessages))
        .map { _ ⇒
=======
      Source
        .fromIterator(() => iterate(1, totalMessages))
        .map { _ =>
>>>>>>> 5d8f1fd7
          val envelope = pool.acquire()
          envelope.byteBuffer.put(payload)
          envelope.byteBuffer.flip()
          envelope
        }
        .runWith(new AeronSink(channel(second), streamId, aeron, taskRunner, pool, giveUpMessageAfter, IgnoreEventSink))

      printStats("sender")
      enterBarrier(testName + "-done")

    }

    enterBarrier("after-" + testName)
  }

  "Max throughput of Aeron Streams" must {

    "start upd port" in {
      system.actorOf(Props[UdpPortActor](), "updPort")
      enterBarrier("udp-port-started")
    }

    for (s <- scenarios) {
      s"be great for ${s.testName}, payloadSize = ${s.payloadSize}" in test(s)
    }

  }
}<|MERGE_RESOLUTION|>--- conflicted
+++ resolved
@@ -10,10 +10,6 @@
 import scala.collection.AbstractIterator
 import scala.concurrent.Await
 import scala.concurrent.duration._
-<<<<<<< HEAD
-=======
-
->>>>>>> 5d8f1fd7
 import akka.actor._
 import akka.remote.testconductor.RoleName
 import akka.remote.testkit.MultiNodeConfig
@@ -205,15 +201,9 @@
       enterBarrier(receiverName + "-started")
 
       val payload = ("0" * payloadSize).getBytes("utf-8")
-<<<<<<< HEAD
-      val t0 = System.nanoTime()
-      Source.fromIterator(() ⇒ iterate(1, totalMessages))
-        .map { _ ⇒
-=======
       Source
         .fromIterator(() => iterate(1, totalMessages))
         .map { _ =>
->>>>>>> 5d8f1fd7
           val envelope = pool.acquire()
           envelope.byteBuffer.put(payload)
           envelope.byteBuffer.flip()
