/**
 * Copyright (C) 2016-2017 Lightbend Inc. <http://www.lightbend.com/>
 */
package akka.typed
package internal
package adapter

import akka.{ actor ⇒ a, dispatch ⇒ d }
import akka.dispatch.sysmsg

import scala.concurrent.ExecutionContextExecutor
import akka.util.Timeout

import scala.concurrent.Future
import akka.annotation.InternalApi
<<<<<<< HEAD
import akka.typed.receptionist.Receptionist
=======
import akka.typed.scaladsl.adapter.AdapterExtension
>>>>>>> c31f6b86

import scala.annotation.unchecked.uncheckedVariance

/**
 * INTERNAL API. Lightweight wrapper for presenting an untyped ActorSystem to a Behavior (via the context).
 * Therefore it does not have a lot of vals, only the whenTerminated Future is cached after
 * its transformation because redoing that every time will add extra objects that persist for
 * a longer time; in all other cases the wrapper will just be spawned for a single call in
 * most circumstances.
 */
@InternalApi private[typed] class ActorSystemAdapter[-T](val untyped: a.ActorSystemImpl)
  extends ActorSystem[T] with ActorRef[T] with internal.ActorRefImpl[T] with ExtensionsImpl {

  import ActorSystemAdapter._
  import ActorRefAdapter.sendSystemMessage

  // Members declared in akka.typed.ActorRef
  override def tell(msg: T): Unit = untyped.guardian ! msg
  override def isLocal: Boolean = true
  override def sendSystem(signal: internal.SystemMessage): Unit = sendSystemMessage(untyped.guardian, signal)
  final override val path: a.ActorPath = a.RootActorPath(a.Address("akka", untyped.name)) / "user"

  override def toString: String = untyped.toString

  // Members declared in akka.typed.ActorSystem
  override def deadLetters[U]: ActorRef[U] = ActorRefAdapter(untyped.deadLetters)
  override def dispatchers: Dispatchers = new Dispatchers {
    override def lookup(selector: DispatcherSelector): ExecutionContextExecutor =
      selector match {
        case DispatcherDefault(_)         ⇒ untyped.dispatcher
        case DispatcherFromConfig(str, _) ⇒ untyped.dispatchers.lookup(str)
        case DispatcherFromExecutionContext(_, _) ⇒
          throw new UnsupportedOperationException("Cannot use DispatcherFromExecutionContext with ActorSystemAdapter")
        case DispatcherFromExecutor(_, _) ⇒
          throw new UnsupportedOperationException("Cannot use DispatcherFromExecutor with ActorSystemAdapter")
      }
    override def shutdown(): Unit = () // there was no shutdown in untyped Akka
  }
  override def dynamicAccess: a.DynamicAccess = untyped.dynamicAccess
  override def eventStream: EventStream = new EventStreamAdapter(untyped.eventStream)
  implicit override def executionContext: scala.concurrent.ExecutionContextExecutor = untyped.dispatcher
  override def log: akka.event.LoggingAdapter = untyped.log
  override def logConfiguration(): Unit = untyped.logConfiguration()
  override def logFilter: akka.event.LoggingFilter = untyped.logFilter
  override def name: String = untyped.name
  override def scheduler: akka.actor.Scheduler = untyped.scheduler
  override def settings: Settings = new Settings(untyped.settings)
  override def startTime: Long = untyped.startTime
  override def threadFactory: java.util.concurrent.ThreadFactory = untyped.threadFactory
  override def uptime: Long = untyped.uptime
  override def printTree: String = untyped.printTree

  import akka.dispatch.ExecutionContexts.sameThreadExecutionContext

  override def terminate(): scala.concurrent.Future[akka.typed.Terminated] =
    untyped.terminate().map(t ⇒ Terminated(ActorRefAdapter(t.actor))(null))(sameThreadExecutionContext)
  override lazy val whenTerminated: scala.concurrent.Future[akka.typed.Terminated] =
    untyped.whenTerminated.map(t ⇒ Terminated(ActorRefAdapter(t.actor))(null))(sameThreadExecutionContext)

  def systemActorOf[U](behavior: Behavior[U], name: String, props: Props)(implicit timeout: Timeout): Future[ActorRef[U]] = {
    val ref = untyped.systemActorOf(PropsAdapter(() ⇒ behavior, props), name)
    Future.successful(ActorRefAdapter(ref))
  }

}

private[typed] object ActorSystemAdapter {
  def apply(untyped: a.ActorSystem): ActorSystem[Nothing] = AdapterExtension(untyped).adapter

  // to make sure we do never create more than one adapter for the same actor system
  class AdapterExtension(system: a.ExtendedActorSystem) extends a.Extension {
    val adapter = new ActorSystemAdapter(system.asInstanceOf[a.ActorSystemImpl])
  }
  object AdapterExtension extends a.ExtensionId[AdapterExtension] with a.ExtensionIdProvider {
    override def get(system: a.ActorSystem): AdapterExtension = super.get(system)
    override def lookup = AdapterExtension
    override def createExtension(system: a.ExtendedActorSystem): AdapterExtension =
      new AdapterExtension(system)
  }

  def toUntyped[U](sys: ActorSystem[_]): a.ActorSystem =
    sys match {
      case adapter: ActorSystemAdapter[_] ⇒ adapter.untyped
      case _ ⇒ throw new UnsupportedOperationException("only adapted untyped ActorSystem permissible " +
        s"($sys of class ${sys.getClass.getName})")
    }
<<<<<<< HEAD
}
=======

  object ReceptionistExtension extends a.ExtensionId[ReceptionistExtension] with a.ExtensionIdProvider {
    override def get(system: a.ActorSystem): ReceptionistExtension = super.get(system)
    override def lookup = ReceptionistExtension
    override def createExtension(system: a.ExtendedActorSystem): ReceptionistExtension =
      new ReceptionistExtension(system)
  }

  class ReceptionistExtension(system: a.ExtendedActorSystem) extends a.Extension {
    val receptionist: ActorRef[patterns.Receptionist.Command] =
      ActorRefAdapter(system.systemActorOf(
        PropsAdapter(() ⇒ patterns.Receptionist.behavior, EmptyProps),
        "receptionist"))
  }
}
>>>>>>> c31f6b86
<|MERGE_RESOLUTION|>--- conflicted
+++ resolved
@@ -5,21 +5,13 @@
 package internal
 package adapter
 
-import akka.{ actor ⇒ a, dispatch ⇒ d }
-import akka.dispatch.sysmsg
+import akka.{ actor ⇒ a }
 
 import scala.concurrent.ExecutionContextExecutor
 import akka.util.Timeout
 
 import scala.concurrent.Future
 import akka.annotation.InternalApi
-<<<<<<< HEAD
-import akka.typed.receptionist.Receptionist
-=======
-import akka.typed.scaladsl.adapter.AdapterExtension
->>>>>>> c31f6b86
-
-import scala.annotation.unchecked.uncheckedVariance
 
 /**
  * INTERNAL API. Lightweight wrapper for presenting an untyped ActorSystem to a Behavior (via the context).
@@ -104,22 +96,4 @@
       case _ ⇒ throw new UnsupportedOperationException("only adapted untyped ActorSystem permissible " +
         s"($sys of class ${sys.getClass.getName})")
     }
-<<<<<<< HEAD
 }
-=======
-
-  object ReceptionistExtension extends a.ExtensionId[ReceptionistExtension] with a.ExtensionIdProvider {
-    override def get(system: a.ActorSystem): ReceptionistExtension = super.get(system)
-    override def lookup = ReceptionistExtension
-    override def createExtension(system: a.ExtendedActorSystem): ReceptionistExtension =
-      new ReceptionistExtension(system)
-  }
-
-  class ReceptionistExtension(system: a.ExtendedActorSystem) extends a.Extension {
-    val receptionist: ActorRef[patterns.Receptionist.Command] =
-      ActorRefAdapter(system.systemActorOf(
-        PropsAdapter(() ⇒ patterns.Receptionist.behavior, EmptyProps),
-        "receptionist"))
-  }
-}
->>>>>>> c31f6b86
