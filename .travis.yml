language: scala

sudo: false

scala:
  - "2.12.8"
  - "2.11.12"
  - "2.13.0-M5"

before_install:
  # using jabba for custom jdk management
  - curl -sL https://raw.githubusercontent.com/shyiko/jabba/0.11.2/install.sh | bash && . ~/.jabba/jabba.sh
  - jabba install adopt@~1.8.202-08

addons:
  apt:
    packages:
    - graphviz

before_cache:
  - find $HOME/.ivy2 -name "ivydata-*.properties" -print -delete
  - find $HOME/.sbt  -name "*.lock"               -print -delete

cache:
  directories:
    - $HOME/.ivy2/cache
    - $HOME/.sbt/boot
    - $HOME/.jabba/jdk

script:
  - jabba use "adopt@~1.8.202-08"
  # need to override as the default is to test
<<<<<<< HEAD
  - sbt -jvm-opts .jvmopts-travis ++$TRAVIS_SCALA_VERSION update mimaReportBinaryIssues test:compile validateCompile
=======
  - sbt -jvm-opts .jvmopts-travis ";++$TRAVIS_SCALA_VERSION update ;++$TRAVIS_SCALA_VERSION mimaReportBinaryIssues ;++$TRAVIS_SCALA_VERSION test:compile"
>>>>>>> b8c99c5c
  # make 'git branch' work again
  - git branch -f "$TRAVIS_BRANCH" && git checkout "$TRAVIS_BRANCH"
  # check policies, if on master also upload
  - if [[ "$TRAVIS_SECURE_ENV_VARS" == "true" ]]; then if [[ "$TRAVIS_BRANCH" == "master" && "$TRAVIS_EVENT_TYPE" == "push" ]]; then sbt 'set credentials += Credentials("whitesource", "whitesourcesoftware.com", "", System.getenv("WHITESOURCE_KEY"))' whitesourceCheckPolicies whitesourceUpdate; else sbt 'set credentials += Credentials("whitesource", "whitesourcesoftware.com", "", System.getenv("WHITESOURCE_KEY"))' whitesourceCheckPolicies; fi ; fi

env:
  global:
    # encrypt with: travis encrypt WHITESOURCE_KEY=...
    - secure: "L/wJ7TbgY+oPULgbv+giFZejnQERfv/8/9Ex/nwRni8qnpxw5Q6BqB86Sch6b79irQiOdb+hr2tq3/m3KzXjC58xppRPfnmXsu3yI9XAln9WPi/sPvqUL8WPJmRfGswAw3L8w2JdD9VBP4iv0dWpRghGD27iqgipVRdN62PU+nU="<|MERGE_RESOLUTION|>--- conflicted
+++ resolved
@@ -30,11 +30,7 @@
 script:
   - jabba use "adopt@~1.8.202-08"
   # need to override as the default is to test
-<<<<<<< HEAD
-  - sbt -jvm-opts .jvmopts-travis ++$TRAVIS_SCALA_VERSION update mimaReportBinaryIssues test:compile validateCompile
-=======
-  - sbt -jvm-opts .jvmopts-travis ";++$TRAVIS_SCALA_VERSION update ;++$TRAVIS_SCALA_VERSION mimaReportBinaryIssues ;++$TRAVIS_SCALA_VERSION test:compile"
->>>>>>> b8c99c5c
+  - sbt -jvm-opts .jvmopts-travis ";++$TRAVIS_SCALA_VERSION update mimaReportBinaryIssues ;++$TRAVIS_SCALA_VERSION test:compile"
   # make 'git branch' work again
   - git branch -f "$TRAVIS_BRANCH" && git checkout "$TRAVIS_BRANCH"
   # check policies, if on master also upload
