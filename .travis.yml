--- conflicted
+++ resolved
@@ -38,11 +38,7 @@
     - stage: scala3
       name: scala3
       # separate job since only a few modules compile with Scala 3 yet
-<<<<<<< HEAD
-      script: jabba install adopt@1.11-0 && jabba use adopt@1.11-0 && sbt -Dakka.build.scalaVersion=3.0 "akka-actor-tests/test:compile" akka-actor-typed/compile akka-stream/compile akka-stream-tests-tck/test
-=======
-      script: jabba install adopt@1.11-0 && jabba use adopt@1.11-0 && sbt -Dakka.build.scalaVersion=3.0 "akka-actor-tests/test:compile" akka-actor-typed/compile akka-pki/test:compile akka-protobuf/test:compile akka-protobuf-v3/test:compile akka-slf4j/test:compile akka-stream/compile
->>>>>>> 9b5aad94
+      script: jabba install adopt@1.11-0 && jabba use adopt@1.11-0 && sbt -Dakka.build.scalaVersion=3.0 "akka-actor-tests/test:compile" akka-actor-typed/compile akka-pki/test:compile akka-protobuf/test:compile akka-protobuf-v3/test:compile akka-slf4j/test:compile akka-stream/compile akka-stream-tests-tck/test
 
 stages:
   - name: whitesource
