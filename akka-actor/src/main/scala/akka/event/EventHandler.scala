--- conflicted
+++ resolved
@@ -109,15 +109,15 @@
       }
       defaultListeners foreach { listenerName =>
         try {
-          ReflectiveAccess.getClassFor[Actor](listenerName) map { clazz =>
-            addListener(Actor.actorOf(clazz, listenerName).start())
+          ReflectiveAccess.getClassFor[Actor](listenerName) match {
+            case r: Right[_, Class[Actor]] => addListener(Actor.actorOf(r.b, listenerName).start())
+            case l: Left[Exception,_]      => throw l.a
           }
         } catch {
-          case e: akka.actor.DeploymentAlreadyBoundException => // do nothing
           case e: Exception =>
             throw new ConfigurationException(
               "Event Handler specified in config can't be loaded [" + listenerName +
-              "] due to [" + e.toString + "]")
+              "] due to [" + e.toString + "]", e)
         }
       }
       info(this, "Starting up EventHandler")
@@ -132,13 +132,8 @@
    * Shuts down all event handler listeners including the event handle dispatcher.
    */
   def shutdown() {
-<<<<<<< HEAD
-    foreachListener(_.stop)
-    EventHandlerDispatcher.shutdown
-=======
     foreachListener(_.stop())
     EventHandlerDispatcher.shutdown()
->>>>>>> 62427f51
   }
 
   def notify(event: Any) {
@@ -247,25 +242,5 @@
     }
   }
 
-<<<<<<< HEAD
   start()
-=======
-  val defaultListeners = config.getList("akka.event-handlers") match {
-    case Nil       => "akka.event.EventHandler$DefaultListener" :: Nil
-    case listeners => listeners
-  }
-  defaultListeners foreach { listenerName =>
-    try {
-      ReflectiveAccess.getClassFor[Actor](listenerName) match {
-        case r: Right[_, Class[Actor]] => addListener(Actor.actorOf(r.b).start())
-        case l: Left[Exception,_] => throw l.a
-      }
-    } catch {
-      case e: Exception =>
-        throw new ConfigurationException(
-          "Event Handler specified in config can't be loaded [" + listenerName +
-          "] due to [" + e.toString + "]", e)
-    }
-  }
->>>>>>> 62427f51
 }