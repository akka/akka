/**
 * Copyright (C) 2009-2017 Lightbend Inc. <http://www.lightbend.com>
 */
package akka.pattern

import java.util.Optional
import java.util.concurrent.atomic.{ AtomicBoolean, AtomicInteger, AtomicLong }
import java.util.function.Consumer

import akka.AkkaException
import akka.actor.Scheduler
import akka.util.Unsafe

import scala.util.control.NoStackTrace
import java.util.concurrent.{ Callable, CompletionStage, CopyOnWriteArrayList }
import java.util.function.BiFunction

import scala.concurrent.{ Await, ExecutionContext, Future, Promise }
import scala.concurrent.duration._
import scala.concurrent.TimeoutException
import scala.util.control.NonFatal
<<<<<<< HEAD
import scala.util.{ Failure, Success }
=======
import scala.util.{ Failure, Success, Try }
>>>>>>> 6d22dd1a
import akka.dispatch.ExecutionContexts.sameThreadExecutionContext

import scala.compat.java8.FutureConverters

/**
 * Companion object providing factory methods for Circuit Breaker which runs callbacks in caller's thread
 */
object CircuitBreaker {

  /**
   * Create a new CircuitBreaker.
   *
   * Callbacks run in caller's thread when using withSyncCircuitBreaker, and in same ExecutionContext as the passed
   * in Future when using withCircuitBreaker. To use another ExecutionContext for the callbacks you can specify the
   * executor in the constructor.
   *
   * @param scheduler Reference to Akka scheduler
   * @param maxFailures Maximum number of failures before opening the circuit
   * @param callTimeout [[scala.concurrent.duration.FiniteDuration]] of time after which to consider a call a failure
   * @param resetTimeout [[scala.concurrent.duration.FiniteDuration]] of time after which to attempt to close the circuit
   */
  def apply(scheduler: Scheduler, maxFailures: Int, callTimeout: FiniteDuration, resetTimeout: FiniteDuration): CircuitBreaker =
    new CircuitBreaker(scheduler, maxFailures, callTimeout, resetTimeout)(sameThreadExecutionContext)

  /**
   * Java API: Create a new CircuitBreaker.
   *
   * Callbacks run in caller's thread when using withSyncCircuitBreaker, and in same ExecutionContext as the passed
   * in Future when using withCircuitBreaker. To use another ExecutionContext for the callbacks you can specify the
   * executor in the constructor.
   *
   * @param scheduler Reference to Akka scheduler
   * @param maxFailures Maximum number of failures before opening the circuit
   * @param callTimeout [[scala.concurrent.duration.FiniteDuration]] of time after which to consider a call a failure
   * @param resetTimeout [[scala.concurrent.duration.FiniteDuration]] of time after which to attempt to close the circuit
   */
  def create(scheduler: Scheduler, maxFailures: Int, callTimeout: FiniteDuration, resetTimeout: FiniteDuration): CircuitBreaker =
    apply(scheduler, maxFailures, callTimeout, resetTimeout)

  private val exceptionAsFailure: Try[_] ⇒ Boolean = {
    case _: Success[_] ⇒ false
    case _             ⇒ true
  }

  private def exceptionAsFailureJava[T]: BiFunction[Optional[T], Optional[Throwable], java.lang.Boolean] =
    new BiFunction[Optional[T], Optional[Throwable], java.lang.Boolean] {
      override def apply(t: Optional[T], err: Optional[Throwable]) = {
        if (err.isPresent)
          true
        else
          false
      }
    }

  protected def convertJavaFailureFnToScala[T](javaFn: BiFunction[Optional[T], Optional[Throwable], java.lang.Boolean]): Try[T] ⇒ Boolean = {
    val failureFnInScala: Try[T] ⇒ Boolean = {
      case Success(t)   ⇒ javaFn(Optional.of(t), Optional.empty())
      case Failure(err) ⇒ javaFn(Optional.empty(), Optional.of(err))
    }
    failureFnInScala
  }
}

/**
 * Provides circuit breaker functionality to provide stability when working with "dangerous" operations, e.g. calls to
 * remote systems
 *
 * Transitions through three states:
 * - In *Closed* state, calls pass through until the `maxFailures` count is reached.  This causes the circuit breaker
 * to open.  Both exceptions and calls exceeding `callTimeout` are considered failures.
 * - In *Open* state, calls fail-fast with an exception.  After `resetTimeout`, circuit breaker transitions to
 * half-open state.
 * - In *Half-Open* state, the first call will be allowed through, if it succeeds the circuit breaker will reset to
 * closed state.  If it fails, the circuit breaker will re-open to open state.  All calls beyond the first that
 * execute while the first is running will fail-fast with an exception.
 *
 * @param scheduler Reference to Akka scheduler
 * @param maxFailures Maximum number of failures before opening the circuit
 * @param callTimeout [[scala.concurrent.duration.FiniteDuration]] of time after which to consider a call a failure
 * @param resetTimeout [[scala.concurrent.duration.FiniteDuration]] of time after which to attempt to close the circuit
 * @param executor [[scala.concurrent.ExecutionContext]] used for execution of state transition listeners
 */
class CircuitBreaker(
  scheduler:                Scheduler,
  maxFailures:              Int,
  callTimeout:              FiniteDuration,
  resetTimeout:             FiniteDuration,
  maxResetTimeout:          FiniteDuration,
  exponentialBackoffFactor: Double)(implicit executor: ExecutionContext) extends AbstractCircuitBreaker {

  require(exponentialBackoffFactor >= 1.0, "factor must be >= 1.0")

  def this(executor: ExecutionContext, scheduler: Scheduler, maxFailures: Int, callTimeout: FiniteDuration, resetTimeout: FiniteDuration) = {
    this(scheduler, maxFailures, callTimeout, resetTimeout, 36500.days, 1.0)(executor)
  }

  // add the old constructor to make it binary compatible
  def this(scheduler: Scheduler, maxFailures: Int, callTimeout: FiniteDuration, resetTimeout: FiniteDuration)(implicit executor: ExecutionContext) = {
    this(scheduler, maxFailures, callTimeout, resetTimeout, 36500.days, 1.0)(executor)
  }

  /**
   * The `resetTimeout` will be increased exponentially for each failed attempt to close the circuit.
   * The default exponential backoff factor is 2.
   *
   * @param maxResetTimeout the upper bound of resetTimeout
   */
  def withExponentialBackoff(maxResetTimeout: FiniteDuration): CircuitBreaker = {
    new CircuitBreaker(scheduler, maxFailures, callTimeout, resetTimeout, maxResetTimeout, 2.0)(executor)
  }

  /**
   * Holds reference to current state of CircuitBreaker - *access only via helper methods*
   */
  @volatile
  private[this] var _currentStateDoNotCallMeDirectly: State = Closed

  /**
   * Holds reference to current resetTimeout of CircuitBreaker - *access only via helper methods*
   */
  @volatile
  private[this] var _currentResetTimeoutDoNotCallMeDirectly: FiniteDuration = resetTimeout

  /**
   * Helper method for access to underlying state via Unsafe
   *
   * @param oldState Previous state on transition
   * @param newState Next state on transition
   * @return Whether the previous state matched correctly
   */
  @inline
  private[this] def swapState(oldState: State, newState: State): Boolean =
    Unsafe.instance.compareAndSwapObject(this, AbstractCircuitBreaker.stateOffset, oldState, newState)

  /**
   * Helper method for accessing underlying state via Unsafe
   *
   * @return Reference to current state
   */
  @inline
  private[this] def currentState: State =
    Unsafe.instance.getObjectVolatile(this, AbstractCircuitBreaker.stateOffset).asInstanceOf[State]

  /**
   * Helper method for updating the underlying resetTimeout via Unsafe
   */
  @inline
  private[this] def swapResetTimeout(oldResetTimeout: FiniteDuration, newResetTimeout: FiniteDuration): Boolean =
    Unsafe.instance.compareAndSwapObject(this, AbstractCircuitBreaker.resetTimeoutOffset, oldResetTimeout, newResetTimeout)

  /**
   * Helper method for accessing to the underlying resetTimeout via Unsafe
   */
  @inline
  private[this] def currentResetTimeout: FiniteDuration =
    Unsafe.instance.getObjectVolatile(this, AbstractCircuitBreaker.resetTimeoutOffset).asInstanceOf[FiniteDuration]

  /**
   * Wraps invocations of asynchronous calls that need to be protected
   *
   * @param body Call needing protected
   * @param defineFailureFn function that define what should be consider failure and thus increase failure count
   * @return [[scala.concurrent.Future]] containing the call result or a
   *   `scala.concurrent.TimeoutException` if the call timed out
   */
  def withCircuitBreaker[T](body: ⇒ Future[T], defineFailureFn: Try[T] ⇒ Boolean): Future[T] =
    currentState.invoke(body, defineFailureFn)

  /**
   * Wraps invocations of asynchronous calls that need to be protected
   *
   * @param body Call needing protected
   * @return [[scala.concurrent.Future]] containing the call result or a
   *   `scala.concurrent.TimeoutException` if the call timed out
   *
   */
  def withCircuitBreaker[T](body: ⇒ Future[T]): Future[T] = currentState.invoke(body, CircuitBreaker.exceptionAsFailure)

  /**
   * Java API for [[#withCircuitBreaker]]
   *
   * @param body Call needing protected
   * @return [[scala.concurrent.Future]] containing the call result or a
   *   `scala.concurrent.TimeoutException` if the call timed out
   */
  def callWithCircuitBreaker[T](body: Callable[Future[T]]): Future[T] =
    callWithCircuitBreaker(body, CircuitBreaker.exceptionAsFailureJava[T])

  /**
   * Java API for [[#withCircuitBreaker]]
   *
   * @param body Call needing protected
   * @param defineFailureFn function that define what should be consider failure and thus increase failure count
   * @return [[scala.concurrent.Future]] containing the call result or a
   *   `scala.concurrent.TimeoutException` if the call timed out
   */
  def callWithCircuitBreaker[T](body: Callable[Future[T]], defineFailureFn: BiFunction[Optional[T], Optional[Throwable], java.lang.Boolean]): Future[T] = {
    val failureFnInScala = CircuitBreaker.convertJavaFailureFnToScala(defineFailureFn)

    withCircuitBreaker(body.call, failureFnInScala)
  }

  /**
   * Java API (8) for [[#withCircuitBreaker]]
   *
   * @param body Call needing protected
   * @return [[java.util.concurrent.CompletionStage]] containing the call result or a
   *   `scala.concurrent.TimeoutException` if the call timed out
   */
  def callWithCircuitBreakerCS[T](body: Callable[CompletionStage[T]]): CompletionStage[T] =
    callWithCircuitBreakerCS(body, CircuitBreaker.exceptionAsFailureJava)

  /**
   * Java API (8) for [[#withCircuitBreaker]]
   *
   * @param body Call needing protected
   * @param defineFailureFn function that define what should be consider failure and thus increase failure count
   * @return [[java.util.concurrent.CompletionStage]] containing the call result or a
   *   `scala.concurrent.TimeoutException` if the call timed out
   */
  def callWithCircuitBreakerCS[T](
    body:            Callable[CompletionStage[T]],
    defineFailureFn: BiFunction[Optional[T], Optional[Throwable], java.lang.Boolean]): CompletionStage[T] =
    FutureConverters.toJava[T](callWithCircuitBreaker(new Callable[Future[T]] {
      override def call(): Future[T] = FutureConverters.toScala(body.call())
    }, defineFailureFn))

  /**
   * Wraps invocations of synchronous calls that need to be protected
   *
   * Calls are run in caller's thread. Because of the synchronous nature of
   * this call the  `scala.concurrent.TimeoutException` will only be thrown
   * after the body has completed.
   *
   * Throws java.util.concurrent.TimeoutException if the call timed out.
   *
   * @param body Call needing protected
   * @return The result of the call
   */
  def withSyncCircuitBreaker[T](body: ⇒ T): T =
    withSyncCircuitBreaker(body, CircuitBreaker.exceptionAsFailure)

  /**
   * Wraps invocations of synchronous calls that need to be protected
   *
   * Calls are run in caller's thread. Because of the synchronous nature of
   * this call the  `scala.concurrent.TimeoutException` will only be thrown
   * after the body has completed.
   *
   * Throws java.util.concurrent.TimeoutException if the call timed out.
   *
   * @param body Call needing protected
   * @param defineFailureFn function that define what should be consider failure and thus increase failure count
   * @return The result of the call
   */
  def withSyncCircuitBreaker[T](body: ⇒ T, defineFailureFn: Try[T] ⇒ Boolean): T =
    Await.result(
      withCircuitBreaker(
        try Future.successful(body) catch { case NonFatal(t) ⇒ Future.failed(t) },
        defineFailureFn),
      callTimeout)

  /**
   * Java API for [[#withSyncCircuitBreaker]]. Throws [[java.util.concurrent.TimeoutException]] if the call timed out.
   *
   * @param body Call needing protected
   * @return The result of the call
   */
  def callWithSyncCircuitBreaker[T](body: Callable[T]): T =
    callWithSyncCircuitBreaker(body, CircuitBreaker.exceptionAsFailureJava[T])

  /**
   * Java API for [[#withSyncCircuitBreaker]]. Throws [[java.util.concurrent.TimeoutException]] if the call timed out.
   *
   * @param body Call needing protected
   * @param defineFailureFn function that define what should be consider failure and thus increase failure count
   * @return The result of the call
   */
  def callWithSyncCircuitBreaker[T](body: Callable[T], defineFailureFn: BiFunction[Optional[T], Optional[Throwable], java.lang.Boolean]): T = {
    val failureFnInScala = CircuitBreaker.convertJavaFailureFnToScala(defineFailureFn)
    withSyncCircuitBreaker(body.call, failureFnInScala)
  }

  /**
   * Mark a successful call through CircuitBreaker. Sometimes the callee of CircuitBreaker sends back a message to the
   * caller Actor. In such a case, it is convenient to mark a successful call instead of using Future
   * via [[withCircuitBreaker]]
   */
  def succeed(): Unit = {
    currentState.callSucceeds()
  }

  /**
   * Mark a failed call through CircuitBreaker. Sometimes the callee of CircuitBreaker sends back a message to the
   * caller Actor. In such a case, it is convenient to mark a failed call instead of using Future
   * via [[withCircuitBreaker]]
   */
  def fail(): Unit = {
    currentState.callFails()
  }

  /**
   * Return true if the internal state is Closed. WARNING: It is a "power API" call which you should use with care.
   * Ordinal use cases of CircuitBreaker expects a remote call to return Future, as in withCircuitBreaker.
   * So, if you check the state by yourself, and make a remote call outside CircuitBreaker, you should
   * manage the state yourself.
   */
  def isClosed: Boolean = {
    currentState == Closed
  }

  /**
   * Return true if the internal state is Open. WARNING: It is a "power API" call which you should use with care.
   * Ordinal use cases of CircuitBreaker expects a remote call to return Future, as in withCircuitBreaker.
   * So, if you check the state by yourself, and make a remote call outside CircuitBreaker, you should
   * manage the state yourself.
   */
  def isOpen: Boolean = {
    currentState == Open
  }

  /**
   * Return true if the internal state is HalfOpen. WARNING: It is a "power API" call which you should use with care.
   * Ordinal use cases of CircuitBreaker expects a remote call to return Future, as in withCircuitBreaker.
   * So, if you check the state by yourself, and make a remote call outside CircuitBreaker, you should
   * manage the state yourself.
   */
  def isHalfOpen: Boolean = {
    currentState == HalfOpen
  }

  /**
   * Adds a callback to execute when circuit breaker opens
   *
   * The callback is run in the [[scala.concurrent.ExecutionContext]] supplied in the constructor.
   *
   * @param callback Handler to be invoked on state change
   * @return CircuitBreaker for fluent usage
   */
  def onOpen(callback: ⇒ Unit): CircuitBreaker = addOnOpenListener(new Runnable { def run = callback })

  /**
   * Java API for onOpen
   *
   * @param callback Handler to be invoked on state change
   * @return CircuitBreaker for fluent usage
   */
  @deprecated("Use addOnOpenListener instead", "2.5.0")
  def onOpen(callback: Runnable): CircuitBreaker = addOnOpenListener(callback)

  /**
   * Java API for onOpen
   *
   * @param callback Handler to be invoked on state change
   * @return CircuitBreaker for fluent usage
   */
  def addOnOpenListener(callback: Runnable): CircuitBreaker = {
    Open addListener callback
    this
  }

  /**
   * Adds a callback to execute when circuit breaker transitions to half-open
   * The callback is run in the [[scala.concurrent.ExecutionContext]] supplied in the constructor.
   *
   * @param callback Handler to be invoked on state change
   * @return CircuitBreaker for fluent usage
   */
  def onHalfOpen(callback: ⇒ Unit): CircuitBreaker = addOnHalfOpenListener(new Runnable { def run = callback })

  /**
   * JavaAPI for onHalfOpen
   *
   * @param callback Handler to be invoked on state change
   * @return CircuitBreaker for fluent usage
   */
  @deprecated("Use addOnHalfOpenListener instead", "2.5.0")
  def onHalfOpen(callback: Runnable): CircuitBreaker = addOnHalfOpenListener(callback)

  /**
   * JavaAPI for onHalfOpen
   *
   * @param callback Handler to be invoked on state change
   * @return CircuitBreaker for fluent usage
   */
  def addOnHalfOpenListener(callback: Runnable): CircuitBreaker = {
    HalfOpen addListener callback
    this
  }

  /**
   * Adds a callback to execute when circuit breaker state closes
   *
   * The callback is run in the [[scala.concurrent.ExecutionContext]] supplied in the constructor.
   *
   * @param callback Handler to be invoked on state change
   * @return CircuitBreaker for fluent usage
   */
  def onClose(callback: ⇒ Unit): CircuitBreaker = addOnCloseListener(new Runnable { def run = callback })

  /**
   * JavaAPI for onClose
   *
   * @param callback Handler to be invoked on state change
   * @return CircuitBreaker for fluent usage
   */
  @deprecated("Use addOnCloseListener instead", "2.5.0")
  def onClose(callback: Runnable): CircuitBreaker = addOnCloseListener(callback)

  /**
   * JavaAPI for onClose
   *
   * @param callback Handler to be invoked on state change
   * @return CircuitBreaker for fluent usage
   */
  def addOnCloseListener(callback: Runnable): CircuitBreaker = {
    Closed addListener callback
    this
  }

  /**
   * Adds a callback to execute when call finished with success.
   *
   * The callback is run in the [[scala.concurrent.ExecutionContext]] supplied in the constructor.
   *
   * @param callback Handler to be invoked on successful call, where passed value is elapsed time in nanoseconds.
   * @return CircuitBreaker for fluent usage
   */
<<<<<<< HEAD
  def onCallSuccess(callback: Long ⇒ Unit): CircuitBreaker = onCallSuccess(new Consumer[Long] {
=======
  def onCallSuccess(callback: Long ⇒ Unit): CircuitBreaker = addOnCallSuccessListener(new Consumer[Long] {
>>>>>>> 6d22dd1a
    def accept(result: Long): Unit = callback(result)
  })

  /**
   * JavaAPI for onCallSuccess
   *
   * @param callback Handler to be invoked on successful call, where passed value is elapsed time in nanoseconds.
   * @return CircuitBreaker for fluent usage
   */
<<<<<<< HEAD
  def onCallSuccess(callback: Consumer[Long]): CircuitBreaker = {
=======
  def addOnCallSuccessListener(callback: Consumer[Long]): CircuitBreaker = {
>>>>>>> 6d22dd1a
    successListeners add callback
    this
  }

  /**
   * Adds a callback to execute when call finished with failure.
   *
   * The callback is run in the [[scala.concurrent.ExecutionContext]] supplied in the constructor.
   *
   * @param callback Handler to be invoked on failed call, where passed value is elapsed time in nanoseconds.
   * @return CircuitBreaker for fluent usage
   */
<<<<<<< HEAD
  def onCallFailure(callback: Long ⇒ Unit): CircuitBreaker = onCallFailure(new Consumer[Long] {
=======
  def onCallFailure(callback: Long ⇒ Unit): CircuitBreaker = addOnCallFailureListener(new Consumer[Long] {
>>>>>>> 6d22dd1a
    def accept(result: Long): Unit = callback(result)
  })

  /**
   * JavaAPI for onCallFailure
   *
   * @param callback Handler to be invoked on failed call, where passed value is elapsed time in nanoseconds.
   * @return CircuitBreaker for fluent usage
   */
<<<<<<< HEAD
  def onCallFailure(callback: Consumer[Long]): CircuitBreaker = {
=======
  def addOnCallFailureListener(callback: Consumer[Long]): CircuitBreaker = {
>>>>>>> 6d22dd1a
    callFailureListeners add callback
    this
  }

  /**
   * Adds a callback to execute when call finished with timeout.
   *
   * The callback is run in the [[scala.concurrent.ExecutionContext]] supplied in the constructor.
   *
   * @param callback Handler to be invoked on call finished with timeout, where passed value is elapsed time in nanoseconds.
   * @return CircuitBreaker for fluent usage
   */
<<<<<<< HEAD
  def onCallTimeout(callback: Long ⇒ Unit): CircuitBreaker = onCallTimeout(new Consumer[Long] {
=======
  def onCallTimeout(callback: Long ⇒ Unit): CircuitBreaker = addOnCallTimeoutListener(new Consumer[Long] {
>>>>>>> 6d22dd1a
    def accept(result: Long): Unit = callback(result)
  })

  /**
   * JavaAPI for onCallTimeout
   *
   * @param callback Handler to be invoked on call finished with timeout, where passed value is elapsed time in nanoseconds.
   * @return CircuitBreaker for fluent usage
   */
<<<<<<< HEAD
  def onCallTimeout(callback: Consumer[Long]): CircuitBreaker = {
=======
  def addOnCallTimeoutListener(callback: Consumer[Long]): CircuitBreaker = {
>>>>>>> 6d22dd1a
    callTimeoutListeners add callback
    this
  }

  /**
   * Adds a callback to execute when call was failed due to open breaker.
   *
   * The callback is run in the [[scala.concurrent.ExecutionContext]] supplied in the constructor.
   *
   * @param callback Handler to be invoked on call failed due to open breaker.
   * @return CircuitBreaker for fluent usage
   */
<<<<<<< HEAD
  def onCallBreakerOpen(callback: ⇒ Unit): CircuitBreaker = onCallBreakerOpen(new Runnable { def run = callback })
=======
  def onCallBreakerOpen(callback: ⇒ Unit): CircuitBreaker = addOnCallBreakerOpenListener(new Runnable { def run = callback })
>>>>>>> 6d22dd1a

  /**
   * JavaAPI for onCallBreakerOpen.
   *
   * @param callback Handler to be invoked on call failed due to open breaker.
   * @return CircuitBreaker for fluent usage
   */
<<<<<<< HEAD
  def onCallBreakerOpen(callback: Runnable): CircuitBreaker = {
=======
  def addOnCallBreakerOpenListener(callback: Runnable): CircuitBreaker = {
>>>>>>> 6d22dd1a
    callBreakerOpenListeners add callback
    this
  }

  /**
   * Retrieves current failure count.
   *
   * @return count
   */
  private[akka] def currentFailureCount: Int = Closed.get

  /**
   * Implements consistent transition between states. Throws IllegalStateException if an invalid transition is attempted.
   *
   * @param fromState State being transitioning from
   * @param toState State being transitioning from
   */
  private def transition(fromState: State, toState: State): Unit = {
    if (swapState(fromState, toState))
      toState.enter()
    // else some other thread already swapped state
  }

  /**
   * Trips breaker to an open state.  This is valid from Closed or Half-Open states.
   *
   * @param fromState State we're coming from (Closed or Half-Open)
   */
  private def tripBreaker(fromState: State): Unit = transition(fromState, Open)

  /**
   * Resets breaker to a closed state.  This is valid from an Half-Open state only.
   *
   */
  private def resetBreaker(): Unit = transition(HalfOpen, Closed)

  /**
   * Invokes all onSuccess callback handlers.
   *
   * @param start time in nanoseconds of call invocation
   */
  private def notifyCallSuccessListeners(start: Long): Unit = if (!successListeners.isEmpty) {
    val elapsed = System.nanoTime() - start
    val iterator = successListeners.iterator()
    while (iterator.hasNext) {
      val listener = iterator.next()
      executor.execute(new Runnable {
        def run() = listener.accept(elapsed)
      })
    }
  }

  /**
   * Invokes all onCallFailure callback handlers.
   *
   * @param start time in nanoseconds of call invocation
   */
  private def notifyCallFailureListeners(start: Long): Unit = if (!callFailureListeners.isEmpty) {
    val elapsed = System.nanoTime() - start
    val iterator = callFailureListeners.iterator()
    while (iterator.hasNext) {
      val listener = iterator.next()
      executor.execute(new Runnable {
        def run() = listener.accept(elapsed)
      })
    }
  }

  /**
   * Invokes all onCallTimeout callback handlers.
   *
   * @param start time in nanoseconds of call invocation
   */
  private def notifyCallTimeoutListeners(start: Long): Unit = if (!callTimeoutListeners.isEmpty) {
    val elapsed = System.nanoTime() - start
    val iterator = callTimeoutListeners.iterator()
    while (iterator.hasNext) {
      val listener = iterator.next()
      executor.execute(new Runnable {
        def run() = listener.accept(elapsed)
      })
    }
  }

  /**
   * Invokes all onCallBreakerOpen callback handlers.
   */
  private def notifyCallBreakerOpenListeners(): Unit = if (!callBreakerOpenListeners.isEmpty) {
    val iterator = callBreakerOpenListeners.iterator()
    while (iterator.hasNext) {
      val listener = iterator.next()
      executor.execute(listener)
    }
  }

  /**
   * Attempts to reset breaker by transitioning to a half-open state.  This is valid from an Open state only.
   *
   */
  private def attemptReset(): Unit = transition(Open, HalfOpen)

  private val timeoutEx = new TimeoutException("Circuit Breaker Timed out.") with NoStackTrace

  private val callFailureListeners = new CopyOnWriteArrayList[Consumer[Long]]

  private val callTimeoutListeners = new CopyOnWriteArrayList[Consumer[Long]]

  private val callBreakerOpenListeners = new CopyOnWriteArrayList[Runnable]

  private val successListeners = new CopyOnWriteArrayList[Consumer[Long]]

  /**
   * Internal state abstraction
   */
  private sealed trait State {
    private val listeners = new CopyOnWriteArrayList[Runnable]

    /**
     * Add a listener function which is invoked on state entry
     *
     * @param listener listener implementation
     */
    def addListener(listener: Runnable): Unit = listeners add listener

    /**
     * Test for whether listeners exist
     *
     * @return whether listeners exist
     */
    private def hasListeners: Boolean = !listeners.isEmpty

    /**
     * Notifies the listeners of the transition event via a Future executed in implicit parameter ExecutionContext
     *
     * @return Promise which executes listener in supplied [[scala.concurrent.ExecutionContext]]
     */
    protected def notifyTransitionListeners() {
      if (hasListeners) {
        val iterator = listeners.iterator
        while (iterator.hasNext) {
          val listener = iterator.next
          executor.execute(listener)
        }
      }
    }

    /**
     * Shared implementation of call across all states.  Thrown exception or execution of the call beyond the allowed
     * call timeout is counted as a failed call, otherwise a successful call
     *
     * @param body Implementation of the call
     * @param defineFailureFn function that define what should be consider failure and thus increase failure count
     * @return Future containing the result of the call
     */
    def callThrough[T](body: ⇒ Future[T], defineFailureFn: Try[T] ⇒ Boolean): Future[T] = {

      def materialize[U](value: ⇒ Future[U]): Future[U] = try value catch { case NonFatal(t) ⇒ Future.failed(t) }

      if (callTimeout == Duration.Zero) {
        val start = System.nanoTime()
        val f = materialize(body)

        f.onComplete {
          case s: Success[_] ⇒
            notifyCallSuccessListeners(start)
            callSucceeds()
          case Failure(ex) ⇒
            notifyCallFailureListeners(start)
            callFails()
        }

        f
      } else {
        val start = System.nanoTime()
        val p = Promise[T]()

        implicit val ec = sameThreadExecutionContext

<<<<<<< HEAD
        p.future.onComplete {
          case s: Success[_] ⇒
            notifyCallSuccessListeners(start)
            callSucceeds()
          case _ ⇒
            callFails()
=======
        p.future.onComplete { fResult ⇒
          if (defineFailureFn(fResult)) {
            callFails()
          } else {
            notifyCallSuccessListeners(start)
            callSucceeds()
          }
>>>>>>> 6d22dd1a
        }

        val timeout = scheduler.scheduleOnce(callTimeout) {
          if (p tryFailure timeoutEx) {
            notifyCallTimeoutListeners(start)
          }
        }

        materialize(body).onComplete {
          case Success(result) ⇒
            p.trySuccess(result)
            timeout.cancel
          case Failure(ex) ⇒
            if (p.tryFailure(ex)) {
              notifyCallFailureListeners(start)
            }
            timeout.cancel
        }
        p.future
      }
    }

    /**
     * Shared implementation of call across all states.  Thrown exception or execution of the call beyond the allowed
     * call timeout is counted as a failed call, otherwise a successful call
     *
     * @param body Implementation of the call
     * @return Future containing the result of the call
     */
    def callThrough[T](body: ⇒ Future[T]): Future[T] = callThrough(body, CircuitBreaker.exceptionAsFailure)

    /**
     * Abstract entry point for all states
     *
     * @param body Implementation of the call that needs protected
     * @param defineFailureFn function that define what should be consider failure and thus increase failure count
     * @return Future containing result of protected call
     */
    def invoke[T](body: ⇒ Future[T], defineFailureFn: Try[T] ⇒ Boolean): Future[T]

    /**
     * Abstract entry point for all states
     *
     * @param body Implementation of the call that needs protected
     * @return Future containing result of protected call
     */
    def invoke[T](body: ⇒ Future[T]): Future[T] = invoke(body, CircuitBreaker.exceptionAsFailure)

    /**
     * Invoked when call succeeds
     *
     */
    def callSucceeds(): Unit

    /**
     * Invoked when call fails
     *
     */
    def callFails(): Unit

    /**
     * Invoked on the transitioned-to state during transition.  Notifies listeners after invoking subclass template
     * method _enter
     *
     */
    final def enter(): Unit = {
      _enter()
      notifyTransitionListeners()
    }

    /**
     * Template method for concrete traits
     *
     */
    def _enter(): Unit
  }

  /**
   * Concrete implementation of Closed state
   */
  private object Closed extends AtomicInteger with State {

    /**
     * Implementation of invoke, which simply attempts the call
     *
     * @param body Implementation of the call that needs protected
     * @return Future containing result of protected call
     */
    override def invoke[T](body: ⇒ Future[T], defineFailureFn: Try[T] ⇒ Boolean): Future[T] =
      callThrough(body, defineFailureFn)

    /**
     * On successful call, the failure count is reset to 0
     *
     * @return
     */
    override def callSucceeds(): Unit = set(0)

    /**
     * On failed call, the failure count is incremented.  The count is checked against the configured maxFailures, and
     * the breaker is tripped if we have reached maxFailures.
     *
     * @return
     */
    override def callFails(): Unit = if (incrementAndGet() == maxFailures) tripBreaker(Closed)

    /**
     * On entry of this state, failure count and resetTimeout is reset.
     *
     * @return
     */
    override def _enter(): Unit = {
      set(0)
      swapResetTimeout(currentResetTimeout, resetTimeout)
    }

    /**
     * Override for more descriptive toString
     *
     * @return
     */
    override def toString: String = "Closed with failure count = " + get()
  }

  /**
   * Concrete implementation of half-open state
   */
  private object HalfOpen extends AtomicBoolean(true) with State {

    /**
     * Allows a single call through, during which all other callers fail-fast.  If the call fails, the breaker reopens.
     * If the call succeeds the breaker closes.
     *
     * @param body Implementation of the call that needs protected
     * @return Future containing result of protected call
     */
<<<<<<< HEAD
    override def invoke[T](body: ⇒ Future[T]): Future[T] =
      if (compareAndSet(true, false)) callThrough(body)
=======
    override def invoke[T](body: ⇒ Future[T], defineFailureFn: Try[T] ⇒ Boolean): Future[T] =
      if (compareAndSet(true, false))
        callThrough(body, defineFailureFn)
>>>>>>> 6d22dd1a
      else {
        notifyCallBreakerOpenListeners()
        Promise.failed[T](new CircuitBreakerOpenException(0.seconds)).future
      }

    /**
     * Reset breaker on successful call.
     *
     * @return
     */
    override def callSucceeds(): Unit = resetBreaker()

    /**
     * Reopen breaker on failed call.
     *
     * @return
     */
    override def callFails(): Unit = tripBreaker(HalfOpen)

    /**
     * On entry, guard should be reset for that first call to get in
     *
     * @return
     */
    override def _enter(): Unit = set(true)

    /**
     * Override for more descriptive toString
     *
     * @return
     */
    override def toString: String = "Half-Open currently testing call for success = " + get()
  }

  /**
   * Concrete implementation of Open state
   */
  private object Open extends AtomicLong with State {

    /**
     * Fail-fast on any invocation
     *
     * @param body Implementation of the call that needs protected
     * @return Future containing result of protected call
     */
<<<<<<< HEAD
    override def invoke[T](body: ⇒ Future[T]): Future[T] = {
=======
    override def invoke[T](body: ⇒ Future[T], defineFailureFn: Try[T] ⇒ Boolean): Future[T] = {
>>>>>>> 6d22dd1a
      notifyCallBreakerOpenListeners()
      Promise.failed[T](new CircuitBreakerOpenException(remainingDuration())).future
    }

    /**
     * Calculate remaining duration until reset to inform the caller in case a backoff algorithm is useful
     *
     * @return duration to when the breaker will attempt a reset by transitioning to half-open
     */
    private def remainingDuration(): FiniteDuration = {
      val fromOpened = System.nanoTime() - get
      val diff = currentResetTimeout.toNanos - fromOpened
      if (diff <= 0L) Duration.Zero
      else diff.nanos
    }

    /**
     * No-op for open, calls are never executed so cannot succeed or fail
     *
     * @return
     */
    override def callSucceeds(): Unit = ()

    /**
     * No-op for open, calls are never executed so cannot succeed or fail
     *
     * @return
     */
    override def callFails(): Unit = ()

    /**
     * On entering this state, schedule an attempted reset via [[akka.actor.Scheduler]] and store the entry time to
     * calculate remaining time before attempted reset.
     *
     * @return
     */
    override def _enter(): Unit = {
      set(System.nanoTime())
      scheduler.scheduleOnce(currentResetTimeout) {
        attemptReset()
      }
      val nextResetTimeout = currentResetTimeout * exponentialBackoffFactor match {
        case f: FiniteDuration ⇒ f
        case _                 ⇒ currentResetTimeout
      }

      if (nextResetTimeout < maxResetTimeout)
        swapResetTimeout(currentResetTimeout, nextResetTimeout)
    }

    /**
     * Override for more descriptive toString
     *
     * @return
     */
    override def toString: String = "Open"
  }

}

/**
 * Exception thrown when Circuit Breaker is open.
 *
 * @param remainingDuration Stores remaining time before attempting a reset.  Zero duration means the breaker is
 *                          currently in half-open state.
 * @param message Defaults to "Circuit Breaker is open; calls are failing fast"
 */
class CircuitBreakerOpenException(
  val remainingDuration: FiniteDuration,
  message:               String         = "Circuit Breaker is open; calls are failing fast")
  extends AkkaException(message) with NoStackTrace<|MERGE_RESOLUTION|>--- conflicted
+++ resolved
@@ -19,11 +19,7 @@
 import scala.concurrent.duration._
 import scala.concurrent.TimeoutException
 import scala.util.control.NonFatal
-<<<<<<< HEAD
-import scala.util.{ Failure, Success }
-=======
 import scala.util.{ Failure, Success, Try }
->>>>>>> 6d22dd1a
 import akka.dispatch.ExecutionContexts.sameThreadExecutionContext
 
 import scala.compat.java8.FutureConverters
@@ -452,11 +448,7 @@
    * @param callback Handler to be invoked on successful call, where passed value is elapsed time in nanoseconds.
    * @return CircuitBreaker for fluent usage
    */
-<<<<<<< HEAD
-  def onCallSuccess(callback: Long ⇒ Unit): CircuitBreaker = onCallSuccess(new Consumer[Long] {
-=======
   def onCallSuccess(callback: Long ⇒ Unit): CircuitBreaker = addOnCallSuccessListener(new Consumer[Long] {
->>>>>>> 6d22dd1a
     def accept(result: Long): Unit = callback(result)
   })
 
@@ -466,11 +458,7 @@
    * @param callback Handler to be invoked on successful call, where passed value is elapsed time in nanoseconds.
    * @return CircuitBreaker for fluent usage
    */
-<<<<<<< HEAD
-  def onCallSuccess(callback: Consumer[Long]): CircuitBreaker = {
-=======
   def addOnCallSuccessListener(callback: Consumer[Long]): CircuitBreaker = {
->>>>>>> 6d22dd1a
     successListeners add callback
     this
   }
@@ -483,11 +471,7 @@
    * @param callback Handler to be invoked on failed call, where passed value is elapsed time in nanoseconds.
    * @return CircuitBreaker for fluent usage
    */
-<<<<<<< HEAD
-  def onCallFailure(callback: Long ⇒ Unit): CircuitBreaker = onCallFailure(new Consumer[Long] {
-=======
   def onCallFailure(callback: Long ⇒ Unit): CircuitBreaker = addOnCallFailureListener(new Consumer[Long] {
->>>>>>> 6d22dd1a
     def accept(result: Long): Unit = callback(result)
   })
 
@@ -497,11 +481,7 @@
    * @param callback Handler to be invoked on failed call, where passed value is elapsed time in nanoseconds.
    * @return CircuitBreaker for fluent usage
    */
-<<<<<<< HEAD
-  def onCallFailure(callback: Consumer[Long]): CircuitBreaker = {
-=======
   def addOnCallFailureListener(callback: Consumer[Long]): CircuitBreaker = {
->>>>>>> 6d22dd1a
     callFailureListeners add callback
     this
   }
@@ -514,11 +494,7 @@
    * @param callback Handler to be invoked on call finished with timeout, where passed value is elapsed time in nanoseconds.
    * @return CircuitBreaker for fluent usage
    */
-<<<<<<< HEAD
-  def onCallTimeout(callback: Long ⇒ Unit): CircuitBreaker = onCallTimeout(new Consumer[Long] {
-=======
   def onCallTimeout(callback: Long ⇒ Unit): CircuitBreaker = addOnCallTimeoutListener(new Consumer[Long] {
->>>>>>> 6d22dd1a
     def accept(result: Long): Unit = callback(result)
   })
 
@@ -528,11 +504,7 @@
    * @param callback Handler to be invoked on call finished with timeout, where passed value is elapsed time in nanoseconds.
    * @return CircuitBreaker for fluent usage
    */
-<<<<<<< HEAD
-  def onCallTimeout(callback: Consumer[Long]): CircuitBreaker = {
-=======
   def addOnCallTimeoutListener(callback: Consumer[Long]): CircuitBreaker = {
->>>>>>> 6d22dd1a
     callTimeoutListeners add callback
     this
   }
@@ -545,11 +517,7 @@
    * @param callback Handler to be invoked on call failed due to open breaker.
    * @return CircuitBreaker for fluent usage
    */
-<<<<<<< HEAD
-  def onCallBreakerOpen(callback: ⇒ Unit): CircuitBreaker = onCallBreakerOpen(new Runnable { def run = callback })
-=======
   def onCallBreakerOpen(callback: ⇒ Unit): CircuitBreaker = addOnCallBreakerOpenListener(new Runnable { def run = callback })
->>>>>>> 6d22dd1a
 
   /**
    * JavaAPI for onCallBreakerOpen.
@@ -557,11 +525,7 @@
    * @param callback Handler to be invoked on call failed due to open breaker.
    * @return CircuitBreaker for fluent usage
    */
-<<<<<<< HEAD
-  def onCallBreakerOpen(callback: Runnable): CircuitBreaker = {
-=======
   def addOnCallBreakerOpenListener(callback: Runnable): CircuitBreaker = {
->>>>>>> 6d22dd1a
     callBreakerOpenListeners add callback
     this
   }
@@ -740,14 +704,6 @@
 
         implicit val ec = sameThreadExecutionContext
 
-<<<<<<< HEAD
-        p.future.onComplete {
-          case s: Success[_] ⇒
-            notifyCallSuccessListeners(start)
-            callSucceeds()
-          case _ ⇒
-            callFails()
-=======
         p.future.onComplete { fResult ⇒
           if (defineFailureFn(fResult)) {
             callFails()
@@ -755,7 +711,6 @@
             notifyCallSuccessListeners(start)
             callSucceeds()
           }
->>>>>>> 6d22dd1a
         }
 
         val timeout = scheduler.scheduleOnce(callTimeout) {
@@ -892,14 +847,9 @@
      * @param body Implementation of the call that needs protected
      * @return Future containing result of protected call
      */
-<<<<<<< HEAD
-    override def invoke[T](body: ⇒ Future[T]): Future[T] =
-      if (compareAndSet(true, false)) callThrough(body)
-=======
     override def invoke[T](body: ⇒ Future[T], defineFailureFn: Try[T] ⇒ Boolean): Future[T] =
       if (compareAndSet(true, false))
         callThrough(body, defineFailureFn)
->>>>>>> 6d22dd1a
       else {
         notifyCallBreakerOpenListeners()
         Promise.failed[T](new CircuitBreakerOpenException(0.seconds)).future
@@ -945,11 +895,7 @@
      * @param body Implementation of the call that needs protected
      * @return Future containing result of protected call
      */
-<<<<<<< HEAD
-    override def invoke[T](body: ⇒ Future[T]): Future[T] = {
-=======
     override def invoke[T](body: ⇒ Future[T], defineFailureFn: Try[T] ⇒ Boolean): Future[T] = {
->>>>>>> 6d22dd1a
       notifyCallBreakerOpenListeners()
       Promise.failed[T](new CircuitBreakerOpenException(remainingDuration())).future
     }
