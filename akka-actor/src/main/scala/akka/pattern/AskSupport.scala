/*
 * Copyright (C) 2009-2025 Lightbend Inc. <https://www.lightbend.com>
 */

package akka.pattern

import java.net.URLEncoder
import java.util.concurrent.TimeoutException

import scala.annotation.nowarn
import scala.annotation.tailrec
import scala.concurrent.ExecutionContext
import scala.concurrent.{ Future, Promise }
import scala.language.implicitConversions
import scala.util.{ Failure, Success }
import scala.util.control.NoStackTrace

import akka.actor._
import akka.annotation.{ InternalApi, InternalStableApi }
import akka.dispatch.sysmsg._
import akka.util.Timeout
import akka.util.ByteString

/**
 * This is what is used to complete a Future that is returned from an ask/? call,
 * when it times out. A typical reason for `AskTimeoutException` is that the recipient
 * actor didn't send a reply.
 */
class AskTimeoutException(message: String, cause: Throwable) extends TimeoutException(message) with NoStackTrace {
  def this(message: String) = this(message, null: Throwable)
  override def getCause(): Throwable = cause
}

/**
 * This object contains implementation details of the “ask” pattern.
 */
trait AskSupport {

  /**
   * Import this implicit conversion to gain `?` and `ask` methods on
   * [[akka.actor.ActorRef]], which will defer to the
   * `ask(actorRef, message)(timeout)` method defined here.
   *
   * {{{
   * import akka.pattern.ask
   *
   * val future = actor ? message             // => ask(actor, message)
   * val future = actor ask message           // => ask(actor, message)
   * val future = actor.ask(message)(timeout) // => ask(actor, message)(timeout)
   * }}}
   *
   * All of the above use an implicit [[akka.util.Timeout]].
   */
  implicit def ask(actorRef: ActorRef): AskableActorRef = new AskableActorRef(actorRef)

  /**
   * Sends a message asynchronously and returns a [[scala.concurrent.Future]]
   * holding the eventual reply message; this means that the target actor
   * needs to send the result to the `sender` reference provided.
   *
   * The Future will be completed with an [[akka.pattern.AskTimeoutException]] after the
   * given timeout has expired; this is independent from any timeout applied
   * while awaiting a result for this future (i.e. in
   * `Await.result(..., timeout)`). A typical reason for `AskTimeoutException` is that the
   * recipient actor didn't send a reply.
   *
   * <b>Warning:</b>
   * When using future callbacks, inside actors you need to carefully avoid closing over
   * the containing actor’s object, i.e. do not call methods or access mutable state
   * on the enclosing actor from within the callback. This would break the actor
   * encapsulation and may introduce synchronization bugs and race conditions because
   * the callback will be scheduled concurrently to the enclosing actor. Unfortunately
   * there is not yet a way to detect these illegal accesses at compile time.
   *
   * <b>Recommended usage:</b>
   *
   * {{{
   *   val f = ask(worker, request)(timeout)
   *   f.map { response =>
   *     EnrichedMessage(response)
   *   } pipeTo nextActor
   * }}}
   *
   */
  def ask(actorRef: ActorRef, message: Any)(implicit timeout: Timeout): Future[Any] =
    actorRef.internalAsk(message, timeout, ActorRef.noSender)
  def ask(actorRef: ActorRef, message: Any, sender: ActorRef)(implicit timeout: Timeout): Future[Any] =
    actorRef.internalAsk(message, timeout, sender)

  /**
   * Use for messages whose response is known to be a [[akka.pattern.StatusReply]]. When a [[akka.pattern.StatusReply.Success]] response
   * arrives the future is completed with the wrapped value, if a [[akka.pattern.StatusReply.Error]] arrives the future is instead
   * failed.
   */
  def askWithStatus(actorRef: ActorRef, message: Any)(implicit timeout: Timeout): Future[Any] =
    actorRef.internalAskWithStatus(message)(timeout, Actor.noSender)

  /**
   * Use for messages whose response is known to be a [[akka.pattern.StatusReply]]. When a [[akka.pattern.StatusReply.Success]] response
   * arrives the future is completed with the wrapped value, if a [[akka.pattern.StatusReply.Error]] arrives the future is instead
   * failed.
   */
  def askWithStatus(actorRef: ActorRef, message: Any, sender: ActorRef)(implicit timeout: Timeout): Future[Any] =
    actorRef.internalAskWithStatus(message)(timeout, sender)

  /**
   * Import this implicit conversion to gain `?` and `ask` methods on
   * [[akka.actor.ActorSelection]], which will defer to the
   * `ask(actorSelection, message)(timeout)` method defined here.
   *
   * {{{
   * import akka.pattern.ask
   *
   * val future = selection ? message             // => ask(selection, message)
   * val future = selection ask message           // => ask(selection, message)
   * val future = selection.ask(message)(timeout) // => ask(selection, message)(timeout)
   * }}}
   *
   * All of the above use an implicit [[akka.util.Timeout]].
   */
  implicit def ask(actorSelection: ActorSelection): AskableActorSelection = new AskableActorSelection(actorSelection)

  /**
   * Sends a message asynchronously and returns a [[scala.concurrent.Future]]
   * holding the eventual reply message; this means that the target actor
   * needs to send the result to the `sender` reference provided.
   *
   * The Future will be completed with an [[akka.pattern.AskTimeoutException]] after the
   * given timeout has expired; this is independent from any timeout applied
   * while awaiting a result for this future (i.e. in
   * `Await.result(..., timeout)`). A typical reason for `AskTimeoutException` is that the
   * recipient actor didn't send a reply.
   *
   * <b>Warning:</b>
   * When using future callbacks, inside actors you need to carefully avoid closing over
   * the containing actor’s object, i.e. do not call methods or access mutable state
   * on the enclosing actor from within the callback. This would break the actor
   * encapsulation and may introduce synchronization bugs and race conditions because
   * the callback will be scheduled concurrently to the enclosing actor. Unfortunately
   * there is not yet a way to detect these illegal accesses at compile time.
   *
   * <b>Recommended usage:</b>
   *
   * {{{
   *   val f = ask(worker, request)(timeout)
   *   f.map { response =>
   *     EnrichedMessage(response)
   *   } pipeTo nextActor
   * }}}
   *
   */
  def ask(actorSelection: ActorSelection, message: Any)(implicit timeout: Timeout): Future[Any] =
    actorSelection.internalAsk(message, timeout, ActorRef.noSender)
  def ask(actorSelection: ActorSelection, message: Any, sender: ActorRef)(implicit timeout: Timeout): Future[Any] =
    actorSelection.internalAsk(message, timeout, sender)
}

/**
 * This object contains implementation details of the “ask” pattern,
 * which can be combined with "replyTo" pattern.
 */
trait ExplicitAskSupport {

  /**
   * Import this implicit conversion to gain `?` and `ask` methods on
   * [[akka.actor.ActorRef]], which will defer to the
   * `ask(actorRef, askSender => message)(timeout)` method defined here.
   *
   * {{{
   * import akka.pattern.ask
   *
   * // same as `ask(actor, askSender => Request(askSender))`
   * val future = actor ? { askSender => Request(askSender) }
   *
   * // same as `ask(actor, Request(_))`
   * val future = actor ? (Request(_))
   *
   * // same as `ask(actor, Request(_))(timeout)`
   * val future = actor ? (Request(_))(timeout)
   * }}}
   *
   * All of the above use a required implicit [[akka.util.Timeout]] and optional implicit
   * sender [[akka.actor.ActorRef]].
   */
  implicit def ask(actorRef: ActorRef): ExplicitlyAskableActorRef = new ExplicitlyAskableActorRef(actorRef)

  /**
   * Sends a message asynchronously and returns a [[scala.concurrent.Future]]
   * holding the eventual reply message; this means that the target actor
   * needs to send the result to the `sender` reference provided.
   *
   * The Future will be completed with an [[akka.pattern.AskTimeoutException]] after the
   * given timeout has expired; this is independent from any timeout applied
   * while awaiting a result for this future (i.e. in
   * `Await.result(..., timeout)`). A typical reason for `AskTimeoutException` is that the
   * recipient actor didn't send a reply.
   *
   * <b>Warning:</b>
   * When using future callbacks, inside actors you need to carefully avoid closing over
   * the containing actor’s object, i.e. do not call methods or access mutable state
   * on the enclosing actor from within the callback. This would break the actor
   * encapsulation and may introduce synchronization bugs and race conditions because
   * the callback will be scheduled concurrently to the enclosing actor. Unfortunately
   * there is not yet a way to detect these illegal accesses at compile time.
   *
   * <b>Recommended usage:</b>
   *
   * {{{
   * val f = ask(worker, replyTo => Request(replyTo))(timeout)
   * f.map { response =>
   *   EnrichedMessage(response)
   * } pipeTo nextActor
   * }}}
   */
  def ask(actorRef: ActorRef, messageFactory: ActorRef => Any)(implicit timeout: Timeout): Future[Any] =
    actorRef.internalAsk(messageFactory, timeout, ActorRef.noSender)
  def ask(actorRef: ActorRef, messageFactory: ActorRef => Any, sender: ActorRef)(
      implicit timeout: Timeout): Future[Any] =
    actorRef.internalAsk(messageFactory, timeout, sender)

  /**
   * Import this implicit conversion to gain `?` and `ask` methods on
   * [[akka.actor.ActorSelection]], which will defer to the
   * `ask(actorSelection, message)(timeout)` method defined here.
   *
   * {{{
   * import akka.pattern.ask
   *
   * // same as `ask(selection, askSender => Request(askSender))`
   * val future = selection ? { askSender => Request(askSender) }
   *
   * // same as `ask(selection, Request(_))`
   * val future = selection ? (Request(_))
   *
   * // same as `ask(selection, Request(_))(timeout)`
   * val future = selection ? (Request(_))(timeout)
   * }}}
   *
   * All of the above use a required implicit [[akka.util.Timeout]] and optional implicit
   * sender [[akka.actor.ActorRef]].
   */
  implicit def ask(actorSelection: ActorSelection): ExplicitlyAskableActorSelection =
    new ExplicitlyAskableActorSelection(actorSelection)

  /**
   * Sends a message asynchronously and returns a [[scala.concurrent.Future]]
   * holding the eventual reply message; this means that the target actor
   * needs to send the result to the `sender` reference provided.
   *
   * The Future will be completed with an [[akka.pattern.AskTimeoutException]] after the
   * given timeout has expired; this is independent from any timeout applied
   * while awaiting a result for this future (i.e. in
   * `Await.result(..., timeout)`). A typical reason for `AskTimeoutException` is that the
   * recipient actor didn't send a reply.
   *
   * <b>Warning:</b>
   * When using future callbacks, inside actors you need to carefully avoid closing over
   * the containing actor’s object, i.e. do not call methods or access mutable state
   * on the enclosing actor from within the callback. This would break the actor
   * encapsulation and may introduce synchronization bugs and race conditions because
   * the callback will be scheduled concurrently to the enclosing actor. Unfortunately
   * there is not yet a way to detect these illegal accesses at compile time.
   *
   * <b>Recommended usage:</b>
   *
   * {{{
   * val f = ask(worker, replyTo => Request(replyTo))(timeout)
   * f.map { response =>
   *   EnrichedMessage(response)
   * } pipeTo nextActor
   * }}}
   *
   */
  def ask(actorSelection: ActorSelection, messageFactory: ActorRef => Any)(implicit timeout: Timeout): Future[Any] =
    actorSelection.internalAsk(messageFactory, timeout, ActorRef.noSender)
  def ask(actorSelection: ActorSelection, messageFactory: ActorRef => Any, sender: ActorRef)(
      implicit timeout: Timeout): Future[Any] =
    actorSelection.internalAsk(messageFactory, timeout, sender)
}

object AskableActorRef {

  private def messagePartOfException(message: Any, sender: ActorRef): String = {
    val msg = if (message == null) "unknown" else message
    val wasSentBy = if (sender == ActorRef.noSender) "" else s" was sent by [$sender]"
    s"Message of type [${msg.getClass.getName}]$wasSentBy."
  }

  /**
   * INTERNAL API
   */
  @InternalApi private[akka] def negativeTimeoutException(
      recipient: Any,
      message: Any,
      sender: ActorRef): IllegalArgumentException = {
    new IllegalArgumentException(
      s"Timeout length must be positive, question not sent to [$recipient]. " +
      messagePartOfException(message, sender))
  }

  /**
   * INTERNAL API
   */
  @InternalApi private[akka] def recipientTerminatedException(
      recipient: Any,
      message: Any,
      sender: ActorRef): AskTimeoutException = {
    new AskTimeoutException(
      s"Recipient [$recipient] had already been terminated. " +
      messagePartOfException(message, sender))
  }

  /**
   * INTERNAL API
   */
  @InternalApi private[akka] def unsupportedRecipientType(
      recipient: Any,
      message: Any,
      sender: ActorRef): IllegalArgumentException = {
    new IllegalArgumentException(
      s"Unsupported recipient type, question not sent to [$recipient]. " +
      messagePartOfException(message, sender))
  }
}

/*
 * Implementation class of the “ask” pattern enrichment of ActorRef
 */
final class AskableActorRef(val actorRef: ActorRef) extends AnyVal {

  /**
   * INTERNAL API: for binary compatibility
   */
  protected def ask(message: Any, timeout: Timeout): Future[Any] =
    internalAsk(message, timeout, ActorRef.noSender)

  //todo add scaladoc
  def ask(message: Any)(implicit timeout: Timeout, sender: ActorRef = Actor.noSender): Future[Any] =
    internalAsk(message, timeout, sender)

  def askWithStatus(message: Any)(implicit timeout: Timeout, sender: ActorRef = Actor.noSender): Future[Any] =
    internalAskWithStatus(message)

  /**
   * INTERNAL API
   */
  @InternalApi
  private[pattern] def internalAskWithStatus(
      message: Any)(implicit timeout: Timeout, sender: ActorRef = Actor.noSender): Future[Any] =
    StatusReply.flattenStatusFuture[Any](internalAsk(message, timeout, sender).mapTo[StatusReply[Any]])

  /**
   * INTERNAL API: for binary compatibility
   */
  protected def ?(message: Any)(implicit timeout: Timeout): Future[Any] =
    internalAsk(message, timeout, ActorRef.noSender)

  def ?(message: Any)(implicit timeout: Timeout, sender: ActorRef = Actor.noSender): Future[Any] =
    internalAsk(message, timeout, sender)

  /**
   * INTERNAL API: for binary compatibility
   */
  private[pattern] def internalAsk(message: Any, timeout: Timeout, sender: ActorRef) = actorRef match {
    case ref: InternalActorRef if ref.isTerminated =>
      actorRef ! message
      Future.failed[Any](AskableActorRef.recipientTerminatedException(actorRef, message, sender))
    case ref: InternalActorRef =>
      if (timeout.duration.length <= 0)
        Future.failed[Any](AskableActorRef.negativeTimeoutException(actorRef, message, sender))
      else {
        PromiseActorRef(ref.provider, timeout, targetName = actorRef, message.getClass.getName, ref.path.name, sender)
          .ask(actorRef, message, timeout)
      }
    case _ => Future.failed[Any](AskableActorRef.unsupportedRecipientType(actorRef, message, sender))
  }

}

/*
 * Implementation class of the “ask” with explicit sender pattern enrichment of ActorRef
 */
final class ExplicitlyAskableActorRef(val actorRef: ActorRef) extends AnyVal {

  def ask(message: ActorRef => Any)(implicit timeout: Timeout, sender: ActorRef = Actor.noSender): Future[Any] =
    internalAsk(message, timeout, sender)

  def ?(message: ActorRef => Any)(implicit timeout: Timeout, sender: ActorRef = Actor.noSender): Future[Any] =
    internalAsk(message, timeout, sender)

  /**
   * INTERNAL API: for binary compatibility
   */
  private[pattern] def internalAsk(messageFactory: ActorRef => Any, timeout: Timeout, sender: ActorRef): Future[Any] =
    actorRef match {
      case ref: InternalActorRef if ref.isTerminated =>
        val message = messageFactory(ref.provider.deadLetters)
        actorRef ! message
        Future.failed[Any](AskableActorRef.recipientTerminatedException(actorRef, message, sender))
      case ref: InternalActorRef =>
        if (timeout.duration.length <= 0) {
          val message = messageFactory(ref.provider.deadLetters)
          Future.failed[Any](AskableActorRef.negativeTimeoutException(actorRef, message, sender))
        } else {
          val a = PromiseActorRef(ref.provider, timeout, targetName = actorRef, "unknown", ref.path.name, sender)
          val message = messageFactory(a)
          a.messageClassName = message.getClass.getName
          a.ask(actorRef, message, timeout)
        }
      case _ if sender eq null =>
        Future.failed[Any](
          new IllegalArgumentException(
            "No recipient for the reply was provided, " +
            s"question not sent to [$actorRef]."))
      case _ =>
        val message =
          if (sender == null) null else messageFactory(sender.asInstanceOf[InternalActorRef].provider.deadLetters)
        Future.failed[Any](AskableActorRef.unsupportedRecipientType(actorRef, message, sender))
    }
}

/*
 * Implementation class of the “ask” pattern enrichment of ActorSelection
 */
final class AskableActorSelection(val actorSel: ActorSelection) extends AnyVal {

  /**
   * INTERNAL API: for binary compatibility
   */
  protected def ask(message: Any, timeout: Timeout): Future[Any] =
    internalAsk(message, timeout, ActorRef.noSender)

  def ask(message: Any)(implicit timeout: Timeout, sender: ActorRef = Actor.noSender): Future[Any] =
    internalAsk(message, timeout, sender)

  /**
   * INTERNAL API: for binary compatibility
   */
  protected def ?(message: Any)(implicit timeout: Timeout): Future[Any] =
    internalAsk(message, timeout, ActorRef.noSender)

  def ?(message: Any)(implicit timeout: Timeout, sender: ActorRef = Actor.noSender): Future[Any] =
    internalAsk(message, timeout, sender)

  /**
   * INTERNAL API: for binary compatibility
   */
  private[pattern] def internalAsk(message: Any, timeout: Timeout, sender: ActorRef): Future[Any] =
    actorSel.anchor match {
      case ref: InternalActorRef =>
        if (timeout.duration.length <= 0)
          Future.failed[Any](AskableActorRef.negativeTimeoutException(actorSel, message, sender))
        else {
          val refPrefix = URLEncoder.encode(actorSel.pathString.replace("/", "_"), ByteString.UTF_8)
          PromiseActorRef(ref.provider, timeout, targetName = actorSel, message.getClass.getName, refPrefix, sender)
            .ask(actorSel, message, timeout)
        }
      case _ => Future.failed[Any](AskableActorRef.unsupportedRecipientType(actorSel, message, sender))
    }
}

/*
 * Implementation class of the “ask” with explicit sender pattern enrichment of ActorSelection
 */
final class ExplicitlyAskableActorSelection(val actorSel: ActorSelection) extends AnyVal {

  def ask(message: ActorRef => Any)(implicit timeout: Timeout, sender: ActorRef = Actor.noSender): Future[Any] =
    internalAsk(message, timeout, sender)

  def ?(message: ActorRef => Any)(implicit timeout: Timeout, sender: ActorRef = Actor.noSender): Future[Any] =
    internalAsk(message, timeout, sender)

  /**
   * INTERNAL API: for binary compatibility
   */
  private[pattern] def internalAsk(messageFactory: ActorRef => Any, timeout: Timeout, sender: ActorRef): Future[Any] =
    actorSel.anchor match {
      case ref: InternalActorRef =>
        if (timeout.duration.length <= 0) {
          val message = messageFactory(ref.provider.deadLetters)
          Future.failed[Any](AskableActorRef.negativeTimeoutException(actorSel, message, sender))
        } else {
          val refPrefix = URLEncoder.encode(actorSel.pathString.replace("/", "_"), ByteString.UTF_8)
          val a = PromiseActorRef(ref.provider, timeout, targetName = actorSel, "unknown", refPrefix, sender)
          val message = messageFactory(a)
          a.messageClassName = message.getClass.getName
          a.ask(actorSel, message, timeout)
        }
      case _ if sender eq null =>
        Future.failed[Any](
          new IllegalArgumentException(
            "No recipient for the reply was provided, " +
            s"question not sent to [$actorSel]."))
      case _ =>
        val message =
          if (sender == null) null else messageFactory(sender.asInstanceOf[InternalActorRef].provider.deadLetters)
        Future.failed[Any](AskableActorRef.unsupportedRecipientType(actorSel, message, sender))
    }
}

/**
 * Akka private optimized representation of the temporary actor spawned to
 * receive the reply to an "ask" operation.
 *
 * INTERNAL API
 */
private[akka] final class PromiseActorRef(
    val provider: ActorRefProvider,
    val result: Promise[Any],
    _mcn: String,
    refPathPrefix: String)
    extends MinimalActorRef {
  import PromiseActorRef._

  // This is necessary for weaving the PromiseActorRef into the asked message, i.e. the replyTo pattern.
  @volatile var messageClassName = _mcn

  /**
   * As an optimization for the common (local) case we only register this PromiseActorRef
   * with the provider when the `path` member is actually queried, which happens during
   * serialization (but also during a simple call to `toString`, `equals` or `hashCode`!).
   *
   * Defined states:
   * null                  => started, path not yet created
   * Registering           => currently creating temp path and registering it
   * path: ActorPath       => path is available and was registered
   * StoppedWithPath(path) => stopped, path available
   * Stopped               => stopped, path not yet created
   */
  @volatile
  @nowarn("msg=never updated")
  private[this] var _stateDoNotCallMeDirectly: AnyRef = _

  @volatile
  @nowarn("msg=never updated")
  private[this] var _watchedByDoNotCallMeDirectly: Set[ActorRef] = ActorCell.emptyActorRefSet

  @nowarn private def _preventPrivateUnusedErasure = {
    _stateDoNotCallMeDirectly
    _watchedByDoNotCallMeDirectly
  }

  @inline
  private[this] def watchedBy: Set[ActorRef] =
<<<<<<< HEAD
    AbstractPromiseActorRef.watchedByHandle.getVolatile(this).asInstanceOf[Set[ActorRef]]

  @inline
  private[this] def updateWatchedBy(oldWatchedBy: Set[ActorRef], newWatchedBy: Set[ActorRef]): Boolean =
    AbstractPromiseActorRef.watchedByHandle.compareAndSet(this, oldWatchedBy, newWatchedBy)
=======
    Unsafe.UNSAFE.getObjectVolatile(this, watchedByOffset).asInstanceOf[Set[ActorRef]]

  @inline
  private[this] def updateWatchedBy(oldWatchedBy: Set[ActorRef], newWatchedBy: Set[ActorRef]): Boolean =
    Unsafe.UNSAFE.compareAndSwapObject(this, watchedByOffset, oldWatchedBy, newWatchedBy)
>>>>>>> a84fd28f

  @tailrec // Returns false if the Promise is already completed
  private[this] final def addWatcher(watcher: ActorRef): Boolean = watchedBy match {
    case null  => false
    case other => updateWatchedBy(other, other + watcher) || addWatcher(watcher)
  }

  @tailrec
  private[this] final def remWatcher(watcher: ActorRef): Unit = watchedBy match {
    case null  => ()
    case other => if (!updateWatchedBy(other, other - watcher)) remWatcher(watcher)
  }

  @tailrec
  private[this] final def clearWatchers(): Set[ActorRef] = watchedBy match {
    case null  => ActorCell.emptyActorRefSet
    case other => if (!updateWatchedBy(other, null)) clearWatchers() else other
  }

  @inline
<<<<<<< HEAD
  private[this] def state: AnyRef =
    AbstractPromiseActorRef.stateHandle.getVolatile(this)

  @inline
  private[this] def updateState(oldState: AnyRef, newState: AnyRef): Boolean =
    AbstractPromiseActorRef.stateHandle.compareAndSet(this, oldState, newState)

  @inline
  private[this] def setState(newState: AnyRef): Unit =
    AbstractPromiseActorRef.stateHandle.setVolatile(this, newState)
=======
  private[this] def state: AnyRef = Unsafe.UNSAFE.getObjectVolatile(this, stateOffset)

  @inline
  private[this] def updateState(oldState: AnyRef, newState: AnyRef): Boolean =
    Unsafe.UNSAFE.compareAndSwapObject(this, stateOffset, oldState, newState)

  @inline
  private[this] def setState(newState: AnyRef): Unit = Unsafe.UNSAFE.putObjectVolatile(this, stateOffset, newState)
>>>>>>> a84fd28f

  override def getParent: InternalActorRef = provider.tempContainer

  /**
   * Contract of this method:
   * Must always return the same ActorPath, which must have
   * been registered if we haven't been stopped yet.
   */
  @tailrec
  def path: ActorPath = state match {
    case null =>
      if (updateState(null, Registering)) {
        var p: ActorPath = null
        try {
          p = provider.tempPath(refPathPrefix)
          provider.registerTempActor(this, p)
          p
        } finally {
          setState(p)
        }
      } else path
    case p: ActorPath       => p
    case StoppedWithPath(p) => p
    case Stopped            =>
      // even if we are already stopped we still need to produce a proper path
      updateState(Stopped, StoppedWithPath(provider.tempPath(refPathPrefix)))
      path
    case Registering => path // spin until registration is completed
    case unexpected  => throw new IllegalStateException(s"Unexpected state: $unexpected")
  }

  override def !(message: Any)(implicit sender: ActorRef = Actor.noSender): Unit = state match {
    case Stopped | _: StoppedWithPath =>
      provider.deadLetters ! DeadLetter(message, if (sender eq Actor.noSender) provider.deadLetters else sender, this)
      onComplete(message, alreadyCompleted = true)
    case _ =>
      if (message == null) throw InvalidMessageException("Message is null")
      val promiseResult = message match {
        case Status.Success(r) => Success(r)
        case Status.Failure(f) => Failure(f)
        case other             => Success(other)
      }
      val alreadyCompleted = !result.tryComplete(promiseResult)
      if (alreadyCompleted)
        provider.deadLetters ! message
      onComplete(message, alreadyCompleted)
  }

  override def sendSystemMessage(message: SystemMessage): Unit = message match {
    case _: Terminate                      => stop()
    case DeathWatchNotification(a, ec, at) => this.!(Terminated(a)(existenceConfirmed = ec, addressTerminated = at))
    case Watch(watchee, watcher) =>
      if (watchee == this && watcher != this) {
        if (!addWatcher(watcher))
          // ➡➡➡ NEVER SEND THE SAME SYSTEM MESSAGE OBJECT TO TWO ACTORS ⬅⬅⬅
          watcher.sendSystemMessage(
            DeathWatchNotification(watchee, existenceConfirmed = true, addressTerminated = false))
      } else System.err.println("BUG: illegal Watch(%s,%s) for %s".format(watchee, watcher, this))
    case Unwatch(watchee, watcher) =>
      if (watchee == this && watcher != this) remWatcher(watcher)
      else System.err.println("BUG: illegal Unwatch(%s,%s) for %s".format(watchee, watcher, this))
    case _ =>
  }

  override private[akka] def isTerminated: Boolean = state match {
    case Stopped | _: StoppedWithPath => true
    case _                            => false
  }

  @tailrec
  override def stop(): Unit = {
    def ensureCompleted(): Unit = {
      result.tryComplete(ActorStopResult)
      val watchers = clearWatchers()
      if (watchers.nonEmpty) {
        watchers.foreach { watcher =>
          // ➡➡➡ NEVER SEND THE SAME SYSTEM MESSAGE OBJECT TO TWO ACTORS ⬅⬅⬅
          watcher
            .asInstanceOf[InternalActorRef]
            .sendSystemMessage(DeathWatchNotification(this, existenceConfirmed = true, addressTerminated = false))
        }
      }
    }
    state match {
      case null => // if path was never queried nobody can possibly be watching us, so we don't have to publish termination either
        if (updateState(null, Stopped)) ensureCompleted() else stop()
      case p: ActorPath =>
        if (updateState(p, StoppedWithPath(p))) {
          try ensureCompleted()
          finally provider.unregisterTempActor(p)
        } else stop()
      case Stopped | _: StoppedWithPath => // already stopped
      case Registering                  => stop() // spin until registration is completed before stopping
      case unexpected                   => throw new IllegalStateException(s"Unexpected state: $unexpected")
    }
  }

  @InternalStableApi
  private[akka] def ask(
      actorSel: ActorSelection,
      message: Any,
      @nowarn("msg=never used") timeout: Timeout): Future[Any] = {
    actorSel.tell(message, this)
    result.future
  }

  @InternalStableApi
  private[akka] def ask(actorRef: ActorRef, message: Any, @nowarn("msg=never used") timeout: Timeout): Future[Any] = {
    actorRef.tell(message, this)
    result.future
  }

  @InternalStableApi
  private[akka] def onComplete(message: Any, alreadyCompleted: Boolean): Unit = {}

  @InternalStableApi
  private[akka] def onTimeout(timeout: Timeout): Unit = {}
}

/**
 * INTERNAL API
 */
@InternalApi
private[akka] object PromiseActorRef {
  private case object Registering
  private case object Stopped
  private final case class StoppedWithPath(path: ActorPath)

  private val ActorStopResult = Failure(ActorKilledException("Stopped"))
  private val defaultOnTimeout: String => Throwable = str => new AskTimeoutException(str)

  def apply(
      provider: ActorRefProvider,
      timeout: Timeout,
      targetName: Any,
      messageClassName: String,
      refPathPrefix: String,
      sender: ActorRef = Actor.noSender,
      onTimeout: String => Throwable = defaultOnTimeout): PromiseActorRef = {
    if (refPathPrefix.indexOf('/') > -1)
      throw new IllegalArgumentException(s"refPathPrefix must not contain slash, was: $refPathPrefix")
    val result = Promise[Any]()
    val scheduler = provider.guardian.underlying.system.scheduler
    val a = new PromiseActorRef(provider, result, messageClassName, refPathPrefix)
    implicit val ec = ExecutionContext.parasitic
    val f = scheduler.scheduleOnce(timeout.duration) {
      val timedOut = result.tryComplete {
        val wasSentBy = if (sender == ActorRef.noSender) "" else s" was sent by [$sender]"
        val messagePart = s"Message of type [${a.messageClassName}]$wasSentBy."
        Failure(
          onTimeout(
            s"Ask timed out on [$targetName] after [${timeout.duration.toMillis} ms]. " +
            messagePart +
            " A typical reason for `AskTimeoutException` is that the recipient actor didn't send a reply."))
      }
      if (timedOut) {
        a.onTimeout(timeout)
      }
    }
    result.future.onComplete { _ =>
      try a.stop()
      finally f.cancel()
    }
    a
  }

}<|MERGE_RESOLUTION|>--- conflicted
+++ resolved
@@ -18,7 +18,7 @@
 import akka.actor._
 import akka.annotation.{ InternalApi, InternalStableApi }
 import akka.dispatch.sysmsg._
-import akka.util.Timeout
+import akka.util.{ Timeout, Unsafe }
 import akka.util.ByteString
 
 /**
@@ -510,6 +510,7 @@
     _mcn: String,
     refPathPrefix: String)
     extends MinimalActorRef {
+  import AbstractPromiseActorRef.{ stateOffset, watchedByOffset }
   import PromiseActorRef._
 
   // This is necessary for weaving the PromiseActorRef into the asked message, i.e. the replyTo pattern.
@@ -542,19 +543,11 @@
 
   @inline
   private[this] def watchedBy: Set[ActorRef] =
-<<<<<<< HEAD
-    AbstractPromiseActorRef.watchedByHandle.getVolatile(this).asInstanceOf[Set[ActorRef]]
-
-  @inline
-  private[this] def updateWatchedBy(oldWatchedBy: Set[ActorRef], newWatchedBy: Set[ActorRef]): Boolean =
-    AbstractPromiseActorRef.watchedByHandle.compareAndSet(this, oldWatchedBy, newWatchedBy)
-=======
     Unsafe.UNSAFE.getObjectVolatile(this, watchedByOffset).asInstanceOf[Set[ActorRef]]
 
   @inline
   private[this] def updateWatchedBy(oldWatchedBy: Set[ActorRef], newWatchedBy: Set[ActorRef]): Boolean =
     Unsafe.UNSAFE.compareAndSwapObject(this, watchedByOffset, oldWatchedBy, newWatchedBy)
->>>>>>> a84fd28f
 
   @tailrec // Returns false if the Promise is already completed
   private[this] final def addWatcher(watcher: ActorRef): Boolean = watchedBy match {
@@ -575,18 +568,6 @@
   }
 
   @inline
-<<<<<<< HEAD
-  private[this] def state: AnyRef =
-    AbstractPromiseActorRef.stateHandle.getVolatile(this)
-
-  @inline
-  private[this] def updateState(oldState: AnyRef, newState: AnyRef): Boolean =
-    AbstractPromiseActorRef.stateHandle.compareAndSet(this, oldState, newState)
-
-  @inline
-  private[this] def setState(newState: AnyRef): Unit =
-    AbstractPromiseActorRef.stateHandle.setVolatile(this, newState)
-=======
   private[this] def state: AnyRef = Unsafe.UNSAFE.getObjectVolatile(this, stateOffset)
 
   @inline
@@ -595,7 +576,6 @@
 
   @inline
   private[this] def setState(newState: AnyRef): Unit = Unsafe.UNSAFE.putObjectVolatile(this, stateOffset, newState)
->>>>>>> a84fd28f
 
   override def getParent: InternalActorRef = provider.tempContainer
 
