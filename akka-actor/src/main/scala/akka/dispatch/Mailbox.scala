/*
 * Copyright (C) 2009-2025 Lightbend Inc. <https://www.lightbend.com>
 */

package akka.dispatch

import java.util.{ Comparator, Deque, PriorityQueue, Queue }
import java.util.concurrent._
import java.util.concurrent.atomic.AtomicInteger
import java.util.concurrent.locks.ReentrantLock

import scala.annotation.tailrec
import scala.concurrent.duration.{ Duration, FiniteDuration }
import scala.util.control.NonFatal

import com.typesafe.config.Config

import akka.actor.{ ActorCell, ActorRef, ActorSystem, DeadLetter, InternalActorRef }
import akka.annotation.InternalStableApi
import akka.dispatch.sysmsg._
import akka.event.Logging.Error
import akka.util.{ BoundedBlockingQueue, StablePriorityBlockingQueue, StablePriorityQueue }
import akka.util.Helpers.ConfigOps

/**
 * INTERNAL API
 */
private[akka] object Mailbox {

  type Status = Int

  /*
   * The following assigned numbers CANNOT be changed without looking at the code which uses them!
   */

  // Primary status
  final val Open = 0 // _status is not initialized in AbstractMailbox, so default must be zero! Deliberately without type ascription to make it a compile-time constant
  final val Closed = 1 // Deliberately without type ascription to make it a compile-time constant
  // Secondary status: Scheduled bit may be added to Open/Suspended
  final val Scheduled = 2 // Deliberately without type ascription to make it a compile-time constant
  // Shifted by 2: the suspend count!
  final val shouldScheduleMask = 3
  final val shouldNotProcessMask = ~2
  final val suspendMask = ~3
  final val suspendUnit = 4

  // mailbox debugging helper using println (see below)
  // since this is a compile-time constant, scalac will elide code behind if (Mailbox.debug) (RK checked with 2.9.1)
  final val debug = false // Deliberately without type ascription to make it a compile-time constant
}

/**
 * Mailbox and InternalMailbox is separated in two classes because ActorCell is needed for implementation,
 * but can't be exposed to user defined mailbox subclasses.
 *
 * INTERNAL API
 */
private[akka] abstract class Mailbox(val messageQueue: MessageQueue)
    extends ForkJoinTask[Unit]
    with SystemMessageQueue
    with Runnable {

  import Mailbox._

  /*
   * This is needed for actually executing the mailbox, i.e. invoking the
   * ActorCell. There are situations (e.g. RepointableActorRef) where a Mailbox
   * is constructed but we know that we will not execute it, in which case this
   * will be null. It must be a var to support switching into an “active”
   * mailbox, should the owning ActorRef turn local.
   *
   * ANOTHER THING, IMPORTANT:
   *
   * actorCell.start() publishes actorCell & self to the dispatcher, which
   * means that messages may be processed theoretically before self’s constructor
   * ends. The JMM guarantees visibility for final fields only after the end
   * of the constructor, so safe publication requires that THIS WRITE BELOW
   * stay as it is.
   */
  @volatile
  var actor: ActorCell = _
  def setActor(cell: ActorCell): Unit = actor = cell

  def dispatcher: MessageDispatcher = actor.dispatcher

  /**
   * Try to enqueue the message to this queue, or throw an exception.
   */
  def enqueue(receiver: ActorRef, msg: Envelope): Unit = messageQueue.enqueue(receiver, msg)

  /**
   * Try to dequeue the next message from this queue, return null failing that.
   */
  def dequeue(): Envelope = messageQueue.dequeue()

  /**
   * Indicates whether this queue is non-empty.
   */
  def hasMessages: Boolean = messageQueue.hasMessages

  /**
   * Should return the current number of messages held in this queue; may
   * always return 0 if no other value is available efficiently. Do not use
   * this for testing for presence of messages, use `hasMessages` instead.
   */
  def numberOfMessages: Int = messageQueue.numberOfMessages

  @volatile
  protected var _statusDoNotCallMeDirectly: Status = _ //0 by default

  @volatile
  protected var _systemQueueDoNotCallMeDirectly: SystemMessage = _ //null by default

  @inline
<<<<<<< HEAD
  final def currentStatus: Mailbox.Status = AbstractMailbox.currentMailboxStatus(this)
=======
  final def currentStatus: Mailbox.Status = Unsafe.UNSAFE.getIntVolatile(this, AbstractMailbox.mailboxStatusOffset)

>>>>>>> a84fd28f
  @inline
  final def shouldProcessMessage: Boolean = (currentStatus & shouldNotProcessMask) == 0

  @inline
  final def suspendCount: Int = currentStatus / suspendUnit

  @inline
  final def isSuspended: Boolean = (currentStatus & suspendMask) != 0

  @inline
  final def isClosed: Boolean = currentStatus == Closed

  @inline
  final def isScheduled: Boolean = (currentStatus & Scheduled) != 0

  @inline
  protected final def updateStatus(oldStatus: Status, newStatus: Status): Boolean =
<<<<<<< HEAD
    AbstractMailbox.updateStatus(this, oldStatus, newStatus)

  @inline
  protected final def setStatus(newStatus: Status): Unit =
    AbstractMailbox.setStatus(this, newStatus)
=======
    Unsafe.UNSAFE.compareAndSwapInt(this, AbstractMailbox.mailboxStatusOffset, oldStatus, newStatus)

  @inline
  protected final def setStatus(newStatus: Status): Unit =
    Unsafe.UNSAFE.putIntVolatile(this, AbstractMailbox.mailboxStatusOffset, newStatus)
>>>>>>> a84fd28f

  /**
   * Reduce the suspend count by one. Caller does not need to worry about whether
   * status was Scheduled or not.
   *
   * @return true if the suspend count reached zero
   */
  @tailrec
  final def resume(): Boolean = currentStatus match {
    case Closed =>
      setStatus(Closed); false
    case s =>
      val next = if (s < suspendUnit) s else s - suspendUnit
      if (updateStatus(s, next)) next < suspendUnit
      else resume()
  }

  /**
   * Increment the suspend count by one. Caller does not need to worry about whether
   * status was Scheduled or not.
   *
   * @return true if the previous suspend count was zero
   */
  @tailrec
  final def suspend(): Boolean = currentStatus match {
    case Closed =>
      setStatus(Closed); false
    case s =>
      if (updateStatus(s, s + suspendUnit)) s < suspendUnit
      else suspend()
  }

  /**
   * set new primary status Closed. Caller does not need to worry about whether
   * status was Scheduled or not.
   */
  @tailrec
  final def becomeClosed(): Boolean = currentStatus match {
    case Closed =>
      setStatus(Closed); false
    case s => updateStatus(s, Closed) || becomeClosed()
  }

  /**
   * Set Scheduled status, keeping primary status as is.
   */
  @tailrec
  final def setAsScheduled(): Boolean = {
    val s = currentStatus
    /*
     * Only try to add Scheduled bit if pure Open/Suspended, not Closed or with
     * Scheduled bit already set.
     */
    if ((s & shouldScheduleMask) != Open) false
    else updateStatus(s, s | Scheduled) || setAsScheduled()
  }

  /**
   * Reset Scheduled status, keeping primary status as is.
   */
  @tailrec
  final def setAsIdle(): Boolean = {
    val s = currentStatus
    updateStatus(s, s & ~Scheduled) || setAsIdle()
  }
  /*
   * AtomicReferenceFieldUpdater for system queue.
   */
  protected final def systemQueueGet: LatestFirstSystemMessageList =
    // Note: contrary how it looks, there is no allocation here, as SystemMessageList is a value class and as such
    // it just exists as a typed view during compile-time. The actual return type is still SystemMessage.
<<<<<<< HEAD
    new LatestFirstSystemMessageList(AbstractMailbox.systemMessageHandle.getVolatile(this).asInstanceOf[SystemMessage])
=======
    new LatestFirstSystemMessageList(
      Unsafe.UNSAFE.getObjectVolatile(this, AbstractMailbox.systemMessageOffset).asInstanceOf[SystemMessage])
>>>>>>> a84fd28f

  protected final def systemQueuePut(_old: LatestFirstSystemMessageList, _new: LatestFirstSystemMessageList): Boolean =
    (_old.head eq _new.head) ||
    // Note: calling .head is not actually existing on the bytecode level as the parameters _old and _new
    // are SystemMessage instances hidden during compile time behind the SystemMessageList value class.
    // Without calling .head the parameters would be boxed in SystemMessageList wrapper.
<<<<<<< HEAD
    AbstractMailbox.systemMessageHandle.compareAndSet(this, _old.head, _new.head)
=======
    Unsafe.UNSAFE.compareAndSwapObject(this, AbstractMailbox.systemMessageOffset, _old.head, _new.head)
>>>>>>> a84fd28f

  final def canBeScheduledForExecution(hasMessageHint: Boolean, hasSystemMessageHint: Boolean): Boolean =
    currentStatus match {
      case Open | Scheduled => hasMessageHint || hasSystemMessageHint || hasSystemMessages || hasMessages
      case Closed           => false
      case _                => hasSystemMessageHint || hasSystemMessages
    }

  override final def run(): Unit = {
    try {
      if (!isClosed) { //Volatile read, needed here
        processAllSystemMessages() //First, deal with any system messages
        processMailbox() //Then deal with messages
      }
    } finally {
      setAsIdle() //Volatile write, needed here
      dispatcher.registerForExecution(this, hasMessageHint = false, hasSystemMessageHint = false)
    }
  }

  override final def getRawResult(): Unit = ()
  override final def setRawResult(unit: Unit): Unit = ()
  final override def exec(): Boolean =
    try {
      run(); false
    } catch {
      case _: InterruptedException =>
        Thread.currentThread().interrupt()
        false
      case anything: Throwable =>
        val t = Thread.currentThread()
        t.getUncaughtExceptionHandler match {
          case null =>
          case some => some.uncaughtException(t, anything)
        }
        throw anything
    }

  /**
   * Process the messages in the mailbox
   */
  @tailrec private final def processMailbox(
      left: Int = java.lang.Math.max(dispatcher.throughput, 1),
      deadlineNs: Long =
        if (dispatcher.isThroughputDeadlineTimeDefined)
          System.nanoTime + dispatcher.throughputDeadlineTime.toNanos
        else 0L): Unit =
    if (shouldProcessMessage) {
      val next = dequeue()
      if (next ne null) {
        if (Mailbox.debug) println("" + actor.self + " processing message " + next)
        actor.invoke(next)
        if (Thread.interrupted())
          throw new InterruptedException("Interrupted while processing actor messages")
        processAllSystemMessages()
        if ((left > 1) && (!dispatcher.isThroughputDeadlineTimeDefined || (System.nanoTime - deadlineNs) < 0))
          processMailbox(left - 1, deadlineNs)
      }
    }

  /**
   * Will at least try to process all queued system messages: in case of
   * failure simply drop and go on to the next, because there is nothing to
   * restart here (failure is in ActorCell somewhere …). In case the mailbox
   * becomes closed (because of processing a Terminate message), dump all
   * already dequeued message to deadLetters.
   */
  final def processAllSystemMessages(): Unit = {
    var interruption: Throwable = null
    var messageList = systemDrain(SystemMessageList.LNil)
    while (messageList.nonEmpty && !isClosed) {
      val msg = messageList.head
      messageList = messageList.tail
      msg.unlink()
      if (debug) println("" + actor.self + " processing system message " + msg + " with " + actor.childrenRefs)
      // we know here that systemInvoke ensures that only "fatal" exceptions get rethrown
      actor.systemInvoke(msg)
      if (Thread.interrupted())
        interruption = new InterruptedException("Interrupted while processing system messages")
      // don’t ever execute normal message when system message present!
      if (messageList.isEmpty && !isClosed) messageList = systemDrain(SystemMessageList.LNil)
    }
    /*
     * if we closed the mailbox, we must dump the remaining system messages
     * to deadLetters (this is essential for DeathWatch)
     */
    val dlm: Mailbox =
      // MICRO-OPT: `actor` is volatile, so the access is slow enough to avoid if not needed
      if (messageList.nonEmpty) actor.dispatcher.mailboxes.deadLetterMailbox
      else null
    while (messageList.nonEmpty) {
      val msg = messageList.head
      messageList = messageList.tail
      msg.unlink()
      try dlm.systemEnqueue(actor.self, msg)
      catch {
        case e: InterruptedException => interruption = e
        case NonFatal(e) =>
          actor.system.eventStream.publish(
            Error(
              e,
              actor.self.path.toString,
              this.getClass,
              "error while enqueuing " + msg + " to deadLetters: " + e.getMessage))
      }
    }
    // if we got an interrupted exception while handling system messages, then rethrow it
    if (interruption ne null) {
      Thread.interrupted() // clear interrupted flag before throwing according to java convention
      throw interruption
    }
  }

  /**
   * Overridable callback to clean up the mailbox,
   * called when an actor is unregistered.
   * By default it dequeues all system messages + messages and ships them to the owning actors' systems' DeadLetterMailbox
   */
  protected[dispatch] def cleanUp(): Unit =
    if (actor ne null) { // actor is null for the deadLetterMailbox
      val dlm = actor.dispatcher.mailboxes.deadLetterMailbox
      var messageList = systemDrain(new LatestFirstSystemMessageList(NoMessage))
      while (messageList.nonEmpty) {
        // message must be “virgin” before being able to systemEnqueue again
        val msg = messageList.head
        messageList = messageList.tail
        msg.unlink()
        dlm.systemEnqueue(actor.self, msg)
      }

      if (messageQueue ne null) // needed for CallingThreadDispatcher, which never calls Mailbox.run()
        messageQueue.cleanUp(actor.self, actor.dispatcher.mailboxes.deadLetterMailbox.messageQueue)
    }
}

/**
 * A MessageQueue is one of the core components in forming an Akka Mailbox.
 * The MessageQueue is where the normal messages that are sent to Actors will be enqueued (and subsequently dequeued)
 * It needs to at least support N producers and 1 consumer thread-safely.
 */
trait MessageQueue {

  /**
   * Try to enqueue the message to this queue, or throw an exception.
   */
  def enqueue(receiver: ActorRef, handle: Envelope): Unit // NOTE: receiver is used only in two places, but cannot be removed

  /**
   * Try to dequeue the next message from this queue, return null failing that.
   */
  def dequeue(): Envelope

  /**
   * Should return the current number of messages held in this queue; may
   * always return 0 if no other value is available efficiently. Do not use
   * this for testing for presence of messages, use `hasMessages` instead.
   */
  def numberOfMessages: Int

  /**
   * Indicates whether this queue is non-empty.
   */
  def hasMessages: Boolean

  /**
   * Called when the mailbox this queue belongs to is disposed of. Normally it
   * is expected to transfer all remaining messages into the dead letter queue
   * which is passed in. The owner of this MessageQueue is passed in if
   * available (e.g. for creating DeadLetters()), “/deadletters” otherwise.
   *
   * Note that we implement the method in a recursive manner mainly for
   * atomicity (not touching the queue twice).
   */
  def cleanUp(owner: ActorRef, deadLetters: MessageQueue): Unit
}

class NodeMessageQueue extends AbstractNodeQueue[Envelope] with MessageQueue with UnboundedMessageQueueSemantics {

  final def enqueue(receiver: ActorRef, handle: Envelope): Unit = add(handle)

  final def dequeue(): Envelope = poll()

  final def numberOfMessages: Int = count()

  final def hasMessages: Boolean = !isEmpty()

  @tailrec final def cleanUp(owner: ActorRef, deadLetters: MessageQueue): Unit = {
    val envelope = dequeue()
    if (envelope ne null) {
      deadLetters.enqueue(owner, envelope)
      cleanUp(owner, deadLetters)
    }
  }
}

/**
 * Lock-free bounded non-blocking multiple-producer single-consumer queue.
 * Discards overflowing messages into DeadLetters.
 */
class BoundedNodeMessageQueue(capacity: Int)
    extends AbstractBoundedNodeQueue[Envelope](capacity)
    with MessageQueue
    with BoundedMessageQueueSemantics
    with MultipleConsumerSemantics {
  final def pushTimeOut: Duration = Duration.Undefined

  final def enqueue(receiver: ActorRef, handle: Envelope): Unit =
    if (!add(handle))
      receiver
        .asInstanceOf[InternalActorRef]
        .provider
        .deadLetters
        .tell(DeadLetter(handle.message, handle.sender, receiver), handle.sender)

  final def dequeue(): Envelope = poll()

  final def numberOfMessages: Int = size()

  final def hasMessages: Boolean = !isEmpty()

  @tailrec final def cleanUp(owner: ActorRef, deadLetters: MessageQueue): Unit = {
    val envelope = dequeue()
    if (envelope ne null) {
      deadLetters.enqueue(owner, envelope)
      cleanUp(owner, deadLetters)
    }
  }
}

/**
 * INTERNAL API
 */
private[akka] trait SystemMessageQueue {

  /**
   * Enqueue a new system message, e.g. by prepending atomically as new head of a single-linked list.
   */
  @InternalStableApi
  def systemEnqueue(receiver: ActorRef, message: SystemMessage): Unit

  /**
   * Dequeue all messages from system queue and return them as single-linked list.
   */
  def systemDrain(newContents: LatestFirstSystemMessageList): EarliestFirstSystemMessageList

  def hasSystemMessages: Boolean
}

/**
 * INTERNAL API
 */
private[akka] trait DefaultSystemMessageQueue { self: Mailbox =>

  @tailrec
  final def systemEnqueue(receiver: ActorRef, message: SystemMessage): Unit = {
    assert(message.unlinked)
    if (Mailbox.debug) println("" + receiver + " having enqueued " + message)
    val currentList = systemQueueGet
    if (currentList.head == NoMessage) {
      if (actor ne null) actor.dispatcher.mailboxes.deadLetterMailbox.systemEnqueue(receiver, message)
    } else {
      if (!systemQueuePut(currentList, message :: currentList)) {
        message.unlink()
        systemEnqueue(receiver, message)
      }
    }
  }

  @tailrec
  final def systemDrain(newContents: LatestFirstSystemMessageList): EarliestFirstSystemMessageList = {
    val currentList = systemQueueGet
    if (currentList.head == NoMessage) new EarliestFirstSystemMessageList(null)
    else if (systemQueuePut(currentList, newContents)) currentList.reverse
    else systemDrain(newContents)
  }

  def hasSystemMessages: Boolean = systemQueueGet.head match {
    case null | NoMessage => false
    case _                => true
  }

}

/**
 * This is a marker trait for message queues which support multiple consumers,
 * as is required by the BalancingDispatcher.
 */
trait MultipleConsumerSemantics

/**
 * A QueueBasedMessageQueue is a MessageQueue backed by a java.util.Queue.
 */
trait QueueBasedMessageQueue extends MessageQueue with MultipleConsumerSemantics {
  def queue: Queue[Envelope]
  def numberOfMessages = queue.size
  def hasMessages = !queue.isEmpty
  def cleanUp(owner: ActorRef, deadLetters: MessageQueue): Unit = {
    if (hasMessages) {
      var envelope = dequeue()
      while (envelope ne null) {
        deadLetters.enqueue(owner, envelope)
        envelope = dequeue()
      }
    }
  }
}

/**
 * UnboundedMessageQueueSemantics adds unbounded semantics to a QueueBasedMessageQueue,
 * i.e. a non-blocking enqueue and dequeue.
 */
trait UnboundedMessageQueueSemantics

trait UnboundedQueueBasedMessageQueue extends QueueBasedMessageQueue with UnboundedMessageQueueSemantics {
  def enqueue(receiver: ActorRef, handle: Envelope): Unit = queue.add(handle)
  def dequeue(): Envelope = queue.poll()
}

/**
 * BoundedMessageQueueSemantics adds bounded semantics to a QueueBasedMessageQueue,
 * i.e. blocking enqueue with timeout.
 */
trait BoundedMessageQueueSemantics {
  def pushTimeOut: Duration
}

/**
 * INTERNAL API
 * Used to determine mailbox factories which create [[BoundedMessageQueueSemantics]]
 * mailboxes, and thus should be validated that the `pushTimeOut` is greater than 0.
 */
private[akka] trait ProducesPushTimeoutSemanticsMailbox {
  def pushTimeOut: Duration
}

trait BoundedQueueBasedMessageQueue extends QueueBasedMessageQueue with BoundedMessageQueueSemantics {
  override def queue: BlockingQueue[Envelope]

  def enqueue(receiver: ActorRef, handle: Envelope): Unit =
    if (pushTimeOut.length >= 0) {
      if (!queue.offer(handle, pushTimeOut.length, pushTimeOut.unit))
        receiver
          .asInstanceOf[InternalActorRef]
          .provider
          .deadLetters
          .tell(DeadLetter(handle.message, handle.sender, receiver), handle.sender)
    } else queue.put(handle)

  def dequeue(): Envelope = queue.poll()
}

/**
 * DequeBasedMessageQueue refines QueueBasedMessageQueue to be backed by a java.util.Deque.
 */
trait DequeBasedMessageQueueSemantics {
  def enqueueFirst(receiver: ActorRef, handle: Envelope): Unit
}

trait UnboundedDequeBasedMessageQueueSemantics
    extends DequeBasedMessageQueueSemantics
    with UnboundedMessageQueueSemantics

trait BoundedDequeBasedMessageQueueSemantics extends DequeBasedMessageQueueSemantics with BoundedMessageQueueSemantics

trait DequeBasedMessageQueue extends QueueBasedMessageQueue with DequeBasedMessageQueueSemantics {
  def queue: Deque[Envelope]
}

/**
 * UnboundedDequeBasedMessageQueueSemantics adds unbounded semantics to a DequeBasedMessageQueue,
 * i.e. a non-blocking enqueue and dequeue.
 */
trait UnboundedDequeBasedMessageQueue extends DequeBasedMessageQueue with UnboundedDequeBasedMessageQueueSemantics {
  def enqueue(receiver: ActorRef, handle: Envelope): Unit = queue.add(handle)
  def enqueueFirst(receiver: ActorRef, handle: Envelope): Unit = queue.addFirst(handle)
  def dequeue(): Envelope = queue.poll()
}

/**
 * BoundedMessageQueueSemantics adds bounded semantics to a DequeBasedMessageQueue,
 * i.e. blocking enqueue with timeout.
 */
trait BoundedDequeBasedMessageQueue extends DequeBasedMessageQueue with BoundedDequeBasedMessageQueueSemantics {
  def pushTimeOut: Duration
  override def queue: BlockingDeque[Envelope]

  def enqueue(receiver: ActorRef, handle: Envelope): Unit =
    if (pushTimeOut.length >= 0) {
      if (!queue.offer(handle, pushTimeOut.length, pushTimeOut.unit))
        receiver
          .asInstanceOf[InternalActorRef]
          .provider
          .deadLetters
          .tell(DeadLetter(handle.message, handle.sender, receiver), handle.sender)
    } else queue.put(handle)

  def enqueueFirst(receiver: ActorRef, handle: Envelope): Unit =
    if (pushTimeOut.length >= 0) {
      if (!queue.offerFirst(handle, pushTimeOut.length, pushTimeOut.unit))
        receiver
          .asInstanceOf[InternalActorRef]
          .provider
          .deadLetters
          .tell(DeadLetter(handle.message, handle.sender, receiver), handle.sender)
    } else queue.putFirst(handle)

  def dequeue(): Envelope = queue.poll()
}

/**
 * MailboxType is a factory to create MessageQueues for an optionally
 * provided ActorContext.
 *
 * <b>Possibly Important Notice</b>
 *
 * When implementing a custom mailbox type, be aware that there is special
 * semantics attached to `system.actorOf()` in that sending to the returned
 * ActorRef may—for a short period of time—enqueue the messages first in a
 * dummy queue. Top-level actors are created in two steps, and only after the
 * guardian actor has performed that second step will all previously sent
 * messages be transferred from the dummy queue into the real mailbox.
 */
trait MailboxType {
  def create(owner: Option[ActorRef], system: Option[ActorSystem]): MessageQueue
}

trait ProducesMessageQueue[T <: MessageQueue]

/**
 * UnboundedMailbox is the default unbounded MailboxType used by Akka Actors.
 */
final case class UnboundedMailbox() extends MailboxType with ProducesMessageQueue[UnboundedMailbox.MessageQueue] {

  def this(settings: ActorSystem.Settings, config: Config) = this()

  override def create(owner: Option[ActorRef], system: Option[ActorSystem]): MessageQueue =
    new UnboundedMailbox.MessageQueue
}

object UnboundedMailbox {
  class MessageQueue extends ConcurrentLinkedQueue[Envelope] with UnboundedQueueBasedMessageQueue {
    final def queue: Queue[Envelope] = this
  }
}

/**
 * SingleConsumerOnlyUnboundedMailbox is a high-performance, multiple producer—single consumer, unbounded MailboxType,
 * with the drawback that you can't have multiple consumers,
 * which rules out using it with BalancingPool (BalancingDispatcher) for instance.
 *
 * Currently this queue is slower for some benchmarks than the ConcurrentLinkedQueue from JDK 8 that is used by default,
 * so be sure to measure the performance in your particular setting in order to determine which one to use.
 */
final case class SingleConsumerOnlyUnboundedMailbox() extends MailboxType with ProducesMessageQueue[NodeMessageQueue] {

  def this(settings: ActorSystem.Settings, config: Config) = this()

  final override def create(owner: Option[ActorRef], system: Option[ActorSystem]): MessageQueue = new NodeMessageQueue
}

/**
 * NonBlockingBoundedMailbox is a high-performance, multiple-producer single-consumer, bounded MailboxType,
 * Noteworthy is that it discards overflow as DeadLetters.
 *
 * It can't have multiple consumers, which rules out using it with BalancingPool (BalancingDispatcher) for instance.
 *
 * NOTE: NonBlockingBoundedMailbox does not use `mailbox-push-timeout-time` as it is non-blocking.
 */
case class NonBlockingBoundedMailbox(capacity: Int)
    extends MailboxType
    with ProducesMessageQueue[BoundedNodeMessageQueue] {

  def this(settings: ActorSystem.Settings, config: Config) = this(config.getInt("mailbox-capacity"))

  if (capacity < 0) throw new IllegalArgumentException("The capacity for NonBlockingBoundedMailbox can not be negative")

  final override def create(owner: Option[ActorRef], system: Option[ActorSystem]): MessageQueue =
    new BoundedNodeMessageQueue(capacity)
}

/**
 * BoundedMailbox is the default bounded MailboxType used by Akka Actors.
 */
final case class BoundedMailbox(capacity: Int, override val pushTimeOut: FiniteDuration)
    extends MailboxType
    with ProducesMessageQueue[BoundedMailbox.MessageQueue]
    with ProducesPushTimeoutSemanticsMailbox {

  def this(settings: ActorSystem.Settings, config: Config) =
    this(config.getInt("mailbox-capacity"), config.getNanosDuration("mailbox-push-timeout-time"))

  if (capacity < 0) throw new IllegalArgumentException("The capacity for BoundedMailbox can not be negative")
  if (pushTimeOut eq null) throw new IllegalArgumentException("The push time-out for BoundedMailbox can not be null")

  override def create(owner: Option[ActorRef], system: Option[ActorSystem]): MessageQueue =
    new BoundedMailbox.MessageQueue(capacity, pushTimeOut)
}

object BoundedMailbox {
  class MessageQueue(capacity: Int, final val pushTimeOut: FiniteDuration)
      extends LinkedBlockingQueue[Envelope](capacity)
      with BoundedQueueBasedMessageQueue {
    final def queue: BlockingQueue[Envelope] = this
  }
}

/**
 * UnboundedPriorityMailbox is an unbounded mailbox that allows for prioritization of its contents.
 * Extend this class and provide the Comparator in the constructor.
 */
class UnboundedPriorityMailbox(val cmp: Comparator[Envelope], val initialCapacity: Int)
    extends MailboxType
    with ProducesMessageQueue[UnboundedPriorityMailbox.MessageQueue] {
  def this(cmp: Comparator[Envelope]) = this(cmp, 11)
  final override def create(owner: Option[ActorRef], system: Option[ActorSystem]): MessageQueue =
    new UnboundedPriorityMailbox.MessageQueue(initialCapacity, cmp)
}

object UnboundedPriorityMailbox {
  class MessageQueue(initialCapacity: Int, cmp: Comparator[Envelope])
      extends PriorityBlockingQueue[Envelope](initialCapacity, cmp)
      with UnboundedQueueBasedMessageQueue {
    final def queue: Queue[Envelope] = this
  }
}

/**
 * BoundedPriorityMailbox is a bounded mailbox that allows for prioritization of its contents.
 * Extend this class and provide the Comparator in the constructor.
 */
class BoundedPriorityMailbox(
    final val cmp: Comparator[Envelope],
    final val capacity: Int,
    override final val pushTimeOut: Duration)
    extends MailboxType
    with ProducesMessageQueue[BoundedPriorityMailbox.MessageQueue]
    with ProducesPushTimeoutSemanticsMailbox {

  if (capacity < 0) throw new IllegalArgumentException("The capacity for BoundedMailbox can not be negative")
  if (pushTimeOut eq null) throw new IllegalArgumentException("The push time-out for BoundedMailbox can not be null")

  final override def create(owner: Option[ActorRef], system: Option[ActorSystem]): MessageQueue =
    new BoundedPriorityMailbox.MessageQueue(capacity, cmp, pushTimeOut)
}

object BoundedPriorityMailbox {
  class MessageQueue(capacity: Int, cmp: Comparator[Envelope], val pushTimeOut: Duration)
      extends BoundedBlockingQueue[Envelope](capacity, new PriorityQueue[Envelope](11, cmp))
      with BoundedQueueBasedMessageQueue {
    final def queue: BlockingQueue[Envelope] = this
  }
}

/**
 * UnboundedStablePriorityMailbox is an unbounded mailbox that allows for prioritization of its contents.  Unlike the
 * [[UnboundedPriorityMailbox]] it preserves ordering for messages of equal priority.
 * Extend this class and provide the Comparator in the constructor.
 */
class UnboundedStablePriorityMailbox(val cmp: Comparator[Envelope], val initialCapacity: Int)
    extends MailboxType
    with ProducesMessageQueue[UnboundedStablePriorityMailbox.MessageQueue] {
  def this(cmp: Comparator[Envelope]) = this(cmp, 11)
  final override def create(owner: Option[ActorRef], system: Option[ActorSystem]): MessageQueue =
    new UnboundedStablePriorityMailbox.MessageQueue(initialCapacity, cmp)
}

object UnboundedStablePriorityMailbox {
  class MessageQueue(initialCapacity: Int, cmp: Comparator[Envelope])
      extends StablePriorityBlockingQueue[Envelope](initialCapacity, cmp)
      with UnboundedQueueBasedMessageQueue {
    final def queue: Queue[Envelope] = this
  }
}

/**
 * BoundedStablePriorityMailbox is a bounded mailbox that allows for prioritization of its contents.  Unlike the
 * [[BoundedPriorityMailbox]] it preserves ordering for messages of equal priority.
 * Extend this class and provide the Comparator in the constructor.
 */
class BoundedStablePriorityMailbox(
    final val cmp: Comparator[Envelope],
    final val capacity: Int,
    override final val pushTimeOut: Duration)
    extends MailboxType
    with ProducesMessageQueue[BoundedStablePriorityMailbox.MessageQueue]
    with ProducesPushTimeoutSemanticsMailbox {

  if (capacity < 0) throw new IllegalArgumentException("The capacity for BoundedMailbox can not be negative")
  if (pushTimeOut eq null) throw new IllegalArgumentException("The push time-out for BoundedMailbox can not be null")

  final override def create(owner: Option[ActorRef], system: Option[ActorSystem]): MessageQueue =
    new BoundedStablePriorityMailbox.MessageQueue(capacity, cmp, pushTimeOut)
}

object BoundedStablePriorityMailbox {
  class MessageQueue(capacity: Int, cmp: Comparator[Envelope], val pushTimeOut: Duration)
      extends BoundedBlockingQueue[Envelope](capacity, new StablePriorityQueue[Envelope](11, cmp))
      with BoundedQueueBasedMessageQueue {
    final def queue: BlockingQueue[Envelope] = this
  }
}

/**
 * UnboundedDequeBasedMailbox is an unbounded MailboxType, backed by a Deque.
 */
final case class UnboundedDequeBasedMailbox()
    extends MailboxType
    with ProducesMessageQueue[UnboundedDequeBasedMailbox.MessageQueue] {

  def this(settings: ActorSystem.Settings, config: Config) = this()

  override def create(owner: Option[ActorRef], system: Option[ActorSystem]): MessageQueue =
    new UnboundedDequeBasedMailbox.MessageQueue
}

object UnboundedDequeBasedMailbox {
  class MessageQueue extends LinkedBlockingDeque[Envelope] with UnboundedDequeBasedMessageQueue {
    final val queue = this
  }
}

/**
 * BoundedDequeBasedMailbox is an bounded MailboxType, backed by a Deque.
 */
case class BoundedDequeBasedMailbox(final val capacity: Int, override final val pushTimeOut: FiniteDuration)
    extends MailboxType
    with ProducesMessageQueue[BoundedDequeBasedMailbox.MessageQueue]
    with ProducesPushTimeoutSemanticsMailbox {

  def this(settings: ActorSystem.Settings, config: Config) =
    this(config.getInt("mailbox-capacity"), config.getNanosDuration("mailbox-push-timeout-time"))

  if (capacity < 0) throw new IllegalArgumentException("The capacity for BoundedDequeBasedMailbox can not be negative")
  if (pushTimeOut eq null)
    throw new IllegalArgumentException("The push time-out for BoundedDequeBasedMailbox can not be null")

  final override def create(owner: Option[ActorRef], system: Option[ActorSystem]): MessageQueue =
    new BoundedDequeBasedMailbox.MessageQueue(capacity, pushTimeOut)
}

object BoundedDequeBasedMailbox {
  class MessageQueue(capacity: Int, val pushTimeOut: FiniteDuration)
      extends LinkedBlockingDeque[Envelope](capacity)
      with BoundedDequeBasedMessageQueue {
    final val queue = this
  }
}

/**
 * ControlAwareMessageQueue handles messages that extend [[akka.dispatch.ControlMessage]] with priority.
 */
trait ControlAwareMessageQueueSemantics extends QueueBasedMessageQueue {
  def controlQueue: Queue[Envelope]
  def queue: Queue[Envelope]

  def enqueue(receiver: ActorRef, handle: Envelope): Unit = handle match {
    case envelope @ Envelope(_: ControlMessage, _) => controlQueue.add(envelope)
    case envelope                                  => queue.add(envelope)
  }

  def dequeue(): Envelope = {
    val controlMsg = controlQueue.poll()

    if (controlMsg ne null) controlMsg
    else queue.poll()
  }

  override def numberOfMessages: Int = controlQueue.size() + queue.size()

  override def hasMessages: Boolean = !(queue.isEmpty && controlQueue.isEmpty)
}

trait UnboundedControlAwareMessageQueueSemantics
    extends UnboundedMessageQueueSemantics
    with ControlAwareMessageQueueSemantics
trait BoundedControlAwareMessageQueueSemantics
    extends BoundedMessageQueueSemantics
    with ControlAwareMessageQueueSemantics

/**
 * Messages that extend this trait will be handled with priority by control aware mailboxes.
 */
trait ControlMessage

/**
 * UnboundedControlAwareMailbox is an unbounded MailboxType, that maintains two queues
 * to allow messages that extend [[akka.dispatch.ControlMessage]] to be delivered with priority.
 */
final case class UnboundedControlAwareMailbox()
    extends MailboxType
    with ProducesMessageQueue[UnboundedControlAwareMailbox.MessageQueue] {

  // this constructor will be called via reflection when this mailbox type
  // is used in the application config
  def this(settings: ActorSystem.Settings, config: Config) = this()

  def create(owner: Option[ActorRef], system: Option[ActorSystem]): MessageQueue =
    new UnboundedControlAwareMailbox.MessageQueue
}

object UnboundedControlAwareMailbox {
  class MessageQueue extends UnboundedControlAwareMessageQueueSemantics with java.io.Serializable {
    val controlQueue: Queue[Envelope] = new ConcurrentLinkedQueue[Envelope]()
    val queue: Queue[Envelope] = new ConcurrentLinkedQueue[Envelope]()
  }
}

/**
 * BoundedControlAwareMailbox is a bounded MailboxType, that maintains two queues
 * to allow messages that extend [[akka.dispatch.ControlMessage]] to be delivered with priority.
 */
final case class BoundedControlAwareMailbox(capacity: Int, override final val pushTimeOut: FiniteDuration)
    extends MailboxType
    with ProducesMessageQueue[BoundedControlAwareMailbox.MessageQueue]
    with ProducesPushTimeoutSemanticsMailbox {
  def this(settings: ActorSystem.Settings, config: Config) =
    this(config.getInt("mailbox-capacity"), config.getNanosDuration("mailbox-push-timeout-time"))

  def create(owner: Option[ActorRef], system: Option[ActorSystem]): MessageQueue =
    new BoundedControlAwareMailbox.MessageQueue(capacity, pushTimeOut)
}

object BoundedControlAwareMailbox {
  class MessageQueue(val capacity: Int, val pushTimeOut: FiniteDuration)
      extends BoundedControlAwareMessageQueueSemantics
      with java.io.Serializable {

    private final val size = new AtomicInteger(0)
    private final val putLock = new ReentrantLock()
    private final val notFull = putLock.newCondition()

    // no need to use blocking queues here, as blocking is being handled in `enqueueWithTimeout`
    val controlQueue = new ConcurrentLinkedQueue[Envelope]()
    val queue = new ConcurrentLinkedQueue[Envelope]()

    override def enqueue(receiver: ActorRef, handle: Envelope): Unit = handle match {
      case envelope @ Envelope(_: ControlMessage, _) => enqueueWithTimeout(controlQueue, receiver, envelope)
      case envelope                                  => enqueueWithTimeout(queue, receiver, envelope)
    }

    override def numberOfMessages: Int = size.get()
    override def hasMessages: Boolean = numberOfMessages > 0

    final override def dequeue(): Envelope = {
      @tailrec def tailrecDequeue(): Envelope = {
        val count = size.get()

        // if both queues are empty return null
        if (count > 0) {
          // if there are messages try to fetch the current head
          // or retry if other consumer dequeued in the mean time
          if (size.compareAndSet(count, count - 1)) {
            val item = super.dequeue()

            if (size.get < capacity) signalNotFull()

            item
          } else {
            tailrecDequeue()
          }
        } else {
          null
        }
      }

      tailrecDequeue()
    }

    private def signalNotFull(): Unit = {
      putLock.lock()

      try {
        notFull.signal()
      } finally {
        putLock.unlock()
      }
    }

    private final def enqueueWithTimeout(q: Queue[Envelope], receiver: ActorRef, envelope: Envelope): Unit = {
      var remaining = pushTimeOut.toNanos

      putLock.lockInterruptibly()
      val inserted = try {
        var stop = false
        while (size.get() == capacity && !stop) {
          remaining = notFull.awaitNanos(remaining)
          stop = remaining <= 0
        }

        if (stop) {
          false
        } else {
          q.add(envelope)
          val c = size.incrementAndGet()

          if (c < capacity) notFull.signal()

          true
        }
      } finally {
        putLock.unlock()
      }

      if (!inserted) {
        receiver
          .asInstanceOf[InternalActorRef]
          .provider
          .deadLetters
          .tell(DeadLetter(envelope.message, envelope.sender, receiver), envelope.sender)
      }
    }
  }
}

/**
 * Trait to signal that an Actor requires a certain type of message queue semantics.
 *
 * The mailbox type will be looked up by mapping the type T via akka.actor.mailbox.requirements in the config,
 * to a mailbox configuration. If no mailbox is assigned on Props or in deployment config then this one will be used.
 *
 * The queue type of the created mailbox will be checked against the type T and actor creation will fail if it doesn't
 * fulfill the requirements.
 */
trait RequiresMessageQueue[T]<|MERGE_RESOLUTION|>--- conflicted
+++ resolved
@@ -19,7 +19,7 @@
 import akka.annotation.InternalStableApi
 import akka.dispatch.sysmsg._
 import akka.event.Logging.Error
-import akka.util.{ BoundedBlockingQueue, StablePriorityBlockingQueue, StablePriorityQueue }
+import akka.util.{ BoundedBlockingQueue, StablePriorityBlockingQueue, StablePriorityQueue, Unsafe }
 import akka.util.Helpers.ConfigOps
 
 /**
@@ -112,12 +112,8 @@
   protected var _systemQueueDoNotCallMeDirectly: SystemMessage = _ //null by default
 
   @inline
-<<<<<<< HEAD
-  final def currentStatus: Mailbox.Status = AbstractMailbox.currentMailboxStatus(this)
-=======
   final def currentStatus: Mailbox.Status = Unsafe.UNSAFE.getIntVolatile(this, AbstractMailbox.mailboxStatusOffset)
 
->>>>>>> a84fd28f
   @inline
   final def shouldProcessMessage: Boolean = (currentStatus & shouldNotProcessMask) == 0
 
@@ -135,19 +131,11 @@
 
   @inline
   protected final def updateStatus(oldStatus: Status, newStatus: Status): Boolean =
-<<<<<<< HEAD
-    AbstractMailbox.updateStatus(this, oldStatus, newStatus)
-
-  @inline
-  protected final def setStatus(newStatus: Status): Unit =
-    AbstractMailbox.setStatus(this, newStatus)
-=======
     Unsafe.UNSAFE.compareAndSwapInt(this, AbstractMailbox.mailboxStatusOffset, oldStatus, newStatus)
 
   @inline
   protected final def setStatus(newStatus: Status): Unit =
     Unsafe.UNSAFE.putIntVolatile(this, AbstractMailbox.mailboxStatusOffset, newStatus)
->>>>>>> a84fd28f
 
   /**
    * Reduce the suspend count by one. Caller does not need to worry about whether
@@ -219,23 +207,15 @@
   protected final def systemQueueGet: LatestFirstSystemMessageList =
     // Note: contrary how it looks, there is no allocation here, as SystemMessageList is a value class and as such
     // it just exists as a typed view during compile-time. The actual return type is still SystemMessage.
-<<<<<<< HEAD
-    new LatestFirstSystemMessageList(AbstractMailbox.systemMessageHandle.getVolatile(this).asInstanceOf[SystemMessage])
-=======
     new LatestFirstSystemMessageList(
       Unsafe.UNSAFE.getObjectVolatile(this, AbstractMailbox.systemMessageOffset).asInstanceOf[SystemMessage])
->>>>>>> a84fd28f
 
   protected final def systemQueuePut(_old: LatestFirstSystemMessageList, _new: LatestFirstSystemMessageList): Boolean =
     (_old.head eq _new.head) ||
     // Note: calling .head is not actually existing on the bytecode level as the parameters _old and _new
     // are SystemMessage instances hidden during compile time behind the SystemMessageList value class.
     // Without calling .head the parameters would be boxed in SystemMessageList wrapper.
-<<<<<<< HEAD
-    AbstractMailbox.systemMessageHandle.compareAndSet(this, _old.head, _new.head)
-=======
     Unsafe.UNSAFE.compareAndSwapObject(this, AbstractMailbox.systemMessageOffset, _old.head, _new.head)
->>>>>>> a84fd28f
 
   final def canBeScheduledForExecution(hasMessageHint: Boolean, hasSystemMessageHint: Boolean): Boolean =
     currentStatus match {
