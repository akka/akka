/**
 * Copyright (C) 2009-2012 Typesafe Inc. <http://www.typesafe.com>
 */
package akka.dispatch

import akka.AkkaException
import java.util.{ Comparator, PriorityQueue, Queue, Deque }
import akka.util._
import akka.actor.{ ActorCell, ActorRef }
import java.util.concurrent._
import annotation.tailrec
import akka.event.Logging.Error
import akka.actor.ActorContext
import com.typesafe.config.Config
<<<<<<< HEAD
=======
import akka.actor.ActorSystem
>>>>>>> 4c804858

class MessageQueueAppendFailedException(message: String, cause: Throwable = null) extends AkkaException(message, cause)

object Mailbox {

  type Status = Int

  /*
   * the following assigned numbers CANNOT be changed without looking at the code which uses them!
   */

  // primary status: only first three
  final val Open = 0 // _status is not initialized in AbstractMailbox, so default must be zero!
  final val Suspended = 1
  final val Closed = 2
  // secondary status: Scheduled bit may be added to Open/Suspended
  final val Scheduled = 4

  // mailbox debugging helper using println (see below)
  // since this is a compile-time constant, scalac will elide code behind if (Mailbox.debug) (RK checked with 2.9.1)
  final val debug = false
}

/**
 * Mailbox and InternalMailbox is separated in two classes because ActorCell is needed for implementation,
 * but can't be exposed to user defined mailbox subclasses.
 *
 */
private[akka] abstract class Mailbox(val actor: ActorCell, val messageQueue: MessageQueue)
  extends SystemMessageQueue with Runnable {

  import Mailbox._

  def enqueue(receiver: ActorRef, msg: Envelope): Unit = messageQueue.enqueue(receiver, msg)
  def dequeue(): Envelope = messageQueue.dequeue()
  def hasMessages: Boolean = messageQueue.hasMessages
  def numberOfMessages: Int = messageQueue.numberOfMessages

  @volatile
  protected var _statusDoNotCallMeDirectly: Status = _ //0 by default

  @volatile
  protected var _systemQueueDoNotCallMeDirectly: SystemMessage = _ //null by default

  @inline
  final def status: Mailbox.Status = Unsafe.instance.getIntVolatile(this, AbstractMailbox.mailboxStatusOffset)

  @inline
  final def shouldProcessMessage: Boolean = (status & 3) == Open

  @inline
  final def isSuspended: Boolean = (status & 3) == Suspended

  @inline
  final def isClosed: Boolean = status == Closed

  @inline
  final def isScheduled: Boolean = (status & Scheduled) != 0

  @inline
  protected final def updateStatus(oldStatus: Status, newStatus: Status): Boolean =
    Unsafe.instance.compareAndSwapInt(this, AbstractMailbox.mailboxStatusOffset, oldStatus, newStatus)

  @inline
  protected final def setStatus(newStatus: Status): Unit =
    Unsafe.instance.putIntVolatile(this, AbstractMailbox.mailboxStatusOffset, newStatus)

  /**
   * set new primary status Open. Caller does not need to worry about whether
   * status was Scheduled or not.
   */
  @tailrec
  final def becomeOpen(): Boolean = status match {
    case Closed ⇒ setStatus(Closed); false
    case s      ⇒ updateStatus(s, Open | s & Scheduled) || becomeOpen()
  }

  /**
   * set new primary status Suspended. Caller does not need to worry about whether
   * status was Scheduled or not.
   */
  @tailrec
  final def becomeSuspended(): Boolean = status match {
    case Closed ⇒ setStatus(Closed); false
    case s      ⇒ updateStatus(s, Suspended | s & Scheduled) || becomeSuspended()
  }

  /**
   * set new primary status Closed. Caller does not need to worry about whether
   * status was Scheduled or not.
   */
  @tailrec
  final def becomeClosed(): Boolean = status match {
    case Closed ⇒ setStatus(Closed); false
    case s      ⇒ updateStatus(s, Closed) || becomeClosed()
  }

  /**
   * Set Scheduled status, keeping primary status as is.
   */
  @tailrec
  final def setAsScheduled(): Boolean = {
    val s = status
    /*
     * only try to add Scheduled bit if pure Open/Suspended, not Closed or with
     * Scheduled bit already set (this is one of the reasons why the numbers
     * cannot be changed in object Mailbox above)
     */
    if (s <= Suspended) updateStatus(s, s | Scheduled) || setAsScheduled()
    else false
  }

  /**
   * Reset Scheduled status, keeping primary status as is.
   */
  @tailrec
  final def setAsIdle(): Boolean = {
    val s = status
    /*
     * only try to remove Scheduled bit if currently Scheduled, not Closed or
     * without Scheduled bit set (this is one of the reasons why the numbers
     * cannot be changed in object Mailbox above)
     */

    updateStatus(s, s & ~Scheduled) || setAsIdle()
  }

  /*
   * AtomicReferenceFieldUpdater for system queue
   */
  protected final def systemQueueGet: SystemMessage =
    Unsafe.instance.getObjectVolatile(this, AbstractMailbox.systemMessageOffset).asInstanceOf[SystemMessage]
  protected final def systemQueuePut(_old: SystemMessage, _new: SystemMessage): Boolean =
    Unsafe.instance.compareAndSwapObject(this, AbstractMailbox.systemMessageOffset, _old, _new)

  final def canBeScheduledForExecution(hasMessageHint: Boolean, hasSystemMessageHint: Boolean): Boolean = status match {
    case Open | Scheduled ⇒ hasMessageHint || hasSystemMessageHint || hasSystemMessages || hasMessages
    case Closed           ⇒ false
    case _                ⇒ hasSystemMessageHint || hasSystemMessages
  }

  final def run = {
    try {
      if (!isClosed) { //Volatile read, needed here
        processAllSystemMessages() //First, deal with any system messages
        processMailbox() //Then deal with messages
      }
    } finally {
      setAsIdle() //Volatile write, needed here
      dispatcher.registerForExecution(this, false, false)
    }
  }

  /**
   * Process the messages in the mailbox
   */
  @tailrec private final def processMailbox(
    left: Int = java.lang.Math.max(dispatcher.throughput, 1),
    deadlineNs: Long = if (dispatcher.isThroughputDeadlineTimeDefined == true) System.nanoTime + dispatcher.throughputDeadlineTime.toNanos else 0L): Unit =
    if (shouldProcessMessage) {
      val next = dequeue()
      if (next ne null) {
        if (Mailbox.debug) println(actor.self + " processing message " + next)
        actor invoke next
        processAllSystemMessages()
        if ((left > 1) && ((dispatcher.isThroughputDeadlineTimeDefined == false) || (System.nanoTime - deadlineNs) < 0))
          processMailbox(left - 1, deadlineNs)
      }
    }

  final def processAllSystemMessages() {
    var nextMessage = systemDrain()
    try {
      while ((nextMessage ne null) && !isClosed) {
        if (debug) println(actor.self + " processing system message " + nextMessage + " with " +
          (if (actor.childrenRefs.isEmpty) "no children"
          else if (actor.childrenRefs.size > 20) actor.childrenRefs.size + " children"
          else actor.childrenRefs.mkString("children:\n    ", "\n    ", "")))
        actor systemInvoke nextMessage
        nextMessage = nextMessage.next
        // don’t ever execute normal message when system message present!
        if (nextMessage eq null) nextMessage = systemDrain()
      }
    } catch {
      case NonFatal(e) ⇒
        actor.system.eventStream.publish(Error(e, actor.self.path.toString, this.getClass, "exception during processing system messages, dropping " + SystemMessage.size(nextMessage) + " messages!"))
        throw e
    }
  }

  @inline
  final def dispatcher: MessageDispatcher = actor.dispatcher

  /**
   * Overridable callback to clean up the mailbox,
   * called when an actor is unregistered.
   * By default it dequeues all system messages + messages and ships them to the owning actors' systems' DeadLetterMailbox
   */
  protected[dispatch] def cleanUp(): Unit =
    if (actor ne null) { // actor is null for the deadLetterMailbox
      val dlm = actor.systemImpl.deadLetterMailbox
      if (hasSystemMessages) {
        var message = systemDrain()
        while (message ne null) {
          // message must be “virgin” before being able to systemEnqueue again
          val next = message.next
          message.next = null
          dlm.systemEnqueue(actor.self, message)
          message = next
        }
      }

      if (messageQueue ne null) // needed for CallingThreadDispatcher, which never calls Mailbox.run()
        messageQueue.cleanUp(actor, actor.systemImpl.deadLetterQueue)
    }
}

trait MessageQueue {
  /**
   * Try to enqueue the message to this queue, or throw an exception.
   */
  def enqueue(receiver: ActorRef, handle: Envelope): Unit // NOTE: receiver is used only in two places, but cannot be removed

  /**
   * Try to dequeue the next message from this queue, return null failing that.
   */
  def dequeue(): Envelope

  /**
   * Should return the current number of messages held in this queue; may
   * always return 0 if no other value is available efficiently. Do not use
   * this for testing for presence of messages, use `hasMessages` instead.
   */
  def numberOfMessages: Int

  /**
   * Indicates whether this queue is non-empty.
   */
  def hasMessages: Boolean

  /**
   * Called when the mailbox this queue belongs to is disposed of. Normally it
   * is expected to transfer all remaining messages into the dead letter queue
   * which is passed in. The owner of this MessageQueue is passed in if
   * available (e.g. for creating DeadLetters()), “/deadletters” otherwise.
   */
  def cleanUp(owner: ActorContext, deadLetters: MessageQueue): Unit
}

/**
 * Internal mailbox implementation detail.
 */
private[akka] trait SystemMessageQueue {
  /**
   * Enqueue a new system message, e.g. by prepending atomically as new head of a single-linked list.
   */
  def systemEnqueue(receiver: ActorRef, message: SystemMessage): Unit

  /**
   * Dequeue all messages from system queue and return them as single-linked list.
   */
  def systemDrain(): SystemMessage

  def hasSystemMessages: Boolean
}

/**
 * Internal mailbox implementation detail.
 */
private[akka] trait DefaultSystemMessageQueue { self: Mailbox ⇒

  @tailrec
  final def systemEnqueue(receiver: ActorRef, message: SystemMessage): Unit = {
    assert(message.next eq null)
    if (Mailbox.debug) println(actor.self + " having enqueued " + message)
    val head = systemQueueGet
    /*
     * this write is safely published by the compareAndSet contained within
     * systemQueuePut; “Intra-Thread Semantics” on page 12 of the JSR133 spec
     * guarantees that “head” uses the value obtained from systemQueueGet above.
     * Hence, SystemMessage.next does not need to be volatile.
     */
    message.next = head
    if (!systemQueuePut(head, message)) {
      message.next = null
      systemEnqueue(receiver, message)
    }
  }

  @tailrec
  final def systemDrain(): SystemMessage = {
    val head = systemQueueGet
    if (systemQueuePut(head, null)) SystemMessage.reverse(head) else systemDrain()
  }

  def hasSystemMessages: Boolean = systemQueueGet ne null
}

trait QueueBasedMessageQueue extends MessageQueue {
  def queue: Queue[Envelope]
<<<<<<< HEAD
  final def numberOfMessages = queue.size
  final def hasMessages = !queue.isEmpty
=======
  def numberOfMessages = queue.size
  def hasMessages = !queue.isEmpty
  def cleanUp(owner: ActorContext, deadLetters: MessageQueue): Unit = {
    if (hasMessages) {
      var envelope = dequeue
      while (envelope ne null) {
        deadLetters.enqueue(owner.self, envelope)
        envelope = dequeue
      }
    }
  }
>>>>>>> 4c804858
}

trait UnboundedMessageQueueSemantics extends QueueBasedMessageQueue {
  def enqueue(receiver: ActorRef, handle: Envelope): Unit = queue add handle
  def dequeue(): Envelope = queue.poll()
}

trait BoundedMessageQueueSemantics extends QueueBasedMessageQueue {
  def pushTimeOut: Duration
  override def queue: BlockingQueue[Envelope]

  def enqueue(receiver: ActorRef, handle: Envelope) {
    if (pushTimeOut.length > 0) {
      queue.offer(handle, pushTimeOut.length, pushTimeOut.unit) || {
        throw new MessageQueueAppendFailedException("Couldn't enqueue message " + handle + " to " + receiver)
      }
    } else queue put handle
  }

  def dequeue(): Envelope = queue.poll()
}

trait DequeBasedMessageQueue extends QueueBasedMessageQueue {
  def queue: Deque[Envelope]
  def enqueueFirst(receiver: ActorRef, handle: Envelope): Unit
<<<<<<< HEAD
  def enqueueAllFirst(receiver: ActorRef, handleIterator: Iterator[Envelope], size: Int): Unit
}

trait UnboundedDequeBasedMessageQueueSemantics extends DequeBasedMessageQueue {
  final def enqueue(receiver: ActorRef, handle: Envelope): Unit = queue add handle

  final def enqueueFirst(receiver: ActorRef, handle: Envelope): Unit = queue addFirst handle

  final def enqueueAllFirst(receiver: ActorRef, handleIterator: Iterator[Envelope], size: Int): Unit =
    handleIterator foreach { enqueueFirst(receiver, _) }

  final def dequeue(): Envelope = queue.poll()
=======
}

trait UnboundedDequeBasedMessageQueueSemantics extends DequeBasedMessageQueue {
  def enqueue(receiver: ActorRef, handle: Envelope): Unit = queue add handle
  def enqueueFirst(receiver: ActorRef, handle: Envelope): Unit = queue addFirst handle
  def dequeue(): Envelope = queue.poll()
>>>>>>> 4c804858
}

trait BoundedDequeBasedMessageQueueSemantics extends DequeBasedMessageQueue {
  def pushTimeOut: Duration
  override def queue: BlockingDeque[Envelope]

<<<<<<< HEAD
  final def enqueue(receiver: ActorRef, handle: Envelope): Unit =
=======
  def enqueue(receiver: ActorRef, handle: Envelope): Unit =
>>>>>>> 4c804858
    if (pushTimeOut.length > 0)
      queue.offer(handle, pushTimeOut.length, pushTimeOut.unit) || {
        throw new MessageQueueAppendFailedException("Couldn't enqueue message " + handle + " to " + receiver)
      }
    else queue put handle

<<<<<<< HEAD
  final def enqueueFirst(receiver: ActorRef, handle: Envelope): Unit =
=======
  def enqueueFirst(receiver: ActorRef, handle: Envelope): Unit =
>>>>>>> 4c804858
    if (pushTimeOut.length > 0)
      queue.offerFirst(handle, pushTimeOut.length, pushTimeOut.unit) || {
        throw new MessageQueueAppendFailedException("Couldn't enqueue message " + handle + " to " + receiver)
      }
    else queue putFirst handle

<<<<<<< HEAD
  final def enqueueAllFirst(receiver: ActorRef, handleIterator: Iterator[Envelope], size: Int): Unit =
    if (queue.asInstanceOf[BlockingQueue[Envelope]].remainingCapacity >= size)
      handleIterator foreach { enqueueFirst(receiver, _) }
    else throw new MessageQueueAppendFailedException("Couldn't enqueue stash to " + receiver)

  final def dequeue(): Envelope = queue.poll()
=======
  def dequeue(): Envelope = queue.poll()
>>>>>>> 4c804858
}

/**
 * Mailbox configuration.
 */
trait MailboxType {
  def create(owner: Option[ActorContext]): MessageQueue
}

/**
 * It's a case class for Java (new UnboundedMailbox)
 */
case class UnboundedMailbox() extends MailboxType {

  def this(settings: ActorSystem.Settings, config: Config) = this()

  final override def create(owner: Option[ActorContext]): MessageQueue =
    new ConcurrentLinkedQueue[Envelope]() with QueueBasedMessageQueue with UnboundedMessageQueueSemantics {
      final def queue: Queue[Envelope] = this
    }
}

case class BoundedMailbox( final val capacity: Int, final val pushTimeOut: Duration) extends MailboxType {

  def this(settings: ActorSystem.Settings, config: Config) = this(config.getInt("mailbox-capacity"),
    Duration(config.getNanoseconds("mailbox-push-timeout-time"), TimeUnit.NANOSECONDS))

  if (capacity < 0) throw new IllegalArgumentException("The capacity for BoundedMailbox can not be negative")
  if (pushTimeOut eq null) throw new IllegalArgumentException("The push time-out for BoundedMailbox can not be null")

  final override def create(owner: Option[ActorContext]): MessageQueue =
    new LinkedBlockingQueue[Envelope](capacity) with QueueBasedMessageQueue with BoundedMessageQueueSemantics {
      final def queue: BlockingQueue[Envelope] = this
      final val pushTimeOut = BoundedMailbox.this.pushTimeOut
    }
}

/**
 * Extend me to provide the comparator
 */
class UnboundedPriorityMailbox( final val cmp: Comparator[Envelope]) extends MailboxType {
  final override def create(owner: Option[ActorContext]): MessageQueue =
    new PriorityBlockingQueue[Envelope](11, cmp) with QueueBasedMessageQueue with UnboundedMessageQueueSemantics {
      final def queue: Queue[Envelope] = this
    }
}

/**
 * Extend me to provide the comparator
 */
class BoundedPriorityMailbox( final val cmp: Comparator[Envelope], final val capacity: Int, final val pushTimeOut: Duration) extends MailboxType {

  if (capacity < 0) throw new IllegalArgumentException("The capacity for BoundedMailbox can not be negative")
  if (pushTimeOut eq null) throw new IllegalArgumentException("The push time-out for BoundedMailbox can not be null")

  final override def create(owner: Option[ActorContext]): MessageQueue =
    new BoundedBlockingQueue[Envelope](capacity, new PriorityQueue[Envelope](11, cmp)) with QueueBasedMessageQueue with BoundedMessageQueueSemantics {
      final def queue: BlockingQueue[Envelope] = this
      final val pushTimeOut = BoundedPriorityMailbox.this.pushTimeOut
    }
}

<<<<<<< HEAD
case class UnboundedDequeBasedMailbox(config: Config) extends MailboxType {
  final override def create(receiver: ActorContext): Mailbox =
    new Mailbox(receiver.asInstanceOf[ActorCell]) with DequeBasedMessageQueue with UnboundedDequeBasedMessageQueueSemantics with DefaultSystemMessageQueue {
      final val queue = new LinkedBlockingDeque[Envelope]()
=======
case class UnboundedDequeBasedMailbox() extends MailboxType {

  def this(settings: ActorSystem.Settings, config: Config) = this()

  final override def create(owner: Option[ActorContext]): MessageQueue =
    new LinkedBlockingDeque[Envelope]() with DequeBasedMessageQueue with UnboundedDequeBasedMessageQueueSemantics {
      final val queue = this
>>>>>>> 4c804858
    }
}

case class BoundedDequeBasedMailbox( final val capacity: Int, final val pushTimeOut: Duration) extends MailboxType {

<<<<<<< HEAD
  if (capacity < 0) throw new IllegalArgumentException("The capacity for BoundedMailbox can not be negative")
  if (pushTimeOut eq null) throw new IllegalArgumentException("The push time-out for BoundedMailbox can not be null")

  final override def create(receiver: ActorContext): Mailbox =
    new Mailbox(receiver.asInstanceOf[ActorCell]) with DequeBasedMessageQueue with BoundedDequeBasedMessageQueueSemantics with DefaultSystemMessageQueue {
      final val queue = new LinkedBlockingDeque[Envelope](capacity)
=======
  def this(settings: ActorSystem.Settings, config: Config) = this(config.getInt("mailbox-capacity"),
    Duration(config.getNanoseconds("mailbox-push-timeout-time"), TimeUnit.NANOSECONDS))

  if (capacity < 0) throw new IllegalArgumentException("The capacity for BoundedDequeBasedMailbox can not be negative")
  if (pushTimeOut eq null) throw new IllegalArgumentException("The push time-out for BoundedDequeBasedMailbox can not be null")

  final override def create(owner: Option[ActorContext]): MessageQueue =
    new LinkedBlockingDeque[Envelope](capacity) with DequeBasedMessageQueue with BoundedDequeBasedMessageQueueSemantics {
      final val queue = this
>>>>>>> 4c804858
      final val pushTimeOut = BoundedDequeBasedMailbox.this.pushTimeOut
    }
}<|MERGE_RESOLUTION|>--- conflicted
+++ resolved
@@ -12,10 +12,7 @@
 import akka.event.Logging.Error
 import akka.actor.ActorContext
 import com.typesafe.config.Config
-<<<<<<< HEAD
-=======
 import akka.actor.ActorSystem
->>>>>>> 4c804858
 
 class MessageQueueAppendFailedException(message: String, cause: Throwable = null) extends AkkaException(message, cause)
 
@@ -316,10 +313,6 @@
 
 trait QueueBasedMessageQueue extends MessageQueue {
   def queue: Queue[Envelope]
-<<<<<<< HEAD
-  final def numberOfMessages = queue.size
-  final def hasMessages = !queue.isEmpty
-=======
   def numberOfMessages = queue.size
   def hasMessages = !queue.isEmpty
   def cleanUp(owner: ActorContext, deadLetters: MessageQueue): Unit = {
@@ -331,7 +324,6 @@
       }
     }
   }
->>>>>>> 4c804858
 }
 
 trait UnboundedMessageQueueSemantics extends QueueBasedMessageQueue {
@@ -357,65 +349,33 @@
 trait DequeBasedMessageQueue extends QueueBasedMessageQueue {
   def queue: Deque[Envelope]
   def enqueueFirst(receiver: ActorRef, handle: Envelope): Unit
-<<<<<<< HEAD
-  def enqueueAllFirst(receiver: ActorRef, handleIterator: Iterator[Envelope], size: Int): Unit
-}
-
-trait UnboundedDequeBasedMessageQueueSemantics extends DequeBasedMessageQueue {
-  final def enqueue(receiver: ActorRef, handle: Envelope): Unit = queue add handle
-
-  final def enqueueFirst(receiver: ActorRef, handle: Envelope): Unit = queue addFirst handle
-
-  final def enqueueAllFirst(receiver: ActorRef, handleIterator: Iterator[Envelope], size: Int): Unit =
-    handleIterator foreach { enqueueFirst(receiver, _) }
-
-  final def dequeue(): Envelope = queue.poll()
-=======
 }
 
 trait UnboundedDequeBasedMessageQueueSemantics extends DequeBasedMessageQueue {
   def enqueue(receiver: ActorRef, handle: Envelope): Unit = queue add handle
   def enqueueFirst(receiver: ActorRef, handle: Envelope): Unit = queue addFirst handle
   def dequeue(): Envelope = queue.poll()
->>>>>>> 4c804858
 }
 
 trait BoundedDequeBasedMessageQueueSemantics extends DequeBasedMessageQueue {
   def pushTimeOut: Duration
   override def queue: BlockingDeque[Envelope]
 
-<<<<<<< HEAD
-  final def enqueue(receiver: ActorRef, handle: Envelope): Unit =
-=======
   def enqueue(receiver: ActorRef, handle: Envelope): Unit =
->>>>>>> 4c804858
     if (pushTimeOut.length > 0)
       queue.offer(handle, pushTimeOut.length, pushTimeOut.unit) || {
         throw new MessageQueueAppendFailedException("Couldn't enqueue message " + handle + " to " + receiver)
       }
     else queue put handle
 
-<<<<<<< HEAD
-  final def enqueueFirst(receiver: ActorRef, handle: Envelope): Unit =
-=======
   def enqueueFirst(receiver: ActorRef, handle: Envelope): Unit =
->>>>>>> 4c804858
     if (pushTimeOut.length > 0)
       queue.offerFirst(handle, pushTimeOut.length, pushTimeOut.unit) || {
         throw new MessageQueueAppendFailedException("Couldn't enqueue message " + handle + " to " + receiver)
       }
     else queue putFirst handle
 
-<<<<<<< HEAD
-  final def enqueueAllFirst(receiver: ActorRef, handleIterator: Iterator[Envelope], size: Int): Unit =
-    if (queue.asInstanceOf[BlockingQueue[Envelope]].remainingCapacity >= size)
-      handleIterator foreach { enqueueFirst(receiver, _) }
-    else throw new MessageQueueAppendFailedException("Couldn't enqueue stash to " + receiver)
-
-  final def dequeue(): Envelope = queue.poll()
-=======
   def dequeue(): Envelope = queue.poll()
->>>>>>> 4c804858
 }
 
 /**
@@ -478,12 +438,6 @@
     }
 }
 
-<<<<<<< HEAD
-case class UnboundedDequeBasedMailbox(config: Config) extends MailboxType {
-  final override def create(receiver: ActorContext): Mailbox =
-    new Mailbox(receiver.asInstanceOf[ActorCell]) with DequeBasedMessageQueue with UnboundedDequeBasedMessageQueueSemantics with DefaultSystemMessageQueue {
-      final val queue = new LinkedBlockingDeque[Envelope]()
-=======
 case class UnboundedDequeBasedMailbox() extends MailboxType {
 
   def this(settings: ActorSystem.Settings, config: Config) = this()
@@ -491,20 +445,11 @@
   final override def create(owner: Option[ActorContext]): MessageQueue =
     new LinkedBlockingDeque[Envelope]() with DequeBasedMessageQueue with UnboundedDequeBasedMessageQueueSemantics {
       final val queue = this
->>>>>>> 4c804858
     }
 }
 
 case class BoundedDequeBasedMailbox( final val capacity: Int, final val pushTimeOut: Duration) extends MailboxType {
 
-<<<<<<< HEAD
-  if (capacity < 0) throw new IllegalArgumentException("The capacity for BoundedMailbox can not be negative")
-  if (pushTimeOut eq null) throw new IllegalArgumentException("The push time-out for BoundedMailbox can not be null")
-
-  final override def create(receiver: ActorContext): Mailbox =
-    new Mailbox(receiver.asInstanceOf[ActorCell]) with DequeBasedMessageQueue with BoundedDequeBasedMessageQueueSemantics with DefaultSystemMessageQueue {
-      final val queue = new LinkedBlockingDeque[Envelope](capacity)
-=======
   def this(settings: ActorSystem.Settings, config: Config) = this(config.getInt("mailbox-capacity"),
     Duration(config.getNanoseconds("mailbox-push-timeout-time"), TimeUnit.NANOSECONDS))
 
@@ -514,7 +459,6 @@
   final override def create(owner: Option[ActorContext]): MessageQueue =
     new LinkedBlockingDeque[Envelope](capacity) with DequeBasedMessageQueue with BoundedDequeBasedMessageQueueSemantics {
       final val queue = this
->>>>>>> 4c804858
       final val pushTimeOut = BoundedDequeBasedMailbox.this.pushTimeOut
     }
 }