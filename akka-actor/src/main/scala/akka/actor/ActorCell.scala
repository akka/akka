--- conflicted
+++ resolved
@@ -134,17 +134,10 @@
    */
   def unwatch(subject: ActorRef): ActorRef
 
-  /**
-   * ActorContexts shouldn't be Serializable
-   */
   final protected def writeObject(o: ObjectOutputStream): Unit =
     throw new NotSerializableException("ActorContext is not serializable!")
 }
 
-/**
- * UntypedActorContext is the UntypedActor equivalent of ActorContext,
- * containing the Java API
- */
 trait UntypedActorContext extends ActorContext {
 
   /**
@@ -185,9 +178,7 @@
 
   final val emptyReceiveTimeoutData: (Long, Cancellable) = (-1, emptyCancellable)
 
-  final val behaviorStackPlaceHolder: Stack[Actor.Receive] = Stack.empty.push(Actor.emptyBehavior)
-
-  sealed trait SuspendReason
+  trait SuspendReason
   case object UserRequest extends SuspendReason
   case class Recreation(cause: Throwable) extends SuspendReason
   case object Termination extends SuspendReason
@@ -411,8 +402,6 @@
 
   var actor: Actor = _
 
-  private var behaviorStack: Stack[Actor.Receive] = Stack.empty
-
   @volatile //This must be volatile since it isn't protected by the mailbox status
   var mailbox: Mailbox = _
 
@@ -493,20 +482,14 @@
 
   //This method is in charge of setting up the contextStack and create a new instance of the Actor
   protected def newActor(): Actor = {
-    contextStack.set(contextStack.get.push(this))
+    val stackBefore = contextStack.get
+    contextStack.set(stackBefore.push(this))
     try {
-      import ActorCell.behaviorStackPlaceHolder
-
-      behaviorStack = behaviorStackPlaceHolder
-      val instance = props.creator.apply()
+      val instance = props.creator()
 
       if (instance eq null)
-        throw new ActorInitializationException(self, "Actor instance passed to actorOf can't be 'null'")
-
-      behaviorStack = behaviorStack match {
-        case `behaviorStackPlaceHolder` ⇒ Stack.empty.push(instance.receive)
-        case newBehaviors               ⇒ Stack.empty.push(instance.receive).pushAll(newBehaviors.reverse.drop(1))
-      }
+        throw ActorInitializationException(self, "Actor instance passed to actorOf can't be 'null'")
+
       instance
     } finally {
       val stackAfter = contextStack.get
@@ -527,18 +510,13 @@
         if (system.settings.DebugLifecycle) system.eventStream.publish(Debug(self.path.toString, clazz(created), "started (" + created + ")"))
       } catch {
         case NonFatal(i: InstantiationException) ⇒
-          throw new ActorInitializationException(self,
+          throw ActorInitializationException(self,
             """exception during creation, this problem is likely to occur because the class of the Actor you tried to create is either,
                a non-static inner class (in which case make it a static inner class or use Props(new ...) or Props( new UntypedActorFactory ... )
                or is missing an appropriate, reachable no-args constructor.
-<<<<<<< HEAD
-            """, i.getCause)
-        case NonFatal(e) ⇒ throw new ActorInitializationException(self, "exception during creation", e)
-=======
             """, i)
         case NonFatal(e) ⇒
           throw ActorInitializationException(self, "exception during creation", e)
->>>>>>> a513d823
       }
     }
 
@@ -562,10 +540,7 @@
             doRecreate(cause, failedActor)
         }
       } catch {
-        case NonFatal(e) ⇒ throw new ActorInitializationException(self, "exception during creation", e match {
-          case i: InstantiationException ⇒ i.getCause
-          case other                     ⇒ other
-        })
+        case NonFatal(e) ⇒ throw ActorInitializationException(self, "exception during creation", e)
       }
     }
 
@@ -630,7 +605,7 @@
     cancelReceiveTimeout() // FIXME: leave this here???
     messageHandle.message match {
       case msg: AutoReceivedMessage ⇒ autoReceiveMessage(messageHandle)
-      case msg                      ⇒ receiveMessage(msg)
+      case msg                      ⇒ actor(msg)
     }
     currentMessage = null // reset current message after successful invocation
   } catch {
@@ -646,14 +621,14 @@
     if (actor ne null) actor.supervisorStrategy.handleSupervisorFailing(self, children)
   } finally {
     t match { // Wrap InterruptedExceptions and rethrow
-      case _: InterruptedException ⇒ parent.tell(Failed(new ActorInterruptedException(t)), self); throw t
+      case _: InterruptedException ⇒ parent.tell(Failed(ActorInterruptedException(t)), self); throw t
       case _                       ⇒ parent.tell(Failed(t), self)
     }
   }
 
   def become(behavior: Actor.Receive, discardOld: Boolean = true): Unit = {
     if (discardOld) unbecome()
-    behaviorStack = behaviorStack.push(behavior)
+    actor.pushBehavior(behavior)
   }
 
   /**
@@ -664,16 +639,14 @@
   /*
    * UntypedActorContext impl
    */
-  def become(behavior: Procedure[Any], discardOld: Boolean): Unit =
-    become({ case msg ⇒ behavior.apply(msg) }: Actor.Receive, discardOld)
-
-  def unbecome(): Unit = {
-    val original = behaviorStack
-    val popped = original.pop
-    behaviorStack = if (popped.isEmpty) original else popped
-  }
-
-  def autoReceiveMessage(msg: Envelope): Unit = {
+  def become(behavior: Procedure[Any], discardOld: Boolean): Unit = {
+    def newReceive: Actor.Receive = { case msg ⇒ behavior.apply(msg) }
+    become(newReceive, discardOld)
+  }
+
+  def unbecome(): Unit = actor.popBehavior()
+
+  def autoReceiveMessage(msg: Envelope) {
     if (system.settings.DebugAutoReceive)
       system.eventStream.publish(Debug(self.path.toString, clazz(actor), "received AutoReceiveMessage " + msg))
 
@@ -687,12 +660,6 @@
     }
   }
 
-  final def receiveMessage(msg: Any): Unit = {
-    //FIXME replace with behaviorStack.head.applyOrElse(msg, unhandled) + "-optimize"
-    val head = behaviorStack.head
-    if (head.isDefinedAt(msg)) head.apply(msg) else actor.unhandled(msg)
-  }
-
   private def doTerminate() {
     val a = actor
     try {
@@ -708,7 +675,7 @@
         if (system.settings.DebugLifecycle)
           system.eventStream.publish(Debug(self.path.toString, clazz(actor), "stopped"))
       } finally {
-        behaviorStack = ActorCell.behaviorStackPlaceHolder
+        if (a ne null) a.clearBehaviorStack()
         clearActorFields(a)
         actor = null
       }
@@ -718,6 +685,7 @@
   private def doRecreate(cause: Throwable, failedActor: Actor): Unit = try {
     // after all killed children have terminated, recreate the rest, then go on to start the new instance
     actor.supervisorStrategy.handleSupervisorRestarted(cause, self, children)
+
     val freshActor = newActor()
     actor = freshActor // this must happen before postRestart has a chance to fail
     if (freshActor eq failedActor) setActorFields(freshActor, this, self) // If the creator returns the same instance, we need to restore our nulled out fields.
@@ -734,7 +702,7 @@
       actor.supervisorStrategy.handleSupervisorFailing(self, children)
       clearActorFields(actor) // If this fails, we need to ensure that preRestart isn't called.
     } finally {
-      parent.tell(Failed(new ActorInitializationException(self, "exception during re-creation", e)), self)
+      parent.tell(Failed(ActorInitializationException(self, "exception during re-creation", e)), self)
     }
   }
 
@@ -781,11 +749,13 @@
 
   }
 
-  final def cancelReceiveTimeout(): Unit =
+  final def cancelReceiveTimeout() {
+    //Only cancel if
     if (receiveTimeoutData._2 ne emptyCancellable) {
       receiveTimeoutData._2.cancel()
       receiveTimeoutData = (receiveTimeoutData._1, emptyCancellable)
     }
+  }
 
   final def clearActorFields(actorInstance: Actor): Unit = {
     setActorFields(actorInstance, context = null, self = system.deadLetters)
