/*
 * Copyright (C) 2009-2025 Lightbend Inc. <https://www.lightbend.com>
 */

package akka.actor

import java.util.{ LinkedList => JLinkedList }
import java.util.concurrent.locks.ReentrantLock
import scala.annotation.nowarn
import scala.annotation.tailrec
import scala.collection.immutable
import scala.util.control.NonFatal
import akka.actor.dungeon.ChildrenContainer
import akka.annotation.InternalApi
import akka.dispatch._
import akka.dispatch.sysmsg._
import akka.event.Logging.Warning

/**
 * This actor ref starts out with some dummy cell (by default just enqueuing
 * messages into vectors protected by ReentrantLock), it must be initialize()’d
 * before it can be sent to, and it will be activate()’d by its supervisor in
 * response to the Supervise() message, which will replace the contained Cell
 * with a fully functional one, transfer all messages from dummy to real queue
 * and swap out the cell ref.
 *
 * INTERNAL API
 */
@InternalApi
private[akka] class RepointableActorRef(
    val system: ActorSystemImpl,
    val props: Props,
    val dispatcher: MessageDispatcher,
    val mailboxType: MailboxType,
    val supervisor: InternalActorRef,
    val path: ActorPath)
    extends ActorRefWithCell
    with RepointableRef {

  import AbstractActorRef.{ cellHandle, lookupHandle }

  /*
   * H E R E   B E   D R A G O N S !
   *
   * There are two main functions of a Cell: message queueing and child lookup.
   * When switching out the UnstartedCell for its real replacement, the former
   * must be switched after all messages have been drained from the temporary
   * queue into the real mailbox, while the latter must be switched before
   * processing the very first message (i.e. before Cell.start()). Hence there
   * are two refs here, one for each function, and they are switched just so.
   */
  @nowarn @volatile private var _cellDoNotCallMeDirectly: Cell = _
  @nowarn @volatile private var _lookupDoNotCallMeDirectly: Cell = _
  @nowarn private def _preventPrivateUnusedErasure = {
    _cellDoNotCallMeDirectly
    _lookupDoNotCallMeDirectly
  }

<<<<<<< HEAD
  def underlying: Cell = cellHandle.getVolatile(this).asInstanceOf[Cell]
  def lookup = lookupHandle.getVolatile(this).asInstanceOf[Cell]

  @tailrec final def swapCell(next: Cell): Cell = {
    val old = underlying
    if (cellHandle.compareAndSet(this, old, next)) old else swapCell(next)
=======
  def underlying: Cell = Unsafe.UNSAFE.getObjectVolatile(this, cellOffset).asInstanceOf[Cell]
  def lookup = Unsafe.UNSAFE.getObjectVolatile(this, lookupOffset).asInstanceOf[Cell]

  @tailrec final def swapCell(next: Cell): Cell = {
    val old = underlying
    if (Unsafe.UNSAFE.compareAndSwapObject(this, cellOffset, old, next)) old else swapCell(next)
>>>>>>> a84fd28f
  }

  @tailrec final def swapLookup(next: Cell): Cell = {
    val old = lookup
<<<<<<< HEAD
    if (lookupHandle.compareAndSet(this, old, next)) old else swapLookup(next)
=======
    if (Unsafe.UNSAFE.compareAndSwapObject(this, lookupOffset, old, next)) old else swapLookup(next)
>>>>>>> a84fd28f
  }

  /**
   * Initialize: make a dummy cell which holds just a mailbox, then tell our
   * supervisor that we exist so that he can create the real Cell in
   * handleSupervise().
   *
   * Call twice on your own peril!
   *
   * This is protected so that others can have different initialization.
   */
  def initialize(async: Boolean): this.type =
    underlying match {
      case null =>
        swapCell(new UnstartedCell(system, this, props, supervisor))
        swapLookup(underlying)
        supervisor.sendSystemMessage(Supervise(this, async))
        if (!async) point(false)
        this
      case _ => throw new IllegalStateException("initialize called more than once!")
    }

  /**
   * This method is supposed to be called by the supervisor in handleSupervise()
   * to replace the UnstartedCell with the real one. It assumes no concurrent
   * modification of the `underlying` field, though it is safe to send messages
   * at any time.
   */
  def point(catchFailures: Boolean): this.type =
    underlying match {
      case u: UnstartedCell =>
        val cell =
          try newCell(u)
          catch {
            case NonFatal(ex) if catchFailures =>
              val safeDispatcher = system.dispatchers.defaultGlobalDispatcher
              new ActorCell(system, this, props, safeDispatcher, supervisor).initWithFailure(ex)
          }
        /*
         * The problem here was that if the real actor (which will start running
         * at cell.start()) creates children in its constructor, then this may
         * happen before the swapCell in u.replaceWith, meaning that those
         * children cannot be looked up immediately, e.g. if they shall become
         * routees.
         */
        swapLookup(cell)
        cell.start()
        u.replaceWith(cell)
        this
      case null => throw new IllegalStateException("underlying cell is null")
      case _    => this // this happens routinely for things which were created async=false
    }

  /**
   * This is called by activate() to obtain the cell which is to replace the
   * unstarted cell. The cell must be fully functional.
   */
  def newCell(@nowarn("msg=never used") old: UnstartedCell): Cell =
    new ActorCell(system, this, props, dispatcher, supervisor).init(sendSupervise = false, mailboxType)

  def start(): Unit = ()

  def suspend(): Unit = underlying.suspend()

  def resume(causedByFailure: Throwable): Unit = underlying.resume(causedByFailure)

  def stop(): Unit = underlying.stop()

  def restart(cause: Throwable): Unit = underlying.restart(cause)

  def isStarted: Boolean = underlying match {
    case _: UnstartedCell => false
    case null             => throw new IllegalStateException("isStarted called before initialized")
    case _                => true
  }

  @deprecated("Use context.watch(actor) and receive Terminated(actor)", "2.2") def isTerminated: Boolean =
    underlying.isTerminated

  def provider: ActorRefProvider = system.provider

  def isLocal: Boolean = underlying.isLocal

  def getParent: InternalActorRef = underlying.parent

  def getChild(name: Iterator[String]): InternalActorRef =
    if (name.hasNext) {
      name.next() match {
        case ".." => getParent.getChild(name)
        case ""   => getChild(name)
        case other =>
          val (childName, uid) = ActorCell.splitNameAndUid(other)
          lookup.getChildByName(childName) match {
            case Some(crs: ChildRestartStats) if uid == ActorCell.undefinedUid || uid == crs.uid =>
              crs.child.asInstanceOf[InternalActorRef].getChild(name)
            case _ =>
              lookup match {
                case ac: ActorCell => ac.getFunctionRefOrNobody(childName, uid)
                case _             => Nobody
              }
          }
      }
    } else this

  /**
   * Method for looking up a single child beneath this actor.
   * It is racy if called from the outside.
   */
  def getSingleChild(name: String): InternalActorRef = lookup.getSingleChild(name)

  def children: immutable.Iterable[ActorRef] = lookup.childrenRefs.children

  def !(message: Any)(implicit sender: ActorRef = Actor.noSender): Unit = underlying.sendMessage(message, sender)

  def sendSystemMessage(message: SystemMessage) = underlying.sendSystemMessage(message)

  @throws(classOf[java.io.ObjectStreamException])
  protected def writeReplace(): AnyRef = SerializedActorRef(this)
}

/**
 * INTERNAL API
 */
@InternalApi
private[akka] class UnstartedCell(
    val systemImpl: ActorSystemImpl,
    val self: RepointableActorRef,
    val props: Props,
    val supervisor: InternalActorRef)
    extends Cell {

  /*
   * This lock protects all accesses to this cell’s queues. It also ensures
   * safe switching to the started ActorCell.
   */
  private[this] final val lock = new ReentrantLock

  // use Envelope to keep on-send checks in the same place ACCESS MUST BE PROTECTED BY THE LOCK
  private[this] final val queue = new JLinkedList[Envelope]()

  // ACCESS MUST BE PROTECTED BY THE LOCK
  private[this] var sysmsgQueue: LatestFirstSystemMessageList = SystemMessageList.LNil

  import systemImpl.settings.UnstartedPushTimeout.{ duration => timeout }

  def replaceWith(cell: Cell): Unit = locked {
    try {
      def drainSysmsgQueue(): Unit = {
        // using while in case a sys msg enqueues another sys msg
        while (sysmsgQueue.nonEmpty) {
          var sysQ = sysmsgQueue.reverse
          sysmsgQueue = SystemMessageList.LNil
          while (sysQ.nonEmpty) {
            val msg = sysQ.head
            sysQ = sysQ.tail
            msg.unlink()
            cell.sendSystemMessage(msg)
          }
        }
      }

      drainSysmsgQueue()

      while (!queue.isEmpty) {
        cell.sendMessage(queue.poll())
        // drain sysmsgQueue in case a msg enqueues a sys msg
        drainSysmsgQueue()
      }
    } finally {
      self.swapCell(cell)
    }
  }

  def system: ActorSystem = systemImpl
  def start(): this.type = this
  def suspend(): Unit = sendSystemMessage(Suspend())
  def resume(causedByFailure: Throwable): Unit = sendSystemMessage(Resume(causedByFailure))
  def restart(cause: Throwable): Unit = sendSystemMessage(Recreate(cause))
  def stop(): Unit = sendSystemMessage(Terminate())
  override private[akka] def isTerminated: Boolean = locked {
    val cell = self.underlying
    if (cellIsReady(cell)) cell.isTerminated else false
  }
  def parent: InternalActorRef = supervisor
  def childrenRefs: ChildrenContainer = ChildrenContainer.EmptyChildrenContainer
  def getChildByName(name: String): Option[ChildRestartStats] = None
  override def getSingleChild(name: String): InternalActorRef = Nobody

  def sendMessage(msg: Envelope): Unit = {
    if (lock.tryLock(timeout.length, timeout.unit)) {
      try {
        val cell = self.underlying
        if (cellIsReady(cell)) {
          cell.sendMessage(msg)
        } else if (!queue.offer(msg)) {
          system.eventStream.publish(
            Warning(
              self.path.toString,
              getClass,
              "dropping message of type " + msg.message.getClass + " due to enqueue failure"))
          system.deadLetters.tell(DeadLetter(msg.message, msg.sender, self), msg.sender)
        } else if (Mailbox.debug) println(s"$self temp queueing ${msg.message} from ${msg.sender}")
      } finally lock.unlock()
    } else {
      system.eventStream.publish(
        Warning(
          self.path.toString,
          getClass,
          "dropping message of type" + msg.message.getClass + " due to lock timeout"))
      system.deadLetters.tell(DeadLetter(msg.message, msg.sender, self), msg.sender)
    }
  }

  def sendSystemMessage(msg: SystemMessage): Unit = {
    lock.lock() // we cannot lose system messages, ever, and we cannot throw an Error from here as well
    try {
      val cell = self.underlying
      if (cellIsReady(cell))
        cell.sendSystemMessage(msg)
      else {
        sysmsgQueue ::= msg
        if (Mailbox.debug) println(s"$self temp queueing system $msg")
      }
    } finally lock.unlock()
  }

  def isLocal = true

  private[this] final def cellIsReady(cell: Cell): Boolean = (cell ne this) && (cell ne null)

  def hasMessages: Boolean = locked {
    val cell = self.underlying
    if (cellIsReady(cell)) cell.hasMessages else !queue.isEmpty
  }

  def numberOfMessages: Int = locked {
    val cell = self.underlying
    if (cellIsReady(cell)) cell.numberOfMessages else queue.size
  }

  private[this] final def locked[T](body: => T): T = {
    lock.lock()
    try body
    finally lock.unlock()
  }

}<|MERGE_RESOLUTION|>--- conflicted
+++ resolved
@@ -15,6 +15,7 @@
 import akka.dispatch._
 import akka.dispatch.sysmsg._
 import akka.event.Logging.Warning
+import akka.util.Unsafe
 
 /**
  * This actor ref starts out with some dummy cell (by default just enqueuing
@@ -37,7 +38,7 @@
     extends ActorRefWithCell
     with RepointableRef {
 
-  import AbstractActorRef.{ cellHandle, lookupHandle }
+  import AbstractActorRef.{ cellOffset, lookupOffset }
 
   /*
    * H E R E   B E   D R A G O N S !
@@ -56,30 +57,17 @@
     _lookupDoNotCallMeDirectly
   }
 
-<<<<<<< HEAD
-  def underlying: Cell = cellHandle.getVolatile(this).asInstanceOf[Cell]
-  def lookup = lookupHandle.getVolatile(this).asInstanceOf[Cell]
-
-  @tailrec final def swapCell(next: Cell): Cell = {
-    val old = underlying
-    if (cellHandle.compareAndSet(this, old, next)) old else swapCell(next)
-=======
   def underlying: Cell = Unsafe.UNSAFE.getObjectVolatile(this, cellOffset).asInstanceOf[Cell]
   def lookup = Unsafe.UNSAFE.getObjectVolatile(this, lookupOffset).asInstanceOf[Cell]
 
   @tailrec final def swapCell(next: Cell): Cell = {
     val old = underlying
     if (Unsafe.UNSAFE.compareAndSwapObject(this, cellOffset, old, next)) old else swapCell(next)
->>>>>>> a84fd28f
   }
 
   @tailrec final def swapLookup(next: Cell): Cell = {
     val old = lookup
-<<<<<<< HEAD
-    if (lookupHandle.compareAndSet(this, old, next)) old else swapLookup(next)
-=======
     if (Unsafe.UNSAFE.compareAndSwapObject(this, lookupOffset, old, next)) old else swapLookup(next)
->>>>>>> a84fd28f
   }
 
   /**
