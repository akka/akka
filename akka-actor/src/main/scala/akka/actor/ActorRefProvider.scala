--- conflicted
+++ resolved
@@ -380,15 +380,10 @@
     }
   }
 
-<<<<<<< HEAD
-  // Default guardian strategy
-  protected[actor] val guardianSupervisorStrategy = {
-=======
   /**
    * Overridable supervision strategy to be used by the “/user” guardian.
    */
   protected def guardianSupervisionStrategy = {
->>>>>>> 4c804858
     import akka.actor.SupervisorStrategy._
     OneForOneStrategy() {
       case _: ActorKilledException         ⇒ Stop
@@ -404,11 +399,7 @@
    */
   private class Guardian extends Actor {
 
-<<<<<<< HEAD
-    override val supervisorStrategy = guardianSupervisorStrategy
-=======
     override val supervisorStrategy = guardianSupervisionStrategy
->>>>>>> 4c804858
 
     def receive = {
       case Terminated(_)                ⇒ context.stop(self)
