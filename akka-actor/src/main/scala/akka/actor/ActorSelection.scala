--- conflicted
+++ resolved
@@ -18,13 +18,7 @@
 
 import akka.pattern.ask
 import akka.routing.MurmurHash
-<<<<<<< HEAD
-import akka.util.Helpers
-import akka.util.JavaDurationConverters._
-import akka.util.Timeout
-=======
 import akka.util.{ Helpers, JavaDurationConverters, Timeout }
->>>>>>> ea9b7c99
 import akka.dispatch.ExecutionContexts
 
 import scala.compat.java8.FutureConverters
@@ -113,15 +107,10 @@
    * supplied `timeout`.
    *
    */
-<<<<<<< HEAD
-  def resolveOneCS(timeout: java.time.Duration): CompletionStage[ActorRef] =
-    FutureConverters.toJava[ActorRef](resolveOne(timeout.asScala))
-=======
   def resolveOneCS(timeout: java.time.Duration): CompletionStage[ActorRef] = {
     import JavaDurationConverters._
     resolveOneCS(timeout.asScala)
   }
->>>>>>> ea9b7c99
 
   override def toString: String = {
     val builder = new java.lang.StringBuilder()
