/**
 * Copyright (C) 2009-2011 Scalable Solutions AB <http://scalablesolutions.se>
 */

package akka.util

import akka.dispatch.{Future, CompletableFuture, MessageInvocation}
import akka.config.{Config, ModuleNotAvailableException}
import akka.AkkaException

import java.net.InetSocketAddress
import akka.remoteinterface.RemoteSupport
import akka.actor._

/**
 * Helper class for reflective access to different modules in order to allow optional loading of modules.
 *
 * @author <a href="http://jonasboner.com">Jonas Bon&#233;r</a>
 */
object ReflectiveAccess extends Logging {

  val loader = getClass.getClassLoader

  def isRemotingEnabled   = Remote.isEnabled
  lazy val isTypedActorEnabled = TypedActorModule.isEnabled

  def ensureRemotingEnabled   = Remote.ensureEnabled
  def ensureTypedActorEnabled = TypedActorModule.ensureEnabled

  /**
   * Reflective access to the RemoteClient module.
   *
   * @author <a href="http://jonasboner.com">Jonas Bon&#233;r</a>
   */
  object Remote {
    val TRANSPORT = Config.config.getString("akka.remote.layer","akka.remote.NettyRemoteSupport")

    private[akka] val configDefaultAddress =
      new InetSocketAddress(Config.config.getString("akka.remote.server.hostname", "localhost"),
                            Config.config.getInt("akka.remote.server.port", 2552))


    lazy val isEnabled = remoteSupportClass.isDefined

    def ensureEnabled = if (!isEnabled) throw new ModuleNotAvailableException(
      "Can't load the remoting module, make sure that akka-remote.jar is on the classpath")

<<<<<<< HEAD
    val remoteSupportClass: Option[Class[_ <: RemoteSupport]] = getClassFor(TRANSPORT)
=======
    val remoteClientObjectInstance: Option[RemoteClientObject] =
      getObjectFor("akka.remote.RemoteClient$")

    def register(address: InetSocketAddress, uuid: Uuid) = {
      ensureEnabled
      remoteClientObjectInstance.get.register(address.getHostName, address.getPort, uuid)
    }

    def unregister(address: InetSocketAddress, uuid: Uuid) = {
      ensureEnabled
      remoteClientObjectInstance.get.unregister(address.getHostName, address.getPort, uuid)
    }

    def registerSupervisorForActor(remoteAddress: InetSocketAddress, actorRef: ActorRef) = {
      ensureEnabled
      val remoteClient = remoteClientObjectInstance.get.clientFor(remoteAddress)
      remoteClient.registerSupervisorForActor(actorRef)
    }

    def clientFor(hostname: String, port: Int, loader: Option[ClassLoader]): RemoteClient = {
      ensureEnabled
      remoteClientObjectInstance.get.clientFor(hostname, port, loader)
    }

    def send[T](
      message: Any,
      senderOption: Option[ActorRef],
      senderFuture: Option[CompletableFuture[_]],
      remoteAddress: InetSocketAddress,
      timeout: Long,
      isOneWay: Boolean,
      actorRef: ActorRef,
      typedActorInfo: Option[Tuple2[String, String]],
      actorType: ActorType,
      loader: Option[ClassLoader] = None): Option[CompletableFuture[T]] = {
      ensureEnabled
      clientFor(remoteAddress.getHostName, remoteAddress.getPort, loader).send[T](
        message, senderOption, senderFuture, remoteAddress, timeout, isOneWay, actorRef, typedActorInfo, actorType)
    }
  }

  /**
   * Reflective access to the RemoteServer module.
   *
   * @author <a href="http://jonasboner.com">Jonas Bon&#233;r</a>
   */
  object RemoteServerModule {
    val HOSTNAME = Config.config.getString("akka.remote.server.hostname", "localhost")
    val PORT     = Config.config.getInt("akka.remote.server.port", 2552)

    type RemoteServerObject = {
      def registerActor(address: InetSocketAddress, actor: ActorRef): Unit
      def registerTypedActor(address: InetSocketAddress, name: String, typedActor: AnyRef): Unit
    }

    type RemoteNodeObject = {
      def unregister(actorRef: ActorRef): Unit
    }

    val remoteServerObjectInstance: Option[RemoteServerObject] =
      getObjectFor("akka.remote.RemoteServer$")

    val remoteNodeObjectInstance: Option[RemoteNodeObject] =
      getObjectFor("akka.remote.RemoteNode$")

    def registerActor(address: InetSocketAddress, actorRef: ActorRef) = {
      RemoteClientModule.ensureEnabled
      remoteServerObjectInstance.get.registerActor(address, actorRef)
    }

    def registerTypedActor(address: InetSocketAddress, implementationClassName: String, proxy: AnyRef) = {
      RemoteClientModule.ensureEnabled
      remoteServerObjectInstance.get.registerTypedActor(address, implementationClassName, proxy)
    }
>>>>>>> 0eb71413

    protected[akka] val defaultRemoteSupport: Option[() => RemoteSupport] = remoteSupportClass map {
      remoteClass => () => createInstance[RemoteSupport](remoteClass,Array[Class[_]](),Array[AnyRef]()).
                           getOrElse(throw new ModuleNotAvailableException("Can't instantiate "+
                                                        remoteClass.getName+
                                                        ", make sure that akka-remote.jar is on the classpath"))
    }
  }

  /**
   * Reflective access to the TypedActors module.
   *
   * @author <a href="http://jonasboner.com">Jonas Bon&#233;r</a>
   */
  object TypedActorModule {

    type TypedActorObject = {
      def isJoinPoint(message: Any): Boolean
      def isJoinPointAndOneWay(message: Any): Boolean
      def actorFor(proxy: AnyRef): Option[ActorRef]
      def proxyFor(actorRef: ActorRef): Option[AnyRef]
      def stop(anyRef: AnyRef) : Unit
    }

    lazy val isEnabled = typedActorObjectInstance.isDefined

    def ensureEnabled = if (!isTypedActorEnabled) throw new ModuleNotAvailableException(
      "Can't load the typed actor module, make sure that akka-typed-actor.jar is on the classpath")

    val typedActorObjectInstance: Option[TypedActorObject] =
      getObjectFor("akka.actor.TypedActor$")

    def resolveFutureIfMessageIsJoinPoint(message: Any, future: Future[_]): Boolean = {
      ensureEnabled
      if (typedActorObjectInstance.get.isJoinPointAndOneWay(message)) {
        future.asInstanceOf[CompletableFuture[Option[_]]].completeWithResult(None)
      }
      typedActorObjectInstance.get.isJoinPoint(message)
    }
  }

  object AkkaCloudModule {

    type Mailbox = {
      def enqueue(message: MessageInvocation)
      def dequeue: MessageInvocation
    }

    type Serializer = {
      def toBinary(obj: AnyRef): Array[Byte]
      def fromBinary(bytes: Array[Byte], clazz: Option[Class[_]]): AnyRef
    }

    lazy val isEnabled = clusterObjectInstance.isDefined

    val clusterObjectInstance: Option[AnyRef] =
      getObjectFor("akka.cloud.cluster.Cluster$")

    val serializerClass: Option[Class[_]] =
      getClassFor("akka.serialization.Serializer")

    def ensureEnabled = if (!isEnabled) throw new ModuleNotAvailableException(
      "Feature is only available in Akka Cloud")

    def createFileBasedMailbox(actorRef: ActorRef): Mailbox = createMailbox("akka.cloud.cluster.FileBasedMailbox", actorRef)

    def createZooKeeperBasedMailbox(actorRef: ActorRef): Mailbox = createMailbox("akka.cloud.cluster.ZooKeeperBasedMailbox", actorRef)

    def createBeanstalkBasedMailbox(actorRef: ActorRef): Mailbox = createMailbox("akka.cloud.cluster.BeanstalkBasedMailbox", actorRef)

    def createRedisBasedMailbox(actorRef: ActorRef): Mailbox = createMailbox("akka.cloud.cluster.RedisBasedMailbox", actorRef)

    private def createMailbox(mailboxClassname: String, actorRef: ActorRef): Mailbox = {
      ensureEnabled
      createInstance(
        mailboxClassname,
        Array(classOf[ActorRef]),
        Array(actorRef).asInstanceOf[Array[AnyRef]],
        loader)
        .getOrElse(throw new IllegalActorStateException("Could not create durable mailbox [" + mailboxClassname + "] for actor [" + actorRef + "]"))
        .asInstanceOf[Mailbox]
    }
  }

  val noParams = Array[Class[_]]()
  val noArgs   = Array[AnyRef]()

  def createInstance[T](clazz: Class[_],
                        params: Array[Class[_]],
                        args: Array[AnyRef]): Option[T] = try {
    assert(clazz ne null)
    assert(params ne null)
    assert(args ne null)
    val ctor = clazz.getDeclaredConstructor(params: _*)
    ctor.setAccessible(true)
    Some(ctor.newInstance(args: _*).asInstanceOf[T])
  } catch {
    case e =>
      log.slf4j.warn("Could not instantiate class [{}] due to [{}]", clazz.getName, e.getCause)
      e.printStackTrace
      None
  }

  def createInstance[T](fqn: String,
                        params: Array[Class[_]],
                        args: Array[AnyRef],
                        classloader: ClassLoader = loader): Option[T] = try {
    assert(fqn ne null)
    assert(params ne null)
    assert(args ne null)
    val clazz = classloader.loadClass(fqn)
    val ctor = clazz.getDeclaredConstructor(params: _*)
    ctor.setAccessible(true)
    Some(ctor.newInstance(args: _*).asInstanceOf[T])
  } catch {
    case e =>
      log.slf4j.warn("Could not instantiate class [{}] due to [{}]", fqn, e.getCause)
      None
  }

  def getObjectFor[T](fqn: String, classloader: ClassLoader = loader): Option[T] = try {//Obtains a reference to $MODULE$
    assert(fqn ne null)
    val clazz = classloader.loadClass(fqn)
    val instance = clazz.getDeclaredField("MODULE$")
    instance.setAccessible(true)
    Option(instance.get(null).asInstanceOf[T])
  } catch {
    case e: ClassNotFoundException => {
      log.slf4j.debug("Could not get object [{}] due to [{}]", fqn, e)
      None
    }
    case ei: ExceptionInInitializerError => {
      log.error("Exception in initializer for object [%s]".format(fqn))
      log.error(ei.getCause, "Cause was:")
      throw ei
    }
  }

  def getClassFor[T](fqn: String, classloader: ClassLoader = loader): Option[Class[T]] = try {
    assert(fqn ne null)
    Some(classloader.loadClass(fqn).asInstanceOf[Class[T]])
  } catch {
    case e => None
  }
}<|MERGE_RESOLUTION|>--- conflicted
+++ resolved
@@ -45,84 +45,7 @@
     def ensureEnabled = if (!isEnabled) throw new ModuleNotAvailableException(
       "Can't load the remoting module, make sure that akka-remote.jar is on the classpath")
 
-<<<<<<< HEAD
     val remoteSupportClass: Option[Class[_ <: RemoteSupport]] = getClassFor(TRANSPORT)
-=======
-    val remoteClientObjectInstance: Option[RemoteClientObject] =
-      getObjectFor("akka.remote.RemoteClient$")
-
-    def register(address: InetSocketAddress, uuid: Uuid) = {
-      ensureEnabled
-      remoteClientObjectInstance.get.register(address.getHostName, address.getPort, uuid)
-    }
-
-    def unregister(address: InetSocketAddress, uuid: Uuid) = {
-      ensureEnabled
-      remoteClientObjectInstance.get.unregister(address.getHostName, address.getPort, uuid)
-    }
-
-    def registerSupervisorForActor(remoteAddress: InetSocketAddress, actorRef: ActorRef) = {
-      ensureEnabled
-      val remoteClient = remoteClientObjectInstance.get.clientFor(remoteAddress)
-      remoteClient.registerSupervisorForActor(actorRef)
-    }
-
-    def clientFor(hostname: String, port: Int, loader: Option[ClassLoader]): RemoteClient = {
-      ensureEnabled
-      remoteClientObjectInstance.get.clientFor(hostname, port, loader)
-    }
-
-    def send[T](
-      message: Any,
-      senderOption: Option[ActorRef],
-      senderFuture: Option[CompletableFuture[_]],
-      remoteAddress: InetSocketAddress,
-      timeout: Long,
-      isOneWay: Boolean,
-      actorRef: ActorRef,
-      typedActorInfo: Option[Tuple2[String, String]],
-      actorType: ActorType,
-      loader: Option[ClassLoader] = None): Option[CompletableFuture[T]] = {
-      ensureEnabled
-      clientFor(remoteAddress.getHostName, remoteAddress.getPort, loader).send[T](
-        message, senderOption, senderFuture, remoteAddress, timeout, isOneWay, actorRef, typedActorInfo, actorType)
-    }
-  }
-
-  /**
-   * Reflective access to the RemoteServer module.
-   *
-   * @author <a href="http://jonasboner.com">Jonas Bon&#233;r</a>
-   */
-  object RemoteServerModule {
-    val HOSTNAME = Config.config.getString("akka.remote.server.hostname", "localhost")
-    val PORT     = Config.config.getInt("akka.remote.server.port", 2552)
-
-    type RemoteServerObject = {
-      def registerActor(address: InetSocketAddress, actor: ActorRef): Unit
-      def registerTypedActor(address: InetSocketAddress, name: String, typedActor: AnyRef): Unit
-    }
-
-    type RemoteNodeObject = {
-      def unregister(actorRef: ActorRef): Unit
-    }
-
-    val remoteServerObjectInstance: Option[RemoteServerObject] =
-      getObjectFor("akka.remote.RemoteServer$")
-
-    val remoteNodeObjectInstance: Option[RemoteNodeObject] =
-      getObjectFor("akka.remote.RemoteNode$")
-
-    def registerActor(address: InetSocketAddress, actorRef: ActorRef) = {
-      RemoteClientModule.ensureEnabled
-      remoteServerObjectInstance.get.registerActor(address, actorRef)
-    }
-
-    def registerTypedActor(address: InetSocketAddress, implementationClassName: String, proxy: AnyRef) = {
-      RemoteClientModule.ensureEnabled
-      remoteServerObjectInstance.get.registerTypedActor(address, implementationClassName, proxy)
-    }
->>>>>>> 0eb71413
 
     protected[akka] val defaultRemoteSupport: Option[() => RemoteSupport] = remoteSupportClass map {
       remoteClass => () => createInstance[RemoteSupport](remoteClass,Array[Class[_]](),Array[AnyRef]()).
