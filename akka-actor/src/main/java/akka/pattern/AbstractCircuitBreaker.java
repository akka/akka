/*
 * Copyright (C) 2009-2025 Lightbend Inc. <https://www.lightbend.com>
 */

package akka.pattern;

import java.lang.invoke.MethodHandles;
import java.lang.invoke.VarHandle;
import java.lang.reflect.Field;

class AbstractCircuitBreaker {
  protected static final VarHandle currentStateHandle;
  protected static final VarHandle resetTimeoutHandle;

  static {
    try {
<<<<<<< HEAD
      MethodHandles.Lookup lookup =
          MethodHandles.privateLookupIn(CircuitBreaker.class, MethodHandles.lookup());
      Field currentStateField =
          CircuitBreaker.class.getDeclaredField("_currentStateDoNotCallMeDirectly");
      currentStateHandle = lookup.unreflectVarHandle(currentStateField);

      Field resetTimeoutField =
          CircuitBreaker.class.getDeclaredField("_currentResetTimeoutDoNotCallMeDirectly");
      resetTimeoutHandle = lookup.unreflectVarHandle(resetTimeoutField);
=======
      stateOffset =
          Unsafe.UNSAFE.objectFieldOffset(
              CircuitBreaker.class.getDeclaredField("_currentStateDoNotCallMeDirectly"));
      resetTimeoutOffset =
          Unsafe.UNSAFE.objectFieldOffset(
              CircuitBreaker.class.getDeclaredField("_currentResetTimeoutDoNotCallMeDirectly"));
>>>>>>> a84fd28f
    } catch (Throwable t) {
      throw new ExceptionInInitializerError(t);
    }
  }
}<|MERGE_RESOLUTION|>--- conflicted
+++ resolved
@@ -4,34 +4,20 @@
 
 package akka.pattern;
 
-import java.lang.invoke.MethodHandles;
-import java.lang.invoke.VarHandle;
-import java.lang.reflect.Field;
+import akka.util.Unsafe;
 
 class AbstractCircuitBreaker {
-  protected static final VarHandle currentStateHandle;
-  protected static final VarHandle resetTimeoutHandle;
+  protected static final long stateOffset;
+  protected static final long resetTimeoutOffset;
 
   static {
     try {
-<<<<<<< HEAD
-      MethodHandles.Lookup lookup =
-          MethodHandles.privateLookupIn(CircuitBreaker.class, MethodHandles.lookup());
-      Field currentStateField =
-          CircuitBreaker.class.getDeclaredField("_currentStateDoNotCallMeDirectly");
-      currentStateHandle = lookup.unreflectVarHandle(currentStateField);
-
-      Field resetTimeoutField =
-          CircuitBreaker.class.getDeclaredField("_currentResetTimeoutDoNotCallMeDirectly");
-      resetTimeoutHandle = lookup.unreflectVarHandle(resetTimeoutField);
-=======
       stateOffset =
           Unsafe.UNSAFE.objectFieldOffset(
               CircuitBreaker.class.getDeclaredField("_currentStateDoNotCallMeDirectly"));
       resetTimeoutOffset =
           Unsafe.UNSAFE.objectFieldOffset(
               CircuitBreaker.class.getDeclaredField("_currentResetTimeoutDoNotCallMeDirectly"));
->>>>>>> a84fd28f
     } catch (Throwable t) {
       throw new ExceptionInInitializerError(t);
     }
