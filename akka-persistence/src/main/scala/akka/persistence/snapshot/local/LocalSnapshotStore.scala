/**
 * Copyright (C) 2009-2016 Lightbend Inc. <http://www.lightbend.com>
 * Copyright (C) 2012-2016 Eligotech BV.
 */

package akka.persistence.snapshot.local

import java.io._
import java.net.{ URLDecoder, URLEncoder }

import akka.actor.ActorLogging
import akka.persistence._
import akka.persistence.serialization._
import akka.persistence.snapshot._
import akka.serialization.SerializationExtension
import akka.util.ByteString.UTF_8
import com.typesafe.config.Config

import scala.collection.immutable
import scala.concurrent.Future
import scala.util._
import scala.util.matching.Regex

/**
 * INTERNAL API
 *
 * Local filesystem backed snapshot store.
 */
<<<<<<< HEAD
private[persistence] class LocalSnapshotStore extends SnapshotStore with ActorLogging {
  import LocalSnapshotStore._
=======
private[persistence] class LocalSnapshotStore(config: Config) extends SnapshotStore with ActorLogging {
  private val FilenamePattern = """^snapshot-(.+)-(\d+)-(\d+)""".r
  private val persistenceIdStartIdx = 9 // Persistence ID starts after the "snapshot-" substring
>>>>>>> 4c426b4e

  import akka.util.Helpers._
  private val maxLoadAttempts = config.getInt("max-load-attempts")
    .requiring(_ > 1, "max-load-attempts must be >= 1")

  private val streamDispatcher = context.system.dispatchers.lookup(config.getString("stream-dispatcher"))
  private val dir = new File(config.getString("dir"))

  private val serializationExtension = SerializationExtension(context.system)
  private var saving = immutable.Set.empty[SnapshotMetadata] // saving in progress

  override def loadAsync(persistenceId: String, criteria: SnapshotSelectionCriteria): Future[Option[SelectedSnapshot]] = {
    //
    // Heuristics:
    //
    // Select youngest `maxLoadAttempts` snapshots that match upper bound.
    // This may help in situations where saving of a snapshot could not be completed because of a JVM crash.
    // Hence, an attempt to load that snapshot will fail but loading an older snapshot may succeed.
    //
    val metadata = snapshotMetadatas(persistenceId, criteria).sorted.takeRight(maxLoadAttempts)
    Future {
      load(metadata) match {
        case Success(s) ⇒ s
        case Failure(e) ⇒ throw e // all attempts failed, fail the future
      }
    }(streamDispatcher)
  }

  override def saveAsync(metadata: SnapshotMetadata, snapshot: Any): Future[Unit] = {
    saving += metadata
    val completion = Future(save(metadata, snapshot))(streamDispatcher)
    completion
  }

  override def deleteAsync(metadata: SnapshotMetadata): Future[Unit] = {
    saving -= metadata
    Future {
      // multiple snapshot files here mean that there were multiple snapshots for this seqNr, we delete all of them
      // usually snapshot-stores would keep one snapshot per sequenceNr however here in the file-based one we timestamp
      // snapshots and allow multiple to be kept around (for the same seqNr) if desired
      snapshotFiles(metadata).map(_.delete())
    }(streamDispatcher).map(_ ⇒ ())(streamDispatcher)
  }

  override def deleteAsync(persistenceId: String, criteria: SnapshotSelectionCriteria): Future[Unit] = {
    val metadatas = snapshotMetadatas(persistenceId, criteria)
    Future.sequence {
      metadatas.map(deleteAsync)
    }(collection.breakOut, streamDispatcher).map(_ ⇒ ())(streamDispatcher)
  }

  override def receivePluginInternal: Receive = {
    case SaveSnapshotSuccess(metadata) ⇒ saving -= metadata
    case _: SaveSnapshotFailure        ⇒ // ignore
    case _: DeleteSnapshotsSuccess     ⇒ // ignore
    case _: DeleteSnapshotsFailure     ⇒ // ignore
  }

  private def snapshotFiles(metadata: SnapshotMetadata): immutable.Seq[File] = {
    snapshotDir.listFiles(new SnapshotSeqNrFilenameFilter(metadata)).toVector
  }

  @scala.annotation.tailrec
  private def load(metadata: immutable.Seq[SnapshotMetadata]): Try[Option[SelectedSnapshot]] = metadata.lastOption match {
    case None ⇒ Success(None) // no snapshots stored
    case Some(md) ⇒
      Try(withInputStream(md)(deserialize)) match {
        case Success(s) ⇒
          Success(Some(SelectedSnapshot(md, s.data)))
        case Failure(e) ⇒
          val remaining = metadata.init
          log.error(e, s"Error loading snapshot [{}], remaining attempts: [{}]", md, remaining.size)
          if (remaining.isEmpty)
            Failure(e) // all attempts failed
          else
            load(remaining) // try older snapshot
      }
  }

  protected def save(metadata: SnapshotMetadata, snapshot: Any): Unit = {
    val tmpFile = withOutputStream(metadata)(serialize(_, Snapshot(snapshot)))
    tmpFile.renameTo(snapshotFileForWrite(metadata))
  }

  protected def deserialize(inputStream: InputStream): Snapshot =
    serializationExtension.deserialize(streamToBytes(inputStream), classOf[Snapshot]).get

  protected def serialize(outputStream: OutputStream, snapshot: Snapshot): Unit =
    outputStream.write(serializationExtension.findSerializerFor(snapshot).toBinary(snapshot))

  protected def withOutputStream(metadata: SnapshotMetadata)(p: (OutputStream) ⇒ Unit): File = {
    val tmpFile = snapshotFileForWrite(metadata, extension = "tmp")
    withStream(new BufferedOutputStream(new FileOutputStream(tmpFile)), p)
    tmpFile
  }

  private def withInputStream[T](metadata: SnapshotMetadata)(p: (InputStream) ⇒ T): T =
    withStream(new BufferedInputStream(new FileInputStream(snapshotFileForWrite(metadata))), p)

  private def withStream[A <: Closeable, B](stream: A, p: A ⇒ B): B =
    try { p(stream) } finally { stream.close() }

  /** Only by persistenceId and sequenceNr, timestamp is informational - accomodates for 2.13.x series files */
  protected def snapshotFileForWrite(metadata: SnapshotMetadata, extension: String = ""): File =
    new File(snapshotDir, s"snapshot-${URLEncoder.encode(metadata.persistenceId, UTF_8)}-${metadata.sequenceNr}-${metadata.timestamp}${extension}")

  private def snapshotMetadatas(persistenceId: String, criteria: SnapshotSelectionCriteria): immutable.Seq[SnapshotMetadata] = {
    val files = snapshotDir.listFiles(new SnapshotFilenameFilter(persistenceId))
    if (files eq null) Nil // if the dir was removed
    else {
      files.iterator
        .map(_.getName)
        .flatMap { filename ⇒
          extractMetadata(filename).map {
            case (pid, snr, tms) ⇒ SnapshotMetadata(URLDecoder.decode(pid, UTF_8), snr, tms)
          }
        }.filter(md ⇒ criteria.matches(md) && !saving.contains(md))
        .toVector
    }
  }

  override def preStart() {
    snapshotDir()
    super.preStart()
  }

  private def snapshotDir(): File = {
    if (!dir.isDirectory) {
      // try to create the directory, on failure double check if someone else beat us to it
      if (!dir.mkdirs() && !dir.isDirectory) {
        throw new IOException(s"Failed to create snapshot directory [${dir.getCanonicalPath}]")
      }
    }
    dir
  }

  private def extractMetadata(filename: String): Option[(String, Long, Long)] = {
    val sequenceNumberEndIdx = filename.lastIndexOf('-')
    val persistenceIdEndIdx = filename.lastIndexOf('-', sequenceNumberEndIdx - 1)
    val timestampString = filename.substring(sequenceNumberEndIdx + 1)
    if (persistenceIdStartIdx >= persistenceIdEndIdx || timestampString.exists(!_.isDigit)) None
    else {
      val persistenceId = filename.substring(persistenceIdStartIdx, persistenceIdEndIdx)
      val sequenceNumber = filename.substring(persistenceIdEndIdx + 1, sequenceNumberEndIdx).toLong
      val timestamp = filename.substring(sequenceNumberEndIdx + 1).toLong
      Some((persistenceId, sequenceNumber, timestamp))
    }
  }
}

/** INTERNAL API */
private[persistence] object LocalSnapshotStore {
  private val FilenamePattern = """^snapshot-(.+)-(\d+)-(\d+)""".r
  private val persistenceIdStartIdx = "snapshot-".length // Persistence ID starts after the "snapshot-" substring

  final class SnapshotFilenameFilter(persistenceId: String) extends FilenameFilter {
    val encodedPersistenceId = URLEncoder.encode(persistenceId)

    def accept(dir: File, name: String): Boolean = {
      val persistenceIdEndIdx = name.lastIndexOf('-', name.lastIndexOf('-') - 1)
      persistenceIdStartIdx + encodedPersistenceId.length == persistenceIdEndIdx &&
        name.startsWith(encodedPersistenceId, persistenceIdStartIdx)
    }
  }

  final class SnapshotSeqNrFilenameFilter(md: SnapshotMetadata) extends FilenameFilter {
    private final def matches(pid: String, snr: String, tms: String): Boolean = {
      pid.equals(URLEncoder.encode(md.persistenceId)) &&
        Try(snr.toLong == md.sequenceNr && (md.timestamp == 0L || tms.toLong == md.timestamp)).getOrElse(false)
    }

    def accept(dir: File, name: String): Boolean =
      name match {
        case FilenamePattern(pid, snr, tms) ⇒ matches(pid, snr, tms)
        case _                              ⇒ false
      }

  }

}<|MERGE_RESOLUTION|>--- conflicted
+++ resolved
@@ -26,14 +26,7 @@
  *
  * Local filesystem backed snapshot store.
  */
-<<<<<<< HEAD
-private[persistence] class LocalSnapshotStore extends SnapshotStore with ActorLogging {
-  import LocalSnapshotStore._
-=======
 private[persistence] class LocalSnapshotStore(config: Config) extends SnapshotStore with ActorLogging {
-  private val FilenamePattern = """^snapshot-(.+)-(\d+)-(\d+)""".r
-  private val persistenceIdStartIdx = 9 // Persistence ID starts after the "snapshot-" substring
->>>>>>> 4c426b4e
 
   import akka.util.Helpers._
   private val maxLoadAttempts = config.getInt("max-load-attempts")
