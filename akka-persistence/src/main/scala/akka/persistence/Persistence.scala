--- conflicted
+++ resolved
@@ -163,14 +163,11 @@
   private[persistence] case class PluginHolder(actor: ActorRef, adapters: EventAdapters, config: Config)
     extends Extension
 
-<<<<<<< HEAD
-=======
   /** Config path to fall-back to if a setting is not defined in a specific plugin's config section */
   val JournalFallbackConfigPath = "akka.persistence.journal-plugin-fallback"
 
   /** Config path to fall-back to if a setting is not defined in a specific snapshot plugin's config section */
   val SnapshotStoreFallbackConfigPath = "akka.persistence.snapshot-store-plugin-fallback"
->>>>>>> 4cbc0494
 }
 
 /**
@@ -260,11 +257,7 @@
    */
   final def adaptersFor(journalPluginId: String, journalPluginConfig: Config): EventAdapters = {
     val configPath = if (isEmpty(journalPluginId)) defaultJournalPluginId else journalPluginId
-<<<<<<< HEAD
-    pluginHolderFor(configPath, journalFallbackConfigPath, journalPluginConfig).adapters
-=======
-    pluginHolderFor(configPath, JournalFallbackConfigPath).adapters
->>>>>>> 4cbc0494
+    pluginHolderFor(configPath, JournalFallbackConfigPath, journalPluginConfig).adapters
   }
 
   /**
@@ -288,11 +281,7 @@
    */
   private[akka] final def journalConfigFor(journalPluginId: String, journalPluginConfig: Config = ConfigFactory.empty): Config = {
     val configPath = if (isEmpty(journalPluginId)) defaultJournalPluginId else journalPluginId
-<<<<<<< HEAD
-    pluginHolderFor(configPath, journalFallbackConfigPath, journalPluginConfig).config
-=======
-    pluginHolderFor(configPath, JournalFallbackConfigPath).config
->>>>>>> 4cbc0494
+    pluginHolderFor(configPath, JournalFallbackConfigPath, journalPluginConfig).config
   }
 
   /**
@@ -316,11 +305,7 @@
    */
   private[akka] final def journalFor(journalPluginId: String, journalPluginConfig: Config = ConfigFactory.empty): ActorRef = {
     val configPath = if (isEmpty(journalPluginId)) defaultJournalPluginId else journalPluginId
-<<<<<<< HEAD
-    pluginHolderFor(configPath, journalFallbackConfigPath, journalPluginConfig).actor
-=======
-    pluginHolderFor(configPath, JournalFallbackConfigPath).actor
->>>>>>> 4cbc0494
+    pluginHolderFor(configPath, JournalFallbackConfigPath, journalPluginConfig).actor
   }
 
   /**
@@ -333,11 +318,7 @@
    */
   private[akka] final def snapshotStoreFor(snapshotPluginId: String, snapshotPluginConfig: Config = ConfigFactory.empty): ActorRef = {
     val configPath = if (isEmpty(snapshotPluginId)) defaultSnapshotPluginId else snapshotPluginId
-<<<<<<< HEAD
-    pluginHolderFor(configPath, snapshotStoreFallbackConfigPath, snapshotPluginConfig).actor
-=======
-    pluginHolderFor(configPath, SnapshotStoreFallbackConfigPath).actor
->>>>>>> 4cbc0494
+    pluginHolderFor(configPath, SnapshotStoreFallbackConfigPath, snapshotPluginConfig).actor
   }
 
   @tailrec private def pluginHolderFor(configPath: String, fallbackPath: String, additionalConfig: Config): PluginHolder = {
