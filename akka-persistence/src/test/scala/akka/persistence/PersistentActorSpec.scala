/**
 * Copyright (C) 2009-2018 Lightbend Inc. <https://www.lightbend.com>
 */

package akka.persistence

import java.util.concurrent.atomic.AtomicInteger

import akka.actor._
import akka.persistence.PersistentActorSpec._
import akka.testkit.{ EventFilter, ImplicitSender, TestLatch, TestProbe }
import com.typesafe.config.{ Config, ConfigFactory }

import scala.collection.immutable.Seq
import scala.concurrent.Await
import scala.concurrent.duration._
import scala.util.Random
import scala.util.control.NoStackTrace

object PersistentActorSpec {

  final case class Cmd(data: Any)

  final case class Evt(data: Any)

  final case class LatchCmd(latch: TestLatch, data: Any) extends NoSerializationVerificationNeeded

  final case class Delete(toSequenceNr: Long)

  abstract class ExamplePersistentActor(name: String) extends NamedPersistentActor(name) {
    var events: List[Any] = Nil
    var askedForDelete: Option[ActorRef] = None

    val updateState: Receive = {
      case Evt(data)               ⇒ events = data :: events
      case d @ Some(ref: ActorRef) ⇒ askedForDelete = d.asInstanceOf[Some[ActorRef]]
    }

    val commonBehavior: Receive = {
      case "boom"   ⇒ throw new TestException("boom")
      case GetState ⇒ sender() ! events.reverse
      case Delete(toSequenceNr) ⇒
        persist(Some(sender())) { s ⇒ askedForDelete = s }
        deleteMessages(toSequenceNr)
    }

    def receiveRecover = updateState
  }

  trait LevelDbRuntimePluginConfig extends PersistenceIdentity with RuntimePluginConfig {
    val providedConfig: Config

    override def journalPluginId: String = s"custom.persistence.journal.leveldb"

    override def snapshotPluginId: String = "custom.persistence.snapshot-store.local"

    override def journalPluginConfig: Config = providedConfig

    override def snapshotPluginConfig: Config = providedConfig
  }

  trait InmemRuntimePluginConfig extends PersistenceIdentity with RuntimePluginConfig {
    val providedConfig: Config

    override def journalPluginId: String = s"custom.persistence.journal.inmem"

    override def snapshotPluginId: String = "custom.persistence.snapshot-store.local"

    override def journalPluginConfig: Config = providedConfig

    override def snapshotPluginConfig: Config = providedConfig
  }

  class Behavior1PersistentActor(name: String) extends ExamplePersistentActor(name) {
    val receiveCommand: Receive = commonBehavior orElse {
      case Cmd(data) ⇒
        persistAll(Seq(Evt(s"${data}-1"), Evt(s"${data}-2")))(updateState)
      case d: DeleteMessagesSuccess ⇒
        val replyTo = askedForDelete.getOrElse(throw new RuntimeException("Received DeleteMessagesSuccess without anyone asking for delete!"))
        replyTo ! d
    }

    override protected def onPersistRejected(cause: Throwable, event: Any, seqNr: Long): Unit =
      event match {
        case Evt(data) ⇒ sender() ! s"Rejected: $data"
        case _         ⇒ super.onPersistRejected(cause, event, seqNr)
      }

    override protected def onPersistFailure(cause: Throwable, event: Any, seqNr: Long): Unit =
      event match {
        case Evt(data) ⇒ sender() ! s"Failure: $data"
        case _         ⇒ super.onPersistFailure(cause, event, seqNr)
      }
  }

  class Behavior1PersistentActorWithLevelDbRuntimePluginConfig(name: String, val providedConfig: Config)
    extends Behavior1PersistentActor(name) with LevelDbRuntimePluginConfig

  class Behavior1PersistentActorWithInmemRuntimePluginConfig(name: String, val providedConfig: Config)
    extends Behavior1PersistentActor(name) with InmemRuntimePluginConfig

  class Behavior2PersistentActor(name: String) extends ExamplePersistentActor(name) {
    val receiveCommand: Receive = commonBehavior orElse {
      case Cmd(data) ⇒
        persistAll(Seq(Evt(s"${data}-1"), Evt(s"${data}-2")))(updateState)
        persistAll(Seq(Evt(s"${data}-3"), Evt(s"${data}-4")))(updateState)
    }
  }

  class Behavior2PersistentActorWithLevelDbRuntimePluginConfig(name: String, val providedConfig: Config)
    extends Behavior2PersistentActor(name) with LevelDbRuntimePluginConfig

  class Behavior2PersistentActorWithInmemRuntimePluginConfig(name: String, val providedConfig: Config)
    extends Behavior2PersistentActor(name) with InmemRuntimePluginConfig

  class Behavior3PersistentActor(name: String) extends ExamplePersistentActor(name) {
    val receiveCommand: Receive = commonBehavior orElse {
      case Cmd(data) ⇒
        persistAll(Seq(Evt(s"${data}-11"), Evt(s"${data}-12")))(updateState)
        updateState(Evt(s"${data}-10"))
    }
  }

  class Behavior3PersistentActorWithLevelDbRuntimePluginConfig(name: String, val providedConfig: Config)
    extends Behavior3PersistentActor(name) with LevelDbRuntimePluginConfig

  class Behavior3PersistentActorWithInmemRuntimePluginConfig(name: String, val providedConfig: Config)
    extends Behavior3PersistentActor(name) with InmemRuntimePluginConfig

  class ChangeBehaviorInLastEventHandlerPersistentActor(name: String) extends ExamplePersistentActor(name) {
    val newBehavior: Receive = {
      case Cmd(data) ⇒
        persist(Evt(s"${data}-21"))(updateState)
        persist(Evt(s"${data}-22")) { event ⇒
          updateState(event)
          context.unbecome()
        }
    }

    val receiveCommand: Receive = commonBehavior orElse {
      case Cmd(data) ⇒
        persist(Evt(s"${data}-0")) { event ⇒
          updateState(event)
          context.become(newBehavior)
        }
    }
  }

  class ChangeBehaviorInLastEventHandlerPersistentActorWithLevelDbRuntimePluginConfig(name: String, val providedConfig: Config)
    extends ChangeBehaviorInLastEventHandlerPersistentActor(name) with LevelDbRuntimePluginConfig

  class ChangeBehaviorInLastEventHandlerPersistentActorWithInmemRuntimePluginConfig(name: String, val providedConfig: Config)
    extends ChangeBehaviorInLastEventHandlerPersistentActor(name) with InmemRuntimePluginConfig

  class ChangeBehaviorInFirstEventHandlerPersistentActor(name: String) extends ExamplePersistentActor(name) {
    val newBehavior: Receive = {
      case Cmd(data) ⇒
        persist(Evt(s"${data}-21")) { event ⇒
          updateState(event)
          context.unbecome()
        }
        persist(Evt(s"${data}-22"))(updateState)
    }

    val receiveCommand: Receive = commonBehavior orElse {
      case Cmd(data) ⇒
        persist(Evt(s"${data}-0")) { event ⇒
          updateState(event)
          context.become(newBehavior)
        }
    }
  }

  class ChangeBehaviorInFirstEventHandlerPersistentActorWithLevelDbRuntimePluginConfig(name: String, val providedConfig: Config)
    extends ChangeBehaviorInFirstEventHandlerPersistentActor(name) with LevelDbRuntimePluginConfig

  class ChangeBehaviorInFirstEventHandlerPersistentActorWithInmemRuntimePluginConfig(name: String, val providedConfig: Config)
    extends ChangeBehaviorInFirstEventHandlerPersistentActor(name) with InmemRuntimePluginConfig

  class ChangeBehaviorInCommandHandlerFirstPersistentActor(name: String) extends ExamplePersistentActor(name) {
    val newBehavior: Receive = {
      case Cmd(data) ⇒
        context.unbecome()
        persistAll(Seq(Evt(s"${data}-31"), Evt(s"${data}-32")))(updateState)
        updateState(Evt(s"${data}-30"))
    }

    val receiveCommand: Receive = commonBehavior orElse {
      case Cmd(data) ⇒
        context.become(newBehavior)
        persist(Evt(s"${data}-0"))(updateState)
    }
  }

  class ChangeBehaviorInCommandHandlerFirstPersistentActorWithLevelDbRuntimePluginConfig(name: String, val providedConfig: Config)
    extends ChangeBehaviorInCommandHandlerFirstPersistentActor(name) with LevelDbRuntimePluginConfig

  class ChangeBehaviorInCommandHandlerFirstPersistentActorWithInmemRuntimePluginConfig(name: String, val providedConfig: Config)
    extends ChangeBehaviorInCommandHandlerFirstPersistentActor(name) with InmemRuntimePluginConfig

  class ChangeBehaviorInCommandHandlerLastPersistentActor(name: String) extends ExamplePersistentActor(name) {
    val newBehavior: Receive = {
      case Cmd(data) ⇒
        persistAll(Seq(Evt(s"${data}-31"), Evt(s"${data}-32")))(updateState)
        updateState(Evt(s"${data}-30"))
        context.unbecome()
    }

    val receiveCommand: Receive = commonBehavior orElse {
      case Cmd(data) ⇒
        persist(Evt(s"${data}-0"))(updateState)
        context.become(newBehavior)
    }
  }

  class ChangeBehaviorInCommandHandlerLastPersistentActorWithLevelDbRuntimePluginConfig(name: String, val providedConfig: Config)
    extends ChangeBehaviorInCommandHandlerLastPersistentActor(name) with LevelDbRuntimePluginConfig

  class ChangeBehaviorInCommandHandlerLastPersistentActorWithInmemRuntimePluginConfig(name: String, val providedConfig: Config)
    extends ChangeBehaviorInCommandHandlerLastPersistentActor(name) with InmemRuntimePluginConfig

  class SnapshottingPersistentActor(name: String, probe: ActorRef) extends ExamplePersistentActor(name) {
    override def receiveRecover = super.receiveRecover orElse {
      case SnapshotOffer(_, events: List[_]) ⇒
        probe ! "offered"
        this.events = events
    }

    private def handleCmd(cmd: Cmd): Unit = {
      persistAll(Seq(Evt(s"${cmd.data}-41"), Evt(s"${cmd.data}-42")))(updateState)
    }

    def receiveCommand: Receive = commonBehavior orElse {
      case c: Cmd                 ⇒ handleCmd(c)
      case SaveSnapshotSuccess(_) ⇒ probe ! "saved"
      case "snap"                 ⇒ saveSnapshot(events)
    }
  }

  class SnapshottingPersistentActorWithLevelDbRuntimePluginConfig(name: String, probe: ActorRef, val providedConfig: Config)
    extends SnapshottingPersistentActor(name, probe) with LevelDbRuntimePluginConfig

  class SnapshottingPersistentActorWithInmemRuntimePluginConfig(name: String, probe: ActorRef, val providedConfig: Config)
    extends SnapshottingPersistentActor(name, probe) with InmemRuntimePluginConfig

  class SnapshottingBecomingPersistentActor(name: String, probe: ActorRef) extends SnapshottingPersistentActor(name, probe) {
    val becomingRecover: Receive = {
      case msg: SnapshotOffer ⇒
        context.become(becomingCommand)
        // sending ourself a normal message here also tests
        // that we stash them until recovery is complete
        self ! "It's changing me"
        super.receiveRecover(msg)
    }

    override def receiveRecover = becomingRecover.orElse(super.receiveRecover)

    val becomingCommand: Receive = receiveCommand orElse {
      case "It's changing me" ⇒ probe ! "I am becoming"
    }
  }

  class SnapshottingBecomingPersistentActorWithLevelDbRuntimePluginConfig(name: String, probe: ActorRef, val providedConfig: Config)
    extends SnapshottingBecomingPersistentActor(name, probe) with LevelDbRuntimePluginConfig

  class SnapshottingBecomingPersistentActorWithInmemRuntimePluginConfig(name: String, probe: ActorRef, val providedConfig: Config)
    extends SnapshottingBecomingPersistentActor(name, probe) with InmemRuntimePluginConfig

  class ReplyInEventHandlerPersistentActor(name: String) extends ExamplePersistentActor(name) {
    val receiveCommand: Receive = {
      case Cmd("a") ⇒ persist(Evt("a"))(evt ⇒ sender() ! evt.data)
    }
  }

  class ReplyInEventHandlerPersistentActorWithLevelDbRuntimePluginConfig(name: String, val providedConfig: Config)
    extends ReplyInEventHandlerPersistentActor(name) with LevelDbRuntimePluginConfig

  class ReplyInEventHandlerPersistentActorWithInmemRuntimePluginConfig(name: String, val providedConfig: Config)
    extends ReplyInEventHandlerPersistentActor(name) with InmemRuntimePluginConfig

  class AsyncPersistPersistentActor(name: String) extends ExamplePersistentActor(name) {
    var counter = 0

    val receiveCommand: Receive = commonBehavior orElse {
      case Cmd(data) ⇒
        sender() ! data
        persistAsync(Evt(s"$data-${incCounter()}")) { evt ⇒
          sender() ! evt.data
        }
    }

    private def incCounter(): Int = {
      counter += 1
      counter
    }

    override protected def onPersistFailure(cause: Throwable, event: Any, seqNr: Long): Unit =
      event match {
        case Evt(data) ⇒ sender() ! s"Failure: $data"
        case _         ⇒ super.onPersistFailure(cause, event, seqNr)
      }

  }

  class AsyncPersistPersistentActorWithLevelDbRuntimePluginConfig(name: String, val providedConfig: Config)
    extends AsyncPersistPersistentActor(name) with LevelDbRuntimePluginConfig

  class AsyncPersistPersistentActorWithInmemRuntimePluginConfig(name: String, val providedConfig: Config)
    extends AsyncPersistPersistentActor(name) with InmemRuntimePluginConfig

  class AsyncPersistThreeTimesPersistentActor(name: String) extends ExamplePersistentActor(name) {
    var counter = 0

    val receiveCommand: Receive = commonBehavior orElse {
      case Cmd(data) ⇒
        sender() ! data

        1 to 3 foreach { i ⇒
          persistAsync(Evt(s"$data-${incCounter()}")) { evt ⇒
            sender() ! ("a" + evt.data.toString.drop(1)) // c-1 => a-1, as in "ack"
          }
        }
    }

    private def incCounter(): Int = {
      counter += 1
      counter
    }
  }

  class AsyncPersistThreeTimesPersistentActorWithLevelDbRuntimePluginConfig(name: String, val providedConfig: Config)
    extends AsyncPersistThreeTimesPersistentActor(name) with LevelDbRuntimePluginConfig

  class AsyncPersistThreeTimesPersistentActorWithInmemRuntimePluginConfig(name: String, val providedConfig: Config)
    extends AsyncPersistThreeTimesPersistentActor(name) with InmemRuntimePluginConfig

  class AsyncPersistSameEventTwicePersistentActor(name: String) extends ExamplePersistentActor(name) {

    // atomic because used from inside the *async* callbacks
    val sendMsgCounter = new AtomicInteger()

    val receiveCommand: Receive = commonBehavior orElse {
      case Cmd(data) ⇒
        sender() ! data
        val event = Evt(data)

        persistAsync(event) { evt ⇒
          // be way slower, in order to be overtaken by the other callback
          Thread.sleep(300)
          sender() ! s"${evt.data}-a-${sendMsgCounter.incrementAndGet()}"
        }
        persistAsync(event) { evt ⇒ sender() ! s"${evt.data}-b-${sendMsgCounter.incrementAndGet()}" }
    }
  }

  class AsyncPersistSameEventTwicePersistentActorWithLevelDbRuntimePluginConfig(name: String, val providedConfig: Config)
    extends AsyncPersistSameEventTwicePersistentActor(name) with LevelDbRuntimePluginConfig

  class AsyncPersistSameEventTwicePersistentActorWithInmemRuntimePluginConfig(name: String, val providedConfig: Config)
    extends AsyncPersistSameEventTwicePersistentActor(name) with InmemRuntimePluginConfig

  class PersistAllNilPersistentActor(name: String) extends ExamplePersistentActor(name) {

    val receiveCommand: Receive = commonBehavior orElse {
      case Cmd(data: String) if data contains "defer" ⇒
        deferAsync("before-nil")(sender() ! _)
        persistAll(Nil)(_ ⇒ sender() ! "Nil")
        deferAsync("after-nil")(sender() ! _)
        sender() ! data

      case Cmd(data: String) if data contains "persist" ⇒
        persist("before-nil")(sender() ! _)
        persistAll(Nil)(_ ⇒ sender() ! "Nil")
        deferAsync("after-nil")(sender() ! _)
        sender() ! data
    }
  }

  class PersistAllNilPersistentActorWithLevelDbRuntimePluginConfig(name: String, val providedConfig: Config)
    extends PersistAllNilPersistentActor(name) with LevelDbRuntimePluginConfig

  class PersistAllNilPersistentActorWithInmemRuntimePluginConfig(name: String, val providedConfig: Config)
    extends PersistAllNilPersistentActor(name) with InmemRuntimePluginConfig

  class AsyncPersistAndPersistMixedSyncAsyncSyncPersistentActor(name: String) extends ExamplePersistentActor(name) {

    var counter = 0

    val receiveCommand: Receive = commonBehavior orElse {
      case Cmd(data) ⇒
        sender() ! data

        persist(Evt(data + "-e1")) { evt ⇒
          sender() ! s"${evt.data}-${incCounter()}"
        }

        // this should be happily executed
        persistAsync(Evt(data + "-ea2")) { evt ⇒
          sender() ! s"${evt.data}-${incCounter()}"
        }

        persist(Evt(data + "-e3")) { evt ⇒
          sender() ! s"${evt.data}-${incCounter()}"
        }
    }

    private def incCounter(): Int = {
      counter += 1
      counter
    }
  }

  class AsyncPersistAndPersistMixedSyncAsyncSyncPersistentActorWithLevelDbRuntimePluginConfig(name: String, val providedConfig: Config)
    extends AsyncPersistAndPersistMixedSyncAsyncSyncPersistentActor(name) with LevelDbRuntimePluginConfig

  class AsyncPersistAndPersistMixedSyncAsyncSyncPersistentActorWithInmemRuntimePluginConfig(name: String, val providedConfig: Config)
    extends AsyncPersistAndPersistMixedSyncAsyncSyncPersistentActor(name) with InmemRuntimePluginConfig

  class AsyncPersistAndPersistMixedSyncAsyncPersistentActor(name: String) extends ExamplePersistentActor(name) {

    var sendMsgCounter = 0

    val receiveCommand: Receive = commonBehavior orElse {
      case Cmd(data) ⇒
        sender() ! data

        persist(Evt(data + "-e1")) { evt ⇒
          sender() ! s"${evt.data}-${incCounter()}"
        }

        persistAsync(Evt(data + "-ea2")) { evt ⇒
          sender() ! s"${evt.data}-${incCounter()}"
        }
    }

    def incCounter() = {
      sendMsgCounter += 1
      sendMsgCounter
    }
  }

  class AsyncPersistAndPersistMixedSyncAsyncPersistentActorWithLevelDbRuntimePluginConfig(name: String, val providedConfig: Config)
    extends AsyncPersistAndPersistMixedSyncAsyncPersistentActor(name) with LevelDbRuntimePluginConfig

  class AsyncPersistAndPersistMixedSyncAsyncPersistentActorWithInmemRuntimePluginConfig(name: String, val providedConfig: Config)
    extends AsyncPersistAndPersistMixedSyncAsyncPersistentActor(name) with InmemRuntimePluginConfig

  class AsyncPersistHandlerCorrelationCheck(name: String) extends ExamplePersistentActor(name) {
    var counter = 0

    val receiveCommand: Receive = commonBehavior orElse {
      case Cmd(data) ⇒
        persistAsync(Evt(data)) { evt ⇒
          if (data != evt.data)
            sender() ! s"Expected [$data] bot got [${evt.data}]"
          if (evt.data == "done")
            sender() ! "done"
        }
    }

    private def incCounter(): Int = {
      counter += 1
      counter
    }
  }

  class AsyncPersistHandlerCorrelationCheckWithLevelDbRuntimePluginConfig(name: String, val providedConfig: Config)
    extends AsyncPersistHandlerCorrelationCheck(name) with LevelDbRuntimePluginConfig

  class AsyncPersistHandlerCorrelationCheckWithInmemRuntimePluginConfig(name: String, val providedConfig: Config)
    extends AsyncPersistHandlerCorrelationCheck(name) with InmemRuntimePluginConfig

  class AnyValEventPersistentActor(name: String) extends ExamplePersistentActor(name) {
    val receiveCommand: Receive = {
      case Cmd("a") ⇒ persist(5)(evt ⇒ sender() ! evt)
    }
  }

  class AnyValEventPersistentActorWithLevelDbRuntimePluginConfig(name: String, val providedConfig: Config)
    extends AnyValEventPersistentActor(name) with LevelDbRuntimePluginConfig

  class AnyValEventPersistentActorWithInmemRuntimePluginConfig(name: String, val providedConfig: Config)
    extends AnyValEventPersistentActor(name) with InmemRuntimePluginConfig

  class HandleRecoveryFinishedEventPersistentActor(name: String, probe: ActorRef) extends SnapshottingPersistentActor(name, probe) {
    val sendingRecover: Receive = {
      case msg: SnapshotOffer ⇒
        // sending ourself a normal message tests
        // that we stash them until recovery is complete
        self ! "I am the stashed"
        super.receiveRecover(msg)
      case RecoveryCompleted ⇒
        probe ! RecoveryCompleted
        self ! "I am the recovered"
        updateState(Evt(RecoveryCompleted))
    }

    override def receiveRecover = sendingRecover.orElse(super.receiveRecover)

    override def receiveCommand: Receive = super.receiveCommand orElse {
      case s: String ⇒ probe ! s
    }

  }
<<<<<<< HEAD

  class HandleRecoveryFinishedEventPersistentActorWithLevelDbRuntimePluginConfig(name: String, probe: ActorRef, val providedConfig: Config)
    extends HandleRecoveryFinishedEventPersistentActor(name, probe) with LevelDbRuntimePluginConfig

  class HandleRecoveryFinishedEventPersistentActorWithInmemRuntimePluginConfig(name: String, probe: ActorRef, val providedConfig: Config)
    extends HandleRecoveryFinishedEventPersistentActor(name, probe) with InmemRuntimePluginConfig

  class DeferringWithPersistActor(name: String) extends ExamplePersistentActor(name) {
    val receiveCommand: Receive = {
      case Cmd(data) ⇒
        deferAsync("d-1") {
          sender() ! _
        }
        persist(s"$data-2") {
          sender() ! _
        }
        deferAsync("d-3") {
          sender() ! _
        }
        deferAsync("d-4") {
          sender() ! _
        }
    }
  }

  class DeferringWithPersistActorWithLevelDbRuntimePluginConfig(name: String, val providedConfig: Config)
    extends DeferringWithPersistActor(name) with LevelDbRuntimePluginConfig

  class DeferringWithPersistActorWithInmemRuntimePluginConfig(name: String, val providedConfig: Config)
    extends DeferringWithPersistActor(name) with InmemRuntimePluginConfig

  class DeferringWithAsyncPersistActor(name: String) extends ExamplePersistentActor(name) {
    val receiveCommand: Receive = {
      case Cmd(data) ⇒
        deferAsync(s"d-$data-1") {
          sender() ! _
        }
        persistAsync(s"pa-$data-2") {
          sender() ! _
        }
        deferAsync(s"d-$data-3") {
          sender() ! _
        }
        deferAsync(s"d-$data-4") {
          sender() ! _
        }
    }
  }

  class DeferringWithAsyncPersistActorWithLevelDbRuntimePluginConfig(name: String, val providedConfig: Config)
    extends DeferringWithAsyncPersistActor(name) with LevelDbRuntimePluginConfig

  class DeferringWithAsyncPersistActorWithInmemRuntimePluginConfig(name: String, val providedConfig: Config)
    extends DeferringWithAsyncPersistActor(name) with InmemRuntimePluginConfig

  class DeferringMixedCallsPPADDPADPersistActor(name: String) extends ExamplePersistentActor(name) {
    val receiveCommand: Receive = {
      case Cmd(data) ⇒
        persist(s"p-$data-1") {
          sender() ! _
        }
        persistAsync(s"pa-$data-2") {
          sender() ! _
        }
        deferAsync(s"d-$data-3") {
          sender() ! _
        }
        deferAsync(s"d-$data-4") {
          sender() ! _
        }
        persistAsync(s"pa-$data-5") {
          sender() ! _
        }
        deferAsync(s"d-$data-6") {
          sender() ! _
        }
    }
  }

  class DeferringMixedCallsPPADDPADPersistActorWithLevelDbRuntimePluginConfig(name: String, val providedConfig: Config)
    extends DeferringMixedCallsPPADDPADPersistActor(name) with LevelDbRuntimePluginConfig

  class DeferringMixedCallsPPADDPADPersistActorWithInmemRuntimePluginConfig(name: String, val providedConfig: Config)
    extends DeferringMixedCallsPPADDPADPersistActor(name) with InmemRuntimePluginConfig

  class DeferringWithNoPersistCallsPersistActor(name: String) extends ExamplePersistentActor(name) {
    val receiveCommand: Receive = {
      case Cmd(data) ⇒
        deferAsync("d-1") {
          sender() ! _
        }
        deferAsync("d-2") {
          sender() ! _
        }
        deferAsync("d-3") {
          sender() ! _
=======
  trait DeferActor extends PersistentActor {
    def doDefer[A](event: A)(handler: A ⇒ Unit): Unit
  }
  trait DeferSync {
    this: PersistentActor ⇒
    def doDefer[A](event: A)(handler: A ⇒ Unit): Unit = defer(event)(handler)
  }
  trait DeferAsync {
    this: PersistentActor ⇒
    def doDefer[A](event: A)(handler: A ⇒ Unit): Unit = deferAsync(event)(handler)
  }
  abstract class DeferringWithPersistActor(name: String) extends ExamplePersistentActor(name) with DeferActor {
    val receiveCommand: Receive = {
      case Cmd(data) ⇒
        doDefer("d-1") { sender() ! _ }
        persist(s"$data-2") { sender() ! _ }
        doDefer("d-3") { sender() ! _ }
        doDefer("d-4") { sender() ! _ }
    }
  }
  class DeferringAsyncWithPersistActor(name: String) extends DeferringWithPersistActor(name) with DeferAsync
  class DeferringSyncWithPersistActor(name: String) extends DeferringWithPersistActor(name) with DeferSync
  abstract class DeferringWithAsyncPersistActor(name: String) extends ExamplePersistentActor(name) with DeferActor {
    val receiveCommand: Receive = {
      case Cmd(data) ⇒
        doDefer(s"d-$data-1") { sender() ! _ }
        persistAsync(s"pa-$data-2") { sender() ! _ }
        doDefer(s"d-$data-3") { sender() ! _ }
        doDefer(s"d-$data-4") { sender() ! _ }
    }
  }
  class DeferringAsyncWithAsyncPersistActor(name: String) extends DeferringWithAsyncPersistActor(name) with DeferAsync
  class DeferringSyncWithAsyncPersistActor(name: String) extends DeferringWithAsyncPersistActor(name) with DeferSync
  abstract class DeferringMixedCallsPPADDPADPersistActor(name: String) extends ExamplePersistentActor(name) with DeferActor {
    val receiveCommand: Receive = {
      case Cmd(data) ⇒
        persist(s"p-$data-1") { sender() ! _ }
        persistAsync(s"pa-$data-2") { sender() ! _ }
        doDefer(s"d-$data-3") { sender() ! _ }
        doDefer(s"d-$data-4") { sender() ! _ }
        persistAsync(s"pa-$data-5") { sender() ! _ }
        doDefer(s"d-$data-6") { sender() ! _ }
    }
  }
  class DeferringAsyncMixedCallsPPADDPADPersistActor(name: String) extends DeferringMixedCallsPPADDPADPersistActor(name) with DeferAsync
  class DeferringSyncMixedCallsPPADDPADPersistActor(name: String) extends DeferringMixedCallsPPADDPADPersistActor(name) with DeferSync
  abstract class DeferringWithNoPersistCallsPersistActor(name: String) extends ExamplePersistentActor(name) with DeferActor {
    val receiveCommand: Receive = {
      case Cmd(_) ⇒
        doDefer("d-1") { sender() ! _ }
        doDefer("d-2") { sender() ! _ }
        doDefer("d-3") { sender() ! _ }
    }
  }
  class DeferringAsyncWithNoPersistCallsPersistActor(name: String) extends DeferringWithNoPersistCallsPersistActor(name) with DeferAsync
  class DeferringSyncWithNoPersistCallsPersistActor(name: String) extends DeferringWithNoPersistCallsPersistActor(name) with DeferSync
  abstract class DeferringActor(name: String) extends ExamplePersistentActor(name) with DeferActor {
    val receiveCommand: Receive = {
      case Cmd(data) ⇒
        sender() ! data
        persist(()) { _ ⇒ } // skip calling defer immediately because of empty pending invocations
        doDefer(Evt(s"$data-defer")) { evt ⇒
          sender() ! evt.data
>>>>>>> 4cbc0494
        }
    }
  }
  class DeferringAsyncActor(name: String) extends DeferringActor(name) with DeferAsync
  class DeferringSyncActor(name: String) extends DeferringActor(name) with DeferSync

  class DeferringWithNoPersistCallsPersistActorWithLevelDbRuntimePluginConfig(name: String, val providedConfig: Config)
    extends DeferringWithNoPersistCallsPersistActor(name) with LevelDbRuntimePluginConfig

  class DeferringWithNoPersistCallsPersistActorWithInmemRuntimePluginConfig(name: String, val providedConfig: Config)
    extends DeferringWithNoPersistCallsPersistActor(name) with InmemRuntimePluginConfig

  class StressOrdering(name: String) extends ExamplePersistentActor(name) {
    val receiveCommand: Receive = {
      case LatchCmd(latch, data) ⇒
        sender() ! data
        Await.ready(latch, 5.seconds)
        persistAsync(data)(_ ⇒ ())
      case Cmd(data) ⇒
        sender() ! data
        persist(data)(_ ⇒ ())
      case s: String ⇒
        sender() ! s
    }
  }

  class StressOrderingWithLevelDbRuntimePluginConfig(name: String, val providedConfig: Config)
    extends StressOrdering(name) with LevelDbRuntimePluginConfig

  class StressOrderingWithInmemRuntimePluginConfig(name: String, val providedConfig: Config)
    extends StressOrdering(name) with InmemRuntimePluginConfig

  class RecoverMessageCausedRestart(name: String) extends NamedPersistentActor(name) {
    var master: ActorRef = _

    val receiveCommand: Receive = {
      case "Boom" ⇒
        master = sender()
        throw new TestException("boom")
    }

    override def preRestart(reason: Throwable, message: Option[Any]): Unit = {
      if (master ne null) {
        master ! "failed with " + reason.getClass.getSimpleName + " while processing " + message.getOrElse("")
      }
      context stop self
    }

    override def receiveRecover = {
      case _ ⇒ ()
    }

  }

  class RecoverMessageCausedRestartWithLevelDbRuntimePluginConfig(name: String, val providedConfig: Config)
    extends RecoverMessageCausedRestart(name) with LevelDbRuntimePluginConfig

  class RecoverMessageCausedRestartWithInmemRuntimePluginConfig(name: String, val providedConfig: Config)
    extends RecoverMessageCausedRestart(name) with InmemRuntimePluginConfig

  class MultipleAndNestedPersists(name: String, probe: ActorRef) extends ExamplePersistentActor(name) {
    val receiveCommand: Receive = {
      case s: String ⇒
        probe ! s
        persist(s + "-outer-1") { outer ⇒
          probe ! outer
          persist(s + "-inner-1") { inner ⇒ probe ! inner }
        }
        persist(s + "-outer-2") { outer ⇒
          probe ! outer
          persist(s + "-inner-2") { inner ⇒ probe ! inner }
        }
    }
  }

  class MultipleAndNestedPersistsWithLevelDbRuntimePluginConfig(name: String, probe: ActorRef, val providedConfig: Config)
    extends MultipleAndNestedPersists(name, probe) with LevelDbRuntimePluginConfig

  class MultipleAndNestedPersistsWithInmemRuntimePluginConfig(name: String, probe: ActorRef, val providedConfig: Config)
    extends MultipleAndNestedPersists(name, probe) with InmemRuntimePluginConfig

  class MultipleAndNestedPersistAsyncs(name: String, probe: ActorRef) extends ExamplePersistentActor(name) {
    val receiveCommand: Receive = {
      case s: String ⇒
        probe ! s
        persistAsync(s + "-outer-1") { outer ⇒
          probe ! outer
          persistAsync(s + "-inner-1") { inner ⇒ probe ! inner }
        }
        persistAsync(s + "-outer-2") { outer ⇒
          probe ! outer
          persistAsync(s + "-inner-2") { inner ⇒ probe ! inner }
        }
    }
  }

  class MultipleAndNestedPersistAsyncsWithLevelDbRuntimePluginConfig(name: String, probe: ActorRef, val providedConfig: Config)
    extends MultipleAndNestedPersistAsyncs(name, probe) with LevelDbRuntimePluginConfig

  class MultipleAndNestedPersistAsyncsWithInmemRuntimePluginConfig(name: String, probe: ActorRef, val providedConfig: Config)
    extends MultipleAndNestedPersistAsyncs(name, probe) with InmemRuntimePluginConfig

  class DeeplyNestedPersistAsyncs(name: String, maxDepth: Int, probe: ActorRef) extends ExamplePersistentActor(name) {
    var currentDepths = Map.empty[String, Int].withDefaultValue(1)

    def weMustGoDeeper: String ⇒ Unit = { dWithDepth ⇒
      val d = dWithDepth.split("-").head
      probe ! dWithDepth
      if (currentDepths(d) < maxDepth) {
        currentDepths = currentDepths.updated(d, currentDepths(d) + 1)
        persistAsync(d + "-" + currentDepths(d))(weMustGoDeeper)
      } else {
        // reset depth counter before next command
        currentDepths = currentDepths.updated(d, 1)
      }
    }

    val receiveCommand: Receive = {
      case s: String ⇒
        probe ! s
        persistAsync(s + "-" + 1)(weMustGoDeeper)
    }
  }

  class DeeplyNestedPersistAsyncsWithLevelDbRuntimePluginConfig(name: String, maxDepth: Int, probe: ActorRef, val providedConfig: Config)
    extends DeeplyNestedPersistAsyncs(name, maxDepth, probe) with LevelDbRuntimePluginConfig

  class DeeplyNestedPersistAsyncsWithInmemRuntimePluginConfig(name: String, maxDepth: Int, probe: ActorRef, val providedConfig: Config)
    extends DeeplyNestedPersistAsyncs(name, maxDepth, probe) with InmemRuntimePluginConfig

  class NestedPersistNormalAndAsyncs(name: String, probe: ActorRef) extends ExamplePersistentActor(name) {
    val receiveCommand: Receive = {
      case s: String ⇒
        probe ! s
        persist(s + "-outer-1") { outer ⇒
          probe ! outer
          persistAsync(s + "-inner-async-1") { inner ⇒
            probe ! inner
          }
        }
        persist(s + "-outer-2") { outer ⇒
          probe ! outer
          persistAsync(s + "-inner-async-2") { inner ⇒
            probe ! inner
          }
        }
    }
  }

  class NestedPersistNormalAndAsyncsWithLevelDbRuntimePluginConfig(name: String, probe: ActorRef, val providedConfig: Config)
    extends NestedPersistNormalAndAsyncs(name, probe) with LevelDbRuntimePluginConfig

  class NestedPersistNormalAndAsyncsWithInmemRuntimePluginConfig(name: String, probe: ActorRef, val providedConfig: Config)
    extends NestedPersistNormalAndAsyncs(name, probe) with InmemRuntimePluginConfig

  class NestedPersistAsyncsAndNormal(name: String, probe: ActorRef) extends ExamplePersistentActor(name) {
    val receiveCommand: Receive = {
      case s: String ⇒
        probe ! s
        persistAsync(s + "-outer-async-1") { outer ⇒
          probe ! outer
          persist(s + "-inner-1") { inner ⇒
            probe ! inner
          }
        }
        persistAsync(s + "-outer-async-2") { outer ⇒
          probe ! outer
          persist(s + "-inner-2") { inner ⇒
            probe ! inner
          }
        }
    }
  }

  class NestedPersistAsyncsAndNormalWithLevelDbRuntimePluginConfig(name: String, probe: ActorRef, val providedConfig: Config)
    extends NestedPersistAsyncsAndNormal(name, probe) with LevelDbRuntimePluginConfig

  class NestedPersistAsyncsAndNormalWithInmemRuntimePluginConfig(name: String, probe: ActorRef, val providedConfig: Config)
    extends NestedPersistAsyncsAndNormal(name, probe) with InmemRuntimePluginConfig

  class NestedPersistInAsyncEnforcesStashing(name: String, probe: ActorRef) extends ExamplePersistentActor(name) {
    val receiveCommand: Receive = {
      case s: String ⇒
        probe ! s
        persistAsync(s + "-outer-async") { outer ⇒
          probe ! outer
          persist(s + "-inner") { inner ⇒
            probe ! inner
            Thread.sleep(1000) // really long wait here...
            // the next incoming command must be handled by the following function
            context.become({ case _ ⇒ sender() ! "done" })
          }
        }
    }
  }

  class NestedPersistInAsyncEnforcesStashingWithLevelDbRuntimePluginConfig(name: String, probe: ActorRef, val providedConfig: Config)
    extends NestedPersistInAsyncEnforcesStashing(name, probe) with LevelDbRuntimePluginConfig

  class NestedPersistInAsyncEnforcesStashingWithInmemRuntimePluginConfig(name: String, probe: ActorRef, val providedConfig: Config)
    extends NestedPersistInAsyncEnforcesStashing(name, probe) with InmemRuntimePluginConfig

  class DeeplyNestedPersists(name: String, maxDepth: Int, probe: ActorRef) extends ExamplePersistentActor(name) {
    var currentDepths = Map.empty[String, Int].withDefaultValue(1)

    def weMustGoDeeper: String ⇒ Unit = { dWithDepth ⇒
      val d = dWithDepth.split("-").head
      probe ! dWithDepth
      if (currentDepths(d) < maxDepth) {
        currentDepths = currentDepths.updated(d, currentDepths(d) + 1)
        persist(d + "-" + currentDepths(d))(weMustGoDeeper)
      } else {
        // reset depth counter before next command
        currentDepths = currentDepths.updated(d, 1)
      }
    }

    val receiveCommand: Receive = {
      case s: String ⇒
        probe ! s
        persist(s + "-" + 1)(weMustGoDeeper)
    }
  }

  class DeeplyNestedPersistsWithLevelDbRuntimePluginConfig(name: String, maxDepth: Int, probe: ActorRef, val providedConfig: Config)
    extends DeeplyNestedPersists(name, maxDepth, probe) with LevelDbRuntimePluginConfig

  class DeeplyNestedPersistsWithInmemRuntimePluginConfig(name: String, maxDepth: Int, probe: ActorRef, val providedConfig: Config)
    extends DeeplyNestedPersists(name, maxDepth, probe) with InmemRuntimePluginConfig

  class StackableTestPersistentActor(val probe: ActorRef) extends StackableTestPersistentActor.BaseActor with PersistentActor with StackableTestPersistentActor.MixinActor {
    override def persistenceId: String = "StackableTestPersistentActor"

    def receiveCommand = {
      case "restart" ⇒ throw new Exception("triggering restart") with NoStackTrace {
        override def toString = "Boom!"
      }
    }

    def receiveRecover = {
      case _ ⇒ ()
    }

    override def preStart(): Unit = {
      probe ! "preStart"
      super.preStart()
    }

    override def postStop(): Unit = {
      probe ! "postStop"
      super.postStop()
    }

    override def preRestart(reason: Throwable, message: Option[Any]): Unit = {
      probe ! "preRestart"
      super.preRestart(reason, message)
    }

    override def postRestart(reason: Throwable): Unit = {
      probe ! "postRestart"
      super.postRestart(reason)
    }

  }

  class StackableTestPersistentActorWithLevelDbRuntimePluginConfig(probe: ActorRef, val providedConfig: Config)
    extends StackableTestPersistentActor(probe) with LevelDbRuntimePluginConfig

  class StackableTestPersistentActorWithInmemRuntimePluginConfig(probe: ActorRef, val providedConfig: Config)
    extends StackableTestPersistentActor(probe) with InmemRuntimePluginConfig

  object StackableTestPersistentActor {

    trait BaseActor extends Actor {
      this: StackableTestPersistentActor ⇒
      override protected[akka] def aroundPreStart() = {
        probe ! "base aroundPreStart"
        super.aroundPreStart()
      }

      override protected[akka] def aroundPostStop() = {
        probe ! "base aroundPostStop"
        super.aroundPostStop()
      }

      override protected[akka] def aroundPreRestart(reason: Throwable, message: Option[Any]) = {
        probe ! "base aroundPreRestart"
        super.aroundPreRestart(reason, message)
      }

      override protected[akka] def aroundPostRestart(reason: Throwable) = {
        probe ! "base aroundPostRestart"
        super.aroundPostRestart(reason)
      }

      override protected[akka] def aroundReceive(receive: Receive, message: Any) = {
        if (message == "restart" && recoveryFinished) {
          probe ! s"base aroundReceive $message"
        }
        super.aroundReceive(receive, message)
      }
    }

    trait MixinActor extends Actor {
      this: StackableTestPersistentActor ⇒
      override protected[akka] def aroundPreStart() = {
        probe ! "mixin aroundPreStart"
        super.aroundPreStart()
      }

      override protected[akka] def aroundPostStop() = {
        probe ! "mixin aroundPostStop"
        super.aroundPostStop()
      }

      override protected[akka] def aroundPreRestart(reason: Throwable, message: Option[Any]) = {
        probe ! "mixin aroundPreRestart"
        super.aroundPreRestart(reason, message)
      }

      override protected[akka] def aroundPostRestart(reason: Throwable) = {
        probe ! "mixin aroundPostRestart"
        super.aroundPostRestart(reason)
      }

      override protected[akka] def aroundReceive(receive: Receive, message: Any) = {
        if (message == "restart" && recoveryFinished) {
          probe ! s"mixin aroundReceive $message"
        }
        super.aroundReceive(receive, message)
      }
    }

  }

  class PersistInRecovery(name: String) extends ExamplePersistentActor(name) {
    override def receiveRecover = {
      case Evt("invalid") ⇒
        persist(Evt("invalid-recovery"))(updateState)
      case e: Evt ⇒ updateState(e)
      case RecoveryCompleted ⇒
        persistAsync(Evt("rc-1"))(updateState)
        persist(Evt("rc-2"))(updateState)
        persistAsync(Evt("rc-3"))(updateState)
    }

    override def onRecoveryFailure(cause: scala.Throwable, event: Option[Any]): Unit = ()

    def receiveCommand = commonBehavior orElse {
      case Cmd(d) ⇒ persist(Evt(d))(updateState)
    }
  }

<<<<<<< HEAD
  class PersistInRecoveryWithLevelDbRuntimePluginConfig(name: String, val providedConfig: Config)
    extends PersistInRecovery(name) with LevelDbRuntimePluginConfig

  class PersistInRecoveryWithInmemRuntimePluginConfig(name: String, val providedConfig: Config)
    extends PersistInRecovery(name) with InmemRuntimePluginConfig

=======
  class ExceptionActor(name: String) extends ExamplePersistentActor(name) {
    override def receiveCommand = commonBehavior
    override def receiveRecover = throw new TestException("boom")
  }
>>>>>>> 4cbc0494
}

abstract class PersistentActorSpec(config: Config) extends PersistenceSpec(config) with ImplicitSender {

  import PersistentActorSpec._

  override protected def beforeEach() {
    super.beforeEach()

    val persistentActor = behavior1PersistentActor
    persistentActor ! Cmd("a")
    persistentActor ! GetState
    expectMsg(List("a-1", "a-2"))
  }

  protected def behavior1PersistentActor: ActorRef = namedPersistentActor[Behavior1PersistentActor]

  protected def behavior2PersistentActor: ActorRef = namedPersistentActor[Behavior2PersistentActor]

  protected def behavior3PersistentActor: ActorRef = namedPersistentActor[Behavior3PersistentActor]

  protected def changeBehaviorInFirstEventHandlerPersistentActor: ActorRef = namedPersistentActor[ChangeBehaviorInFirstEventHandlerPersistentActor]

  protected def changeBehaviorInLastEventHandlerPersistentActor: ActorRef = namedPersistentActor[ChangeBehaviorInLastEventHandlerPersistentActor]

  protected def changeBehaviorInCommandHandlerFirstPersistentActor: ActorRef = namedPersistentActor[ChangeBehaviorInCommandHandlerFirstPersistentActor]

  protected def changeBehaviorInCommandHandlerLastPersistentActor: ActorRef = namedPersistentActor[ChangeBehaviorInCommandHandlerLastPersistentActor]

  protected def snapshottingPersistentActor: ActorRef = system.actorOf(Props(classOf[SnapshottingPersistentActor], name, testActor))

  protected def snapshottingBecomingPersistentActor: ActorRef = system.actorOf(Props(classOf[SnapshottingBecomingPersistentActor], name, testActor))

  protected def replyInEventHandlerPersistentActor: ActorRef = namedPersistentActor[ReplyInEventHandlerPersistentActor]

  protected def anyValEventPersistentActor: ActorRef = namedPersistentActor[AnyValEventPersistentActor]

  protected def asyncPersistPersistentActor: ActorRef = namedPersistentActor[AsyncPersistPersistentActor]

  protected def asyncPersistThreeTimesPersistentActor: ActorRef = namedPersistentActor[AsyncPersistThreeTimesPersistentActor]

  protected def asyncPersistSameEventTwicePersistentActor: ActorRef = namedPersistentActor[AsyncPersistSameEventTwicePersistentActor]

  protected def persistAllNilPersistentActor: ActorRef = namedPersistentActor[PersistAllNilPersistentActor]

  protected def asyncPersistAndPersistMixedSyncAsyncSyncPersistentActor: ActorRef = namedPersistentActor[AsyncPersistAndPersistMixedSyncAsyncSyncPersistentActor]

  protected def asyncPersistAndPersistMixedSyncAsyncPersistentActor: ActorRef = namedPersistentActor[AsyncPersistAndPersistMixedSyncAsyncPersistentActor]

  protected def asyncPersistHandlerCorrelationCheck: ActorRef = namedPersistentActor[AsyncPersistHandlerCorrelationCheck]

  protected def deferringWithPersistActor: ActorRef = namedPersistentActor[DeferringWithPersistActor]

  protected def deferringWithAsyncPersistActor: ActorRef = namedPersistentActor[DeferringWithAsyncPersistActor]

  protected def deferringMixedCallsPPADDPADPersistActor: ActorRef = namedPersistentActor[DeferringMixedCallsPPADDPADPersistActor]

  protected def deferringWithNoPersistCallsPersistActor: ActorRef = namedPersistentActor[DeferringWithNoPersistCallsPersistActor]

  protected def handleRecoveryFinishedEventPersistentActor: ActorRef = system.actorOf(Props(classOf[HandleRecoveryFinishedEventPersistentActor], name, testActor))

  protected def stressOrdering: ActorRef = namedPersistentActor[StressOrdering]

  protected def stackableTestPersistentActor: ActorRef = system.actorOf(Props(classOf[StackableTestPersistentActor], testActor))

  protected def multipleAndNestedPersists: ActorRef = system.actorOf(Props(classOf[MultipleAndNestedPersists], name, testActor))

  protected def multipleAndNestedPersistAsyncs: ActorRef = system.actorOf(Props(classOf[MultipleAndNestedPersistAsyncs], name, testActor))

  protected def deeplyNestedPersists(nestedPersists: Int): ActorRef = system.actorOf(Props(classOf[DeeplyNestedPersists], name, nestedPersists, testActor))

  protected def deeplyNestedPersistAsyncs(nestedPersistAsyncs: Int): ActorRef = system.actorOf(Props(classOf[DeeplyNestedPersistAsyncs], name, nestedPersistAsyncs, testActor))

  protected def nestedPersistNormalAndAsyncs: ActorRef = system.actorOf(Props(classOf[NestedPersistNormalAndAsyncs], name, testActor))

  protected def nestedPersistAsyncsAndNormal: ActorRef = system.actorOf(Props(classOf[NestedPersistAsyncsAndNormal], name, testActor))

  protected def nestedPersistInAsyncEnforcesStashing: ActorRef = system.actorOf(Props(classOf[NestedPersistInAsyncEnforcesStashing], name, testActor))

  protected def persistInRecovery: ActorRef = namedPersistentActor[PersistInRecovery]

  protected def recoverMessageCausedRestart: ActorRef = namedPersistentActor[RecoverMessageCausedRestart]

  "A persistent actor" must {
    "fail fast if persistenceId is null" in {
      import akka.testkit.filterEvents
      filterEvents(EventFilter[ActorInitializationException]()) {
        EventFilter.error(message = "requirement failed: persistenceId is [null] for PersistentActor") intercept {
          val ref = system.actorOf(Props(new NamedPersistentActor(null) {
            override def receiveRecover: Receive = Actor.emptyBehavior

            override def receiveCommand: Receive = Actor.emptyBehavior
          }))
          watch(ref)
          expectTerminated(ref)
        }
      }
    }
    "fail fast if persistenceId is an empty string" in {
      import akka.testkit.filterEvents
      filterEvents(EventFilter[ActorInitializationException]()) {
        EventFilter.error(message = "persistenceId cannot be empty for PersistentActor") intercept {
          val ref = system.actorOf(Props(new NamedPersistentActor("  ") {
            override def receiveRecover: Receive = Actor.emptyBehavior

            override def receiveCommand: Receive = Actor.emptyBehavior
          }))
          watch(ref)
          expectTerminated(ref)
        }
      }
    }
    "recover from persisted events" in {
      val persistentActor = behavior1PersistentActor
      persistentActor ! GetState
      expectMsg(List("a-1", "a-2"))
    }
    "handle multiple emitted events in correct order (for a single persist call)" in {
      val persistentActor = behavior1PersistentActor
      persistentActor ! Cmd("b")
      persistentActor ! GetState
      expectMsg(List("a-1", "a-2", "b-1", "b-2"))
    }
    "handle multiple emitted events in correct order (for multiple persist calls)" in {
      val persistentActor = behavior2PersistentActor
      persistentActor ! Cmd("b")
      persistentActor ! GetState
      expectMsg(List("a-1", "a-2", "b-1", "b-2", "b-3", "b-4"))
    }
    "receive emitted events immediately after command" in {
      val persistentActor = behavior3PersistentActor
      persistentActor ! Cmd("b")
      persistentActor ! Cmd("c")
      persistentActor ! GetState
      expectMsg(List("a-1", "a-2", "b-10", "b-11", "b-12", "c-10", "c-11", "c-12"))
    }
    "recover on command failure" in {
      val persistentActor = behavior3PersistentActor
      persistentActor ! Cmd("b")
      persistentActor ! "boom"
      persistentActor ! Cmd("c")
      persistentActor ! GetState
      // cmd that was added to state before failure (b-10) is not replayed ...
      expectMsg(List("a-1", "a-2", "b-11", "b-12", "c-10", "c-11", "c-12"))
    }
    "allow behavior changes in event handler (when handling first event)" in {
      val persistentActor = changeBehaviorInFirstEventHandlerPersistentActor
      persistentActor ! Cmd("b")
      persistentActor ! Cmd("c")
      persistentActor ! Cmd("d")
      persistentActor ! Cmd("e")
      persistentActor ! GetState
      expectMsg(List("a-1", "a-2", "b-0", "c-21", "c-22", "d-0", "e-21", "e-22"))
    }
    "allow behavior changes in event handler (when handling last event)" in {
      val persistentActor = changeBehaviorInLastEventHandlerPersistentActor
      persistentActor ! Cmd("b")
      persistentActor ! Cmd("c")
      persistentActor ! Cmd("d")
      persistentActor ! Cmd("e")
      persistentActor ! GetState
      expectMsg(List("a-1", "a-2", "b-0", "c-21", "c-22", "d-0", "e-21", "e-22"))
    }
    "allow behavior changes in command handler (as first action)" in {
      val persistentActor = changeBehaviorInCommandHandlerFirstPersistentActor
      persistentActor ! Cmd("b")
      persistentActor ! Cmd("c")
      persistentActor ! Cmd("d")
      persistentActor ! Cmd("e")
      persistentActor ! GetState
      expectMsg(List("a-1", "a-2", "b-0", "c-30", "c-31", "c-32", "d-0", "e-30", "e-31", "e-32"))
    }
    "allow behavior changes in command handler (as last action)" in {
      val persistentActor = changeBehaviorInCommandHandlerLastPersistentActor
      persistentActor ! Cmd("b")
      persistentActor ! Cmd("c")
      persistentActor ! Cmd("d")
      persistentActor ! Cmd("e")
      persistentActor ! GetState
      expectMsg(List("a-1", "a-2", "b-0", "c-30", "c-31", "c-32", "d-0", "e-30", "e-31", "e-32"))
    }
    "support snapshotting" in {
      val persistentActor1 = snapshottingPersistentActor
      persistentActor1 ! Cmd("b")
      persistentActor1 ! "snap"
      persistentActor1 ! Cmd("c")
      expectMsg("saved")
      persistentActor1 ! GetState
      expectMsg(List("a-1", "a-2", "b-41", "b-42", "c-41", "c-42"))

      val persistentActor2 = snapshottingPersistentActor
      expectMsg("offered")
      persistentActor2 ! GetState
      expectMsg(List("a-1", "a-2", "b-41", "b-42", "c-41", "c-42"))
    }
    "support context.become during recovery" in {
      val persistentActor1 = snapshottingPersistentActor
      persistentActor1 ! Cmd("b")
      persistentActor1 ! "snap"
      persistentActor1 ! Cmd("c")
      expectMsg("saved")
      persistentActor1 ! GetState
      expectMsg(List("a-1", "a-2", "b-41", "b-42", "c-41", "c-42"))

      val persistentActor2 = snapshottingBecomingPersistentActor
      expectMsg("offered")
      expectMsg("I am becoming")
      persistentActor2 ! GetState
      expectMsg(List("a-1", "a-2", "b-41", "b-42", "c-41", "c-42"))
    }
    "be able to reply within an event handler" in {
      val persistentActor = replyInEventHandlerPersistentActor
      persistentActor ! Cmd("a")
      expectMsg("a")
    }
    "be able to persist events that extend AnyVal" in {
      val persistentActor = anyValEventPersistentActor
      persistentActor ! Cmd("a")
      expectMsg(5)
    }
    "be able to opt-out from stashing messages until all events have been processed" in {
      val persistentActor = asyncPersistPersistentActor
      persistentActor ! Cmd("x")
      persistentActor ! Cmd("y")
      expectMsg("x")
      expectMsg("y") // "y" command was processed before event persisted
      expectMsg("x-1")
      expectMsg("y-2")
    }
    "support multiple persistAsync calls for one command, and execute them 'when possible', not hindering command processing" in {
      val persistentActor = asyncPersistThreeTimesPersistentActor
      val commands = 1 to 10 map { i ⇒ Cmd(s"c-$i") }

      commands foreach { i ⇒
        Thread.sleep(Random.nextInt(10))
        persistentActor ! i
      }

      val all: Seq[String] = this.receiveN(40).asInstanceOf[Seq[String]] // each command = 1 reply + 3 event-replies

      val replies = all.filter(r ⇒ r.count(_ == '-') == 1)
      replies should equal(commands.map(_.data))

      val expectedAcks = (3 to 32) map { i ⇒ s"a-${i / 3}-${i - 2}" }
      val acks = all.filter(r ⇒ r.count(_ == '-') == 2)
      acks should equal(expectedAcks)
    }
    "reply to the original sender() of a command, even when using persistAsync" in {
      // sanity check, the setting of sender() for PersistentRepl is handled by PersistentActor currently
      // but as we want to remove it soon, keeping the explicit test here.
      val persistentActor = asyncPersistThreeTimesPersistentActor

      val commands = 1 to 10 map { i ⇒ Cmd(s"c-$i") }
      val probes = Vector.fill(10)(TestProbe())

      (probes zip commands) foreach {
        case (p, c) ⇒
          persistentActor.tell(c, p.ref)
      }

      val ackClass = classOf[String]
      within(3.seconds) {
        probes foreach {
          _.expectMsgAllClassOf(ackClass, ackClass, ackClass)
        }
      }
    }
    "support the same event being asyncPersist'ed multiple times" in {
      val persistentActor = asyncPersistSameEventTwicePersistentActor
      persistentActor ! Cmd("x")
      expectMsg("x")

      expectMsg("x-a-1")
      expectMsg("x-b-2")
      expectNoMessage(100.millis)
    }
    "support calling persistAll with Nil" in {
      val persistentActor = persistAllNilPersistentActor
      persistentActor ! Cmd("defer-x")
      expectMsg("before-nil")
      expectMsg("after-nil")
      expectMsg("defer-x")
      persistentActor ! Cmd("persist-x")
      expectMsg("persist-x")
      expectMsg("before-nil")
      expectMsg("after-nil")
    }
    "support a mix of persist calls (sync, async, sync) and persist calls in expected order" in {
      val persistentActor = asyncPersistAndPersistMixedSyncAsyncSyncPersistentActor
      persistentActor ! Cmd("a")
      persistentActor ! Cmd("b")
      persistentActor ! Cmd("c")
      expectMsg("a")
      expectMsg("a-e1-1") // persist
      expectMsg("a-ea2-2") // persistAsync, but ordering enforced by sync persist below
      expectMsg("a-e3-3") // persist
      expectMsg("b")
      expectMsg("b-e1-4")
      expectMsg("b-ea2-5")
      expectMsg("b-e3-6")
      expectMsg("c")
      expectMsg("c-e1-7")
      expectMsg("c-ea2-8")
      expectMsg("c-e3-9")

      expectNoMessage(100.millis)
    }
    "support a mix of persist calls (sync, async) and persist calls" in {
      val persistentActor = asyncPersistAndPersistMixedSyncAsyncPersistentActor
      persistentActor ! Cmd("a")
      persistentActor ! Cmd("b")
      persistentActor ! Cmd("c")
      expectMsg("a")
      expectMsg("a-e1-1") // persist, must be before next command

      var expectInAnyOrder1 = Set("b", "a-ea2-2")
      expectInAnyOrder1 -= expectMsgAnyOf(expectInAnyOrder1.toList: _*) // ea2 is persistAsync, b (command) can processed before it
      expectMsgAnyOf(expectInAnyOrder1.toList: _*)

      expectMsg("b-e1-3") // persist, must be before next command

      var expectInAnyOrder2 = Set("c", "b-ea2-4")
      expectInAnyOrder2 -= expectMsgAnyOf(expectInAnyOrder2.toList: _*) // ea2 is persistAsync, b (command) can processed before it
      expectMsgAnyOf(expectInAnyOrder2.toList: _*)

      expectMsg("c-e1-5")
      expectMsg("c-ea2-6")

      expectNoMessage(100.millis)
    }
    "correlate persistAsync handlers after restart" in {
      val persistentActor = asyncPersistHandlerCorrelationCheck
      for (n ← 1 to 100) persistentActor ! Cmd(n)
      persistentActor ! "boom"
      for (n ← 1 to 20) persistentActor ! Cmd(n)
      persistentActor ! Cmd("done")
      expectMsg(5.seconds, "done")
    }
    "allow deferring handlers in order to provide ordered processing in respect to persist handlers" in {
<<<<<<< HEAD
      val persistentActor = deferringWithPersistActor
      persistentActor ! Cmd("a")
      expectMsg("d-1")
      expectMsg("a-2")
      expectMsg("d-3")
      expectMsg("d-4")
      expectNoMessage(100.millis)
    }
    "allow deferring handlers in order to provide ordered processing in respect to asyncPersist handlers" in {
      val persistentActor = deferringWithAsyncPersistActor
      persistentActor ! Cmd("a")
      expectMsg("d-a-1")
      expectMsg("pa-a-2")
      expectMsg("d-a-3")
      expectMsg("d-a-4")
      expectNoMessage(100.millis)
    }
    "invoke deferred handlers, in presence of mixed a long series persist / persistAsync calls" in {
      val persistentActor = deferringMixedCallsPPADDPADPersistActor
      val p1, p2 = TestProbe()

      persistentActor.tell(Cmd("a"), p1.ref)
      persistentActor.tell(Cmd("b"), p2.ref)
      p1.expectMsg("p-a-1")
      p1.expectMsg("pa-a-2")
      p1.expectMsg("d-a-3")
      p1.expectMsg("d-a-4")
      p1.expectMsg("pa-a-5")
      p1.expectMsg("d-a-6")

      p2.expectMsg("p-b-1")
      p2.expectMsg("pa-b-2")
      p2.expectMsg("d-b-3")
      p2.expectMsg("d-b-4")
      p2.expectMsg("pa-b-5")
      p2.expectMsg("d-b-6")

      expectNoMessage(100.millis)
    }
    "invoke deferred handlers right away, if there are no pending persist handlers registered" in {
      val persistentActor = deferringWithNoPersistCallsPersistActor
      persistentActor ! Cmd("a")
      expectMsg("d-1")
      expectMsg("d-2")
      expectMsg("d-3")
      expectNoMessage(100.millis)
    }
    "invoke deferred handlers, preserving the original sender references" in {
      val persistentActor = deferringWithAsyncPersistActor
      val p1, p2 = TestProbe()

      persistentActor.tell(Cmd("a"), p1.ref)
      persistentActor.tell(Cmd("b"), p2.ref)
      p1.expectMsg("d-a-1")
      p1.expectMsg("pa-a-2")
      p1.expectMsg("d-a-3")
      p1.expectMsg("d-a-4")

      p2.expectMsg("d-b-1")
      p2.expectMsg("pa-b-2")
      p2.expectMsg("d-b-3")
      p2.expectMsg("d-b-4")
      expectNoMessage(100.millis)
=======
      def test(actor: ActorRef): Unit = {
        actor ! Cmd("a")
        expectMsg("d-1")
        expectMsg("a-2")
        expectMsg("d-3")
        expectMsg("d-4")
        expectNoMsg(100.millis)
      }

      test(namedPersistentActor[DeferringAsyncWithPersistActor])
      test(namedPersistentActor[DeferringSyncWithPersistActor])
    }
    "allow deferring handlers in order to provide ordered processing in respect to asyncPersist handlers" in {
      def test(actor: ActorRef): Unit = {
        actor ! Cmd("a")
        expectMsg("d-a-1")
        expectMsg("pa-a-2")
        expectMsg("d-a-3")
        expectMsg("d-a-4")
        expectNoMsg(100.millis)
      }

      test(namedPersistentActor[DeferringAsyncWithAsyncPersistActor])
      test(namedPersistentActor[DeferringSyncWithAsyncPersistActor])
    }
    "invoke deferred handlers, in presence of mixed a long series persist / persistAsync calls" in {
      def test(actor: ActorRef): Unit = {
        val p1, p2 = TestProbe()

        actor.tell(Cmd("a"), p1.ref)
        actor.tell(Cmd("b"), p2.ref)
        p1.expectMsg("p-a-1")
        p1.expectMsg("pa-a-2")
        p1.expectMsg("d-a-3")
        p1.expectMsg("d-a-4")
        p1.expectMsg("pa-a-5")
        p1.expectMsg("d-a-6")

        p2.expectMsg("p-b-1")
        p2.expectMsg("pa-b-2")
        p2.expectMsg("d-b-3")
        p2.expectMsg("d-b-4")
        p2.expectMsg("pa-b-5")
        p2.expectMsg("d-b-6")

        expectNoMsg(100.millis)
      }

      test(namedPersistentActor[DeferringAsyncMixedCallsPPADDPADPersistActor])
      test(namedPersistentActor[DeferringSyncMixedCallsPPADDPADPersistActor])
    }
    "invoke deferred handlers right away, if there are no pending persist handlers registered" in {
      def test(actor: ActorRef): Unit = {
        actor ! Cmd("a")
        expectMsg("d-1")
        expectMsg("d-2")
        expectMsg("d-3")
        expectNoMsg(100.millis)
      }

      test(namedPersistentActor[DeferringAsyncWithNoPersistCallsPersistActor])
      test(namedPersistentActor[DeferringSyncWithNoPersistCallsPersistActor])
    }
    "invoke deferred handlers, preserving the original sender references" in {
      def test(actor: ActorRef): Unit = {
        val p1, p2 = TestProbe()

        actor.tell(Cmd("a"), p1.ref)
        actor.tell(Cmd("b"), p2.ref)
        p1.expectMsg("d-a-1")
        p1.expectMsg("pa-a-2")
        p1.expectMsg("d-a-3")
        p1.expectMsg("d-a-4")

        p2.expectMsg("d-b-1")
        p2.expectMsg("pa-b-2")
        p2.expectMsg("d-b-3")
        p2.expectMsg("d-b-4")
        expectNoMsg(100.millis)
      }

      test(namedPersistentActor[DeferringAsyncWithAsyncPersistActor])
      test(namedPersistentActor[DeferringSyncWithAsyncPersistActor])
    }
    "handle new messages before deferAsync handler is called" in {
      val persistentActor = namedPersistentActor[DeferringAsyncActor]
      persistentActor ! Cmd("x")
      persistentActor ! Cmd("y")
      expectMsg("x")
      expectMsg("y") // "y" command was processed before event persisted
      expectMsg("x-defer")
      expectMsg("y-defer")
    }
    "handle defer sequentially" in {
      val persistentActor = namedPersistentActor[DeferringSyncActor]
      persistentActor ! Cmd("x")
      persistentActor ! Cmd("y")
      expectMsg("x")
      expectMsg("x-defer")
      expectMsg("y")
      expectMsg("y-defer")
>>>>>>> 4cbc0494
    }
    "receive RecoveryFinished if it is handled after all events have been replayed" in {
      val persistentActor1 = snapshottingPersistentActor
      persistentActor1 ! Cmd("b")
      persistentActor1 ! "snap"
      persistentActor1 ! Cmd("c")
      expectMsg("saved")
      persistentActor1 ! GetState
      expectMsg(List("a-1", "a-2", "b-41", "b-42", "c-41", "c-42"))

      val persistentActor2 = handleRecoveryFinishedEventPersistentActor
      expectMsg("offered")
      expectMsg(RecoveryCompleted)
      expectMsg("I am the stashed")
      expectMsg("I am the recovered")
      persistentActor2 ! GetState
      expectMsg(List("a-1", "a-2", "b-41", "b-42", "c-41", "c-42", RecoveryCompleted))
    }
    "preserve order of incoming messages" in {
      val persistentActor = stressOrdering
      persistentActor ! Cmd("a")
      val latch = TestLatch(1)
      persistentActor ! LatchCmd(latch, "b")
      persistentActor ! "c"
      expectMsg("a")
      expectMsg("b")
      persistentActor ! "d"
      latch.countDown()
      expectMsg("c")
      expectMsg("d")
    }
    "be used as a stackable modification" in {
      val persistentActor = stackableTestPersistentActor
      expectMsg("mixin aroundPreStart")
      expectMsg("base aroundPreStart")
      expectMsg("preStart")

      persistentActor ! "restart"
      expectMsg("mixin aroundReceive restart")
      expectMsg("base aroundReceive restart")

      expectMsg("mixin aroundPreRestart")
      expectMsg("base aroundPreRestart")
      expectMsg("preRestart")
      expectMsg("postStop")

      expectMsg("mixin aroundPostRestart")
      expectMsg("base aroundPostRestart")
      expectMsg("postRestart")
      expectMsg("preStart")

      persistentActor ! PoisonPill
      expectMsg("mixin aroundPostStop")
      expectMsg("base aroundPostStop")
      expectMsg("postStop")

      expectNoMessage(100.millis)
    }
    "allow multiple persists with nested persist calls" in {
      val persistentActor = multipleAndNestedPersists
      persistentActor ! "a"
      persistentActor ! "b"

      expectMsg("a")
      expectMsg("a-outer-1")
      expectMsg("a-outer-2")
      expectMsg("a-inner-1")
      expectMsg("a-inner-2")
      // and only then process "b"
      expectMsg("b")
      expectMsg("b-outer-1")
      expectMsg("b-outer-2")
      expectMsg("b-inner-1")
      expectMsg("b-inner-2")
    }
    "allow multiple persistAsyncs with nested persistAsync calls" in {
      val persistentActor = multipleAndNestedPersistAsyncs
      persistentActor ! "a"
      persistentActor ! "b"

      val msgs = receiveN(10).map(_.toString)
      val as = msgs.filter(_ startsWith "a")
      val bs = msgs.filter(_ startsWith "b")
      as should equal(List("a", "a-outer-1", "a-outer-2", "a-inner-1", "a-inner-2"))
      bs should equal(List("b", "b-outer-1", "b-outer-2", "b-inner-1", "b-inner-2"))
    }
    "allow deeply nested persist calls" in {
      val nestedPersists = 6

      val persistentActor = deeplyNestedPersists(nestedPersists)
      persistentActor ! "a"
      persistentActor ! "b"

      expectMsg("a")
      receiveN(6) should ===((1 to nestedPersists).map("a-" + _))
      // and only then process "b"
      expectMsg("b")
      receiveN(6) should ===((1 to nestedPersists).map("b-" + _))
    }
    "allow deeply nested persistAsync calls" in {
      val nestedPersistAsyncs = 6

      val persistentActor = deeplyNestedPersistAsyncs(nestedPersistAsyncs)

      persistentActor ! "a"
      expectMsg("a")
      val got = receiveN(nestedPersistAsyncs)
      got should beIndependentlyOrdered("a-")

      persistentActor ! "b"
      persistentActor ! "c"
      val expectedReplies = 2 + (nestedPersistAsyncs * 2)
      receiveN(expectedReplies).map(_.toString) should beIndependentlyOrdered("b-", "c-")
    }
    "allow mixed nesting of persistAsync in persist calls" in {
      val persistentActor = nestedPersistNormalAndAsyncs
      persistentActor ! "a"

      expectMsg("a")
      receiveN(4) should equal(List("a-outer-1", "a-outer-2", "a-inner-async-1", "a-inner-async-2"))
    }
    "allow mixed nesting of persist in persistAsync calls" in {
      val persistentActor = nestedPersistAsyncsAndNormal
      persistentActor ! "a"

      expectMsg("a")
      receiveN(4) should equal(List("a-outer-async-1", "a-outer-async-2", "a-inner-1", "a-inner-2"))
    }
    "make sure persist retains promised semantics when nested in persistAsync callback" in {
      val persistentActor = nestedPersistInAsyncEnforcesStashing
      persistentActor ! "a"

      expectMsg("a")
      expectMsg("a-outer-async")
      expectMsg("a-inner")
      persistentActor ! "b"
      expectMsg("done")
      // which means that b only got applied after the inner persist() handler finished
      // so it keeps the persist() semantics, even though we should not recommend this style it can come in handy I guess
    }

    "be able to delete events" in {
      val persistentActor = behavior1PersistentActor
      persistentActor ! Cmd("b")
      persistentActor ! GetState
      expectMsg(List("a-1", "a-2", "b-1", "b-2"))
      persistentActor ! Delete(2L) // delete "a-1" and "a-2"
      persistentActor ! "boom" // restart, recover
      expectMsgType[DeleteMessagesSuccess]
      persistentActor ! GetState
      expectMsg(List("b-1", "b-2"))
    }

    "be able to delete all events" in {
      val persistentActor = behavior1PersistentActor
      persistentActor ! Cmd("b")
      persistentActor ! GetState
      expectMsg(List("a-1", "a-2", "b-1", "b-2"))
      persistentActor ! Delete(Long.MaxValue)
      persistentActor ! "boom" // restart, recover
      expectMsgType[DeleteMessagesSuccess]
      persistentActor ! GetState
      expectMsg(Nil)
    }

    "recover the message which caused the restart" in {
      val persistentActor = recoverMessageCausedRestart
      persistentActor ! "Boom"
      expectMsg("failed with TestException while processing Boom")
    }

    "be able to persist events that happen during recovery" in {
      val persistentActor = persistInRecovery
      persistentActor ! GetState
      expectMsgAnyOf(List("a-1", "a-2", "rc-1", "rc-2"), List("a-1", "a-2", "rc-1", "rc-2", "rc-3"))
      persistentActor ! Cmd("invalid")
      persistentActor ! GetState
      expectMsg(List("a-1", "a-2", "rc-1", "rc-2", "rc-3", "invalid"))
      watch(persistentActor)
      persistentActor ! "boom"
      expectTerminated(persistentActor)
    }

    "stop actor when direct exception from receiveRecover" in {
      val persistentActor = namedPersistentActor[ExceptionActor]
      watch(persistentActor)
      expectTerminated(persistentActor)
    }
  }

}

class LeveldbPersistentActorSpec extends PersistentActorSpec(PersistenceSpec.config("leveldb", "LeveldbPersistentActorSpec"))

class InmemPersistentActorSpec extends PersistentActorSpec(PersistenceSpec.config("inmem", "InmemPersistentActorSpec"))

/**
 * Same test suite as [[LeveldbPersistentActorSpec]], the only difference is that all persistent actors are using the
 * provided [[Config]] instead of the [[Config]] coming from the [[ActorSystem]].
 */
class LeveldbPersistentActorWithRuntimePluginConfigSpec extends PersistentActorSpec(
  PersistenceSpec.config("leveldb", "LeveldbPersistentActorWithRuntimePluginConfigSpec")
) {

  val providedActorConfig: Config = {
    ConfigFactory.parseString(
      s"""
         | custom.persistence.journal.leveldb.dir = target/journal-LeveldbPersistentActorWithRuntimePluginConfigSpec
         | custom.persistence.snapshot-store.local.dir = target/snapshots-LeveldbPersistentActorWithRuntimePluginConfigSpec/
     """.stripMargin
    ).withValue(
        s"custom.persistence.journal.leveldb",
        system.settings.config.getValue(s"akka.persistence.journal.leveldb")
      ).withValue(
          "custom.persistence.snapshot-store.local",
          system.settings.config.getValue("akka.persistence.snapshot-store.local")
        )
  }

  override protected def behavior1PersistentActor: ActorRef = namedPersistentActorWithProvidedConfig[Behavior1PersistentActorWithLevelDbRuntimePluginConfig](providedActorConfig)

  override protected def behavior2PersistentActor: ActorRef = namedPersistentActorWithProvidedConfig[Behavior2PersistentActorWithLevelDbRuntimePluginConfig](providedActorConfig)

  override protected def behavior3PersistentActor: ActorRef = namedPersistentActorWithProvidedConfig[Behavior3PersistentActorWithLevelDbRuntimePluginConfig](providedActorConfig)

  override protected def changeBehaviorInFirstEventHandlerPersistentActor: ActorRef = namedPersistentActorWithProvidedConfig[ChangeBehaviorInFirstEventHandlerPersistentActorWithLevelDbRuntimePluginConfig](providedActorConfig)

  override protected def changeBehaviorInLastEventHandlerPersistentActor: ActorRef = namedPersistentActorWithProvidedConfig[ChangeBehaviorInLastEventHandlerPersistentActorWithLevelDbRuntimePluginConfig](providedActorConfig)

  override protected def changeBehaviorInCommandHandlerFirstPersistentActor: ActorRef = namedPersistentActorWithProvidedConfig[ChangeBehaviorInCommandHandlerFirstPersistentActorWithLevelDbRuntimePluginConfig](providedActorConfig)

  override protected def changeBehaviorInCommandHandlerLastPersistentActor: ActorRef = namedPersistentActorWithProvidedConfig[ChangeBehaviorInCommandHandlerLastPersistentActorWithLevelDbRuntimePluginConfig](providedActorConfig)

  override protected def snapshottingPersistentActor: ActorRef = system.actorOf(Props(classOf[SnapshottingPersistentActorWithLevelDbRuntimePluginConfig], name, testActor, providedActorConfig))

  override protected def snapshottingBecomingPersistentActor: ActorRef = system.actorOf(Props(classOf[SnapshottingBecomingPersistentActorWithLevelDbRuntimePluginConfig], name, testActor, providedActorConfig))

  override protected def replyInEventHandlerPersistentActor: ActorRef = namedPersistentActorWithProvidedConfig[ReplyInEventHandlerPersistentActorWithLevelDbRuntimePluginConfig](providedActorConfig)

  override protected def anyValEventPersistentActor: ActorRef = namedPersistentActorWithProvidedConfig[AnyValEventPersistentActorWithLevelDbRuntimePluginConfig](providedActorConfig)

  override protected def asyncPersistPersistentActor: ActorRef = namedPersistentActorWithProvidedConfig[AsyncPersistPersistentActorWithLevelDbRuntimePluginConfig](providedActorConfig)

  override protected def asyncPersistThreeTimesPersistentActor: ActorRef = namedPersistentActorWithProvidedConfig[AsyncPersistThreeTimesPersistentActorWithLevelDbRuntimePluginConfig](providedActorConfig)

  override protected def asyncPersistSameEventTwicePersistentActor: ActorRef = namedPersistentActorWithProvidedConfig[AsyncPersistSameEventTwicePersistentActorWithLevelDbRuntimePluginConfig](providedActorConfig)

  override protected def persistAllNilPersistentActor: ActorRef = namedPersistentActorWithProvidedConfig[PersistAllNilPersistentActorWithLevelDbRuntimePluginConfig](providedActorConfig)

  override protected def asyncPersistAndPersistMixedSyncAsyncSyncPersistentActor: ActorRef = namedPersistentActorWithProvidedConfig[AsyncPersistAndPersistMixedSyncAsyncSyncPersistentActorWithLevelDbRuntimePluginConfig](providedActorConfig)

  override protected def asyncPersistAndPersistMixedSyncAsyncPersistentActor: ActorRef = namedPersistentActorWithProvidedConfig[AsyncPersistAndPersistMixedSyncAsyncPersistentActorWithLevelDbRuntimePluginConfig](providedActorConfig)

  override protected def asyncPersistHandlerCorrelationCheck: ActorRef = namedPersistentActorWithProvidedConfig[AsyncPersistHandlerCorrelationCheckWithLevelDbRuntimePluginConfig](providedActorConfig)

  override protected def deferringWithPersistActor: ActorRef = namedPersistentActorWithProvidedConfig[DeferringWithPersistActorWithLevelDbRuntimePluginConfig](providedActorConfig)

  override protected def deferringWithAsyncPersistActor: ActorRef = namedPersistentActorWithProvidedConfig[DeferringWithAsyncPersistActorWithLevelDbRuntimePluginConfig](providedActorConfig)

  override protected def deferringMixedCallsPPADDPADPersistActor: ActorRef = namedPersistentActorWithProvidedConfig[DeferringMixedCallsPPADDPADPersistActorWithLevelDbRuntimePluginConfig](providedActorConfig)

  override protected def deferringWithNoPersistCallsPersistActor: ActorRef = namedPersistentActorWithProvidedConfig[DeferringWithNoPersistCallsPersistActorWithLevelDbRuntimePluginConfig](providedActorConfig)

  override protected def handleRecoveryFinishedEventPersistentActor: ActorRef = system.actorOf(Props(classOf[HandleRecoveryFinishedEventPersistentActorWithLevelDbRuntimePluginConfig], name, testActor, providedActorConfig))

  override protected def stressOrdering: ActorRef = namedPersistentActorWithProvidedConfig[StressOrderingWithLevelDbRuntimePluginConfig](providedActorConfig)

  override protected def stackableTestPersistentActor: ActorRef = system.actorOf(Props(classOf[StackableTestPersistentActorWithLevelDbRuntimePluginConfig], testActor, providedActorConfig))

  override protected def multipleAndNestedPersists: ActorRef = system.actorOf(Props(classOf[MultipleAndNestedPersistsWithLevelDbRuntimePluginConfig], name, testActor, providedActorConfig))

  override protected def multipleAndNestedPersistAsyncs: ActorRef = system.actorOf(Props(classOf[MultipleAndNestedPersistAsyncsWithLevelDbRuntimePluginConfig], name, testActor, providedActorConfig))

  override protected def deeplyNestedPersists(nestedPersists: Int): ActorRef = system.actorOf(Props(classOf[DeeplyNestedPersistsWithLevelDbRuntimePluginConfig], name, nestedPersists, testActor, providedActorConfig))

  override protected def deeplyNestedPersistAsyncs(nestedPersistAsyncs: Int): ActorRef = system.actorOf(Props(classOf[DeeplyNestedPersistAsyncsWithLevelDbRuntimePluginConfig], name, nestedPersistAsyncs, testActor, providedActorConfig))

  override protected def nestedPersistNormalAndAsyncs: ActorRef = system.actorOf(Props(classOf[NestedPersistNormalAndAsyncsWithLevelDbRuntimePluginConfig], name, testActor, providedActorConfig))

  override protected def nestedPersistAsyncsAndNormal: ActorRef = system.actorOf(Props(classOf[NestedPersistAsyncsAndNormalWithLevelDbRuntimePluginConfig], name, testActor, providedActorConfig))

  override protected def nestedPersistInAsyncEnforcesStashing: ActorRef = system.actorOf(Props(classOf[NestedPersistInAsyncEnforcesStashingWithLevelDbRuntimePluginConfig], name, testActor, providedActorConfig))

  override protected def persistInRecovery: ActorRef = namedPersistentActorWithProvidedConfig[PersistInRecoveryWithLevelDbRuntimePluginConfig](providedActorConfig)

  override protected def recoverMessageCausedRestart: ActorRef = namedPersistentActorWithProvidedConfig[RecoverMessageCausedRestartWithLevelDbRuntimePluginConfig](providedActorConfig)
}

/**
 * Same test suite as [[InmemPersistentActorSpec]], the only difference is that all persistent actors are using the
 * provided [[Config]] instead of the [[Config]] coming from the [[ActorSystem]].
 */
class InmemPersistentActorWithRuntimePluginConfigSpec extends PersistentActorSpec(
  PersistenceSpec.config("inmem", "InmemPersistentActorWithRuntimePluginConfigSpec")
) {

  val providedActorConfig: Config = {
    ConfigFactory.parseString(
      s"""
         | custom.persistence.snapshot-store.local.dir = target/snapshots-InmemPersistentActorWithRuntimePluginConfigSpec/
     """.stripMargin
    ).withValue(
        s"custom.persistence.journal.inmem",
        system.settings.config.getValue(s"akka.persistence.journal.inmem")
      ).withValue(
          "custom.persistence.snapshot-store.local",
          system.settings.config.getValue("akka.persistence.snapshot-store.local")
        )
  }

  override protected def behavior1PersistentActor: ActorRef = namedPersistentActorWithProvidedConfig[Behavior1PersistentActorWithInmemRuntimePluginConfig](providedActorConfig)

  override protected def behavior2PersistentActor: ActorRef = namedPersistentActorWithProvidedConfig[Behavior2PersistentActorWithInmemRuntimePluginConfig](providedActorConfig)

  override protected def behavior3PersistentActor: ActorRef = namedPersistentActorWithProvidedConfig[Behavior3PersistentActorWithInmemRuntimePluginConfig](providedActorConfig)

  override protected def changeBehaviorInFirstEventHandlerPersistentActor: ActorRef = namedPersistentActorWithProvidedConfig[ChangeBehaviorInFirstEventHandlerPersistentActorWithInmemRuntimePluginConfig](providedActorConfig)

  override protected def changeBehaviorInLastEventHandlerPersistentActor: ActorRef = namedPersistentActorWithProvidedConfig[ChangeBehaviorInLastEventHandlerPersistentActorWithInmemRuntimePluginConfig](providedActorConfig)

  override protected def changeBehaviorInCommandHandlerFirstPersistentActor: ActorRef = namedPersistentActorWithProvidedConfig[ChangeBehaviorInCommandHandlerFirstPersistentActorWithInmemRuntimePluginConfig](providedActorConfig)

  override protected def changeBehaviorInCommandHandlerLastPersistentActor: ActorRef = namedPersistentActorWithProvidedConfig[ChangeBehaviorInCommandHandlerLastPersistentActorWithInmemRuntimePluginConfig](providedActorConfig)

  override protected def snapshottingPersistentActor: ActorRef = system.actorOf(Props(classOf[SnapshottingPersistentActorWithInmemRuntimePluginConfig], name, testActor, providedActorConfig))

  override protected def snapshottingBecomingPersistentActor: ActorRef = system.actorOf(Props(classOf[SnapshottingBecomingPersistentActorWithInmemRuntimePluginConfig], name, testActor, providedActorConfig))

  override protected def replyInEventHandlerPersistentActor: ActorRef = namedPersistentActorWithProvidedConfig[ReplyInEventHandlerPersistentActorWithInmemRuntimePluginConfig](providedActorConfig)

  override protected def anyValEventPersistentActor: ActorRef = namedPersistentActorWithProvidedConfig[AnyValEventPersistentActorWithInmemRuntimePluginConfig](providedActorConfig)

  override protected def asyncPersistPersistentActor: ActorRef = namedPersistentActorWithProvidedConfig[AsyncPersistPersistentActorWithInmemRuntimePluginConfig](providedActorConfig)

  override protected def asyncPersistThreeTimesPersistentActor: ActorRef = namedPersistentActorWithProvidedConfig[AsyncPersistThreeTimesPersistentActorWithInmemRuntimePluginConfig](providedActorConfig)

  override protected def asyncPersistSameEventTwicePersistentActor: ActorRef = namedPersistentActorWithProvidedConfig[AsyncPersistSameEventTwicePersistentActorWithInmemRuntimePluginConfig](providedActorConfig)

  override protected def persistAllNilPersistentActor: ActorRef = namedPersistentActorWithProvidedConfig[PersistAllNilPersistentActorWithInmemRuntimePluginConfig](providedActorConfig)

  override protected def asyncPersistAndPersistMixedSyncAsyncSyncPersistentActor: ActorRef = namedPersistentActorWithProvidedConfig[AsyncPersistAndPersistMixedSyncAsyncSyncPersistentActorWithInmemRuntimePluginConfig](providedActorConfig)

  override protected def asyncPersistAndPersistMixedSyncAsyncPersistentActor: ActorRef = namedPersistentActorWithProvidedConfig[AsyncPersistAndPersistMixedSyncAsyncPersistentActorWithInmemRuntimePluginConfig](providedActorConfig)

  override protected def asyncPersistHandlerCorrelationCheck: ActorRef = namedPersistentActorWithProvidedConfig[AsyncPersistHandlerCorrelationCheckWithInmemRuntimePluginConfig](providedActorConfig)

  override protected def deferringWithPersistActor: ActorRef = namedPersistentActorWithProvidedConfig[DeferringWithPersistActorWithInmemRuntimePluginConfig](providedActorConfig)

  override protected def deferringWithAsyncPersistActor: ActorRef = namedPersistentActorWithProvidedConfig[DeferringWithAsyncPersistActorWithInmemRuntimePluginConfig](providedActorConfig)

  override protected def deferringMixedCallsPPADDPADPersistActor: ActorRef = namedPersistentActorWithProvidedConfig[DeferringMixedCallsPPADDPADPersistActorWithInmemRuntimePluginConfig](providedActorConfig)

  override protected def deferringWithNoPersistCallsPersistActor: ActorRef = namedPersistentActorWithProvidedConfig[DeferringWithNoPersistCallsPersistActorWithInmemRuntimePluginConfig](providedActorConfig)

  override protected def handleRecoveryFinishedEventPersistentActor: ActorRef = system.actorOf(Props(classOf[HandleRecoveryFinishedEventPersistentActorWithInmemRuntimePluginConfig], name, testActor, providedActorConfig))

  override protected def stressOrdering: ActorRef = namedPersistentActorWithProvidedConfig[StressOrderingWithInmemRuntimePluginConfig](providedActorConfig)

  override protected def stackableTestPersistentActor: ActorRef = system.actorOf(Props(classOf[StackableTestPersistentActorWithInmemRuntimePluginConfig], testActor, providedActorConfig))

  override protected def multipleAndNestedPersists: ActorRef = system.actorOf(Props(classOf[MultipleAndNestedPersistsWithInmemRuntimePluginConfig], name, testActor, providedActorConfig))

  override protected def multipleAndNestedPersistAsyncs: ActorRef = system.actorOf(Props(classOf[MultipleAndNestedPersistAsyncsWithInmemRuntimePluginConfig], name, testActor, providedActorConfig))

  override protected def deeplyNestedPersists(nestedPersists: Int): ActorRef = system.actorOf(Props(classOf[DeeplyNestedPersistsWithInmemRuntimePluginConfig], name, nestedPersists, testActor, providedActorConfig))

  override protected def deeplyNestedPersistAsyncs(nestedPersistAsyncs: Int): ActorRef = system.actorOf(Props(classOf[DeeplyNestedPersistAsyncsWithInmemRuntimePluginConfig], name, nestedPersistAsyncs, testActor, providedActorConfig))

  override protected def nestedPersistNormalAndAsyncs: ActorRef = system.actorOf(Props(classOf[NestedPersistNormalAndAsyncsWithInmemRuntimePluginConfig], name, testActor, providedActorConfig))

  override protected def nestedPersistAsyncsAndNormal: ActorRef = system.actorOf(Props(classOf[NestedPersistAsyncsAndNormalWithInmemRuntimePluginConfig], name, testActor, providedActorConfig))

  override protected def nestedPersistInAsyncEnforcesStashing: ActorRef = system.actorOf(Props(classOf[NestedPersistInAsyncEnforcesStashingWithInmemRuntimePluginConfig], name, testActor, providedActorConfig))

  override protected def persistInRecovery: ActorRef = namedPersistentActorWithProvidedConfig[PersistInRecoveryWithInmemRuntimePluginConfig](providedActorConfig)

  override protected def recoverMessageCausedRestart: ActorRef = namedPersistentActorWithProvidedConfig[RecoverMessageCausedRestartWithInmemRuntimePluginConfig](providedActorConfig)
}<|MERGE_RESOLUTION|>--- conflicted
+++ resolved
@@ -92,10 +92,8 @@
         case _         ⇒ super.onPersistFailure(cause, event, seqNr)
       }
   }
-
   class Behavior1PersistentActorWithLevelDbRuntimePluginConfig(name: String, val providedConfig: Config)
     extends Behavior1PersistentActor(name) with LevelDbRuntimePluginConfig
-
   class Behavior1PersistentActorWithInmemRuntimePluginConfig(name: String, val providedConfig: Config)
     extends Behavior1PersistentActor(name) with InmemRuntimePluginConfig
 
@@ -106,10 +104,8 @@
         persistAll(Seq(Evt(s"${data}-3"), Evt(s"${data}-4")))(updateState)
     }
   }
-
   class Behavior2PersistentActorWithLevelDbRuntimePluginConfig(name: String, val providedConfig: Config)
     extends Behavior2PersistentActor(name) with LevelDbRuntimePluginConfig
-
   class Behavior2PersistentActorWithInmemRuntimePluginConfig(name: String, val providedConfig: Config)
     extends Behavior2PersistentActor(name) with InmemRuntimePluginConfig
 
@@ -120,10 +116,8 @@
         updateState(Evt(s"${data}-10"))
     }
   }
-
   class Behavior3PersistentActorWithLevelDbRuntimePluginConfig(name: String, val providedConfig: Config)
     extends Behavior3PersistentActor(name) with LevelDbRuntimePluginConfig
-
   class Behavior3PersistentActorWithInmemRuntimePluginConfig(name: String, val providedConfig: Config)
     extends Behavior3PersistentActor(name) with InmemRuntimePluginConfig
 
@@ -145,10 +139,8 @@
         }
     }
   }
-
   class ChangeBehaviorInLastEventHandlerPersistentActorWithLevelDbRuntimePluginConfig(name: String, val providedConfig: Config)
     extends ChangeBehaviorInLastEventHandlerPersistentActor(name) with LevelDbRuntimePluginConfig
-
   class ChangeBehaviorInLastEventHandlerPersistentActorWithInmemRuntimePluginConfig(name: String, val providedConfig: Config)
     extends ChangeBehaviorInLastEventHandlerPersistentActor(name) with InmemRuntimePluginConfig
 
@@ -170,10 +162,8 @@
         }
     }
   }
-
   class ChangeBehaviorInFirstEventHandlerPersistentActorWithLevelDbRuntimePluginConfig(name: String, val providedConfig: Config)
     extends ChangeBehaviorInFirstEventHandlerPersistentActor(name) with LevelDbRuntimePluginConfig
-
   class ChangeBehaviorInFirstEventHandlerPersistentActorWithInmemRuntimePluginConfig(name: String, val providedConfig: Config)
     extends ChangeBehaviorInFirstEventHandlerPersistentActor(name) with InmemRuntimePluginConfig
 
@@ -191,10 +181,8 @@
         persist(Evt(s"${data}-0"))(updateState)
     }
   }
-
   class ChangeBehaviorInCommandHandlerFirstPersistentActorWithLevelDbRuntimePluginConfig(name: String, val providedConfig: Config)
     extends ChangeBehaviorInCommandHandlerFirstPersistentActor(name) with LevelDbRuntimePluginConfig
-
   class ChangeBehaviorInCommandHandlerFirstPersistentActorWithInmemRuntimePluginConfig(name: String, val providedConfig: Config)
     extends ChangeBehaviorInCommandHandlerFirstPersistentActor(name) with InmemRuntimePluginConfig
 
@@ -212,10 +200,8 @@
         context.become(newBehavior)
     }
   }
-
   class ChangeBehaviorInCommandHandlerLastPersistentActorWithLevelDbRuntimePluginConfig(name: String, val providedConfig: Config)
     extends ChangeBehaviorInCommandHandlerLastPersistentActor(name) with LevelDbRuntimePluginConfig
-
   class ChangeBehaviorInCommandHandlerLastPersistentActorWithInmemRuntimePluginConfig(name: String, val providedConfig: Config)
     extends ChangeBehaviorInCommandHandlerLastPersistentActor(name) with InmemRuntimePluginConfig
 
@@ -236,10 +222,8 @@
       case "snap"                 ⇒ saveSnapshot(events)
     }
   }
-
   class SnapshottingPersistentActorWithLevelDbRuntimePluginConfig(name: String, probe: ActorRef, val providedConfig: Config)
     extends SnapshottingPersistentActor(name, probe) with LevelDbRuntimePluginConfig
-
   class SnapshottingPersistentActorWithInmemRuntimePluginConfig(name: String, probe: ActorRef, val providedConfig: Config)
     extends SnapshottingPersistentActor(name, probe) with InmemRuntimePluginConfig
 
@@ -259,10 +243,8 @@
       case "It's changing me" ⇒ probe ! "I am becoming"
     }
   }
-
   class SnapshottingBecomingPersistentActorWithLevelDbRuntimePluginConfig(name: String, probe: ActorRef, val providedConfig: Config)
     extends SnapshottingBecomingPersistentActor(name, probe) with LevelDbRuntimePluginConfig
-
   class SnapshottingBecomingPersistentActorWithInmemRuntimePluginConfig(name: String, probe: ActorRef, val providedConfig: Config)
     extends SnapshottingBecomingPersistentActor(name, probe) with InmemRuntimePluginConfig
 
@@ -271,10 +253,8 @@
       case Cmd("a") ⇒ persist(Evt("a"))(evt ⇒ sender() ! evt.data)
     }
   }
-
   class ReplyInEventHandlerPersistentActorWithLevelDbRuntimePluginConfig(name: String, val providedConfig: Config)
     extends ReplyInEventHandlerPersistentActor(name) with LevelDbRuntimePluginConfig
-
   class ReplyInEventHandlerPersistentActorWithInmemRuntimePluginConfig(name: String, val providedConfig: Config)
     extends ReplyInEventHandlerPersistentActor(name) with InmemRuntimePluginConfig
 
@@ -301,10 +281,8 @@
       }
 
   }
-
   class AsyncPersistPersistentActorWithLevelDbRuntimePluginConfig(name: String, val providedConfig: Config)
     extends AsyncPersistPersistentActor(name) with LevelDbRuntimePluginConfig
-
   class AsyncPersistPersistentActorWithInmemRuntimePluginConfig(name: String, val providedConfig: Config)
     extends AsyncPersistPersistentActor(name) with InmemRuntimePluginConfig
 
@@ -327,10 +305,8 @@
       counter
     }
   }
-
   class AsyncPersistThreeTimesPersistentActorWithLevelDbRuntimePluginConfig(name: String, val providedConfig: Config)
     extends AsyncPersistThreeTimesPersistentActor(name) with LevelDbRuntimePluginConfig
-
   class AsyncPersistThreeTimesPersistentActorWithInmemRuntimePluginConfig(name: String, val providedConfig: Config)
     extends AsyncPersistThreeTimesPersistentActor(name) with InmemRuntimePluginConfig
 
@@ -352,10 +328,8 @@
         persistAsync(event) { evt ⇒ sender() ! s"${evt.data}-b-${sendMsgCounter.incrementAndGet()}" }
     }
   }
-
   class AsyncPersistSameEventTwicePersistentActorWithLevelDbRuntimePluginConfig(name: String, val providedConfig: Config)
     extends AsyncPersistSameEventTwicePersistentActor(name) with LevelDbRuntimePluginConfig
-
   class AsyncPersistSameEventTwicePersistentActorWithInmemRuntimePluginConfig(name: String, val providedConfig: Config)
     extends AsyncPersistSameEventTwicePersistentActor(name) with InmemRuntimePluginConfig
 
@@ -375,10 +349,8 @@
         sender() ! data
     }
   }
-
   class PersistAllNilPersistentActorWithLevelDbRuntimePluginConfig(name: String, val providedConfig: Config)
     extends PersistAllNilPersistentActor(name) with LevelDbRuntimePluginConfig
-
   class PersistAllNilPersistentActorWithInmemRuntimePluginConfig(name: String, val providedConfig: Config)
     extends PersistAllNilPersistentActor(name) with InmemRuntimePluginConfig
 
@@ -409,10 +381,8 @@
       counter
     }
   }
-
   class AsyncPersistAndPersistMixedSyncAsyncSyncPersistentActorWithLevelDbRuntimePluginConfig(name: String, val providedConfig: Config)
     extends AsyncPersistAndPersistMixedSyncAsyncSyncPersistentActor(name) with LevelDbRuntimePluginConfig
-
   class AsyncPersistAndPersistMixedSyncAsyncSyncPersistentActorWithInmemRuntimePluginConfig(name: String, val providedConfig: Config)
     extends AsyncPersistAndPersistMixedSyncAsyncSyncPersistentActor(name) with InmemRuntimePluginConfig
 
@@ -438,10 +408,8 @@
       sendMsgCounter
     }
   }
-
   class AsyncPersistAndPersistMixedSyncAsyncPersistentActorWithLevelDbRuntimePluginConfig(name: String, val providedConfig: Config)
     extends AsyncPersistAndPersistMixedSyncAsyncPersistentActor(name) with LevelDbRuntimePluginConfig
-
   class AsyncPersistAndPersistMixedSyncAsyncPersistentActorWithInmemRuntimePluginConfig(name: String, val providedConfig: Config)
     extends AsyncPersistAndPersistMixedSyncAsyncPersistentActor(name) with InmemRuntimePluginConfig
 
@@ -463,10 +431,8 @@
       counter
     }
   }
-
   class AsyncPersistHandlerCorrelationCheckWithLevelDbRuntimePluginConfig(name: String, val providedConfig: Config)
     extends AsyncPersistHandlerCorrelationCheck(name) with LevelDbRuntimePluginConfig
-
   class AsyncPersistHandlerCorrelationCheckWithInmemRuntimePluginConfig(name: String, val providedConfig: Config)
     extends AsyncPersistHandlerCorrelationCheck(name) with InmemRuntimePluginConfig
 
@@ -475,10 +441,8 @@
       case Cmd("a") ⇒ persist(5)(evt ⇒ sender() ! evt)
     }
   }
-
   class AnyValEventPersistentActorWithLevelDbRuntimePluginConfig(name: String, val providedConfig: Config)
     extends AnyValEventPersistentActor(name) with LevelDbRuntimePluginConfig
-
   class AnyValEventPersistentActorWithInmemRuntimePluginConfig(name: String, val providedConfig: Config)
     extends AnyValEventPersistentActor(name) with InmemRuntimePluginConfig
 
@@ -502,104 +466,11 @@
     }
 
   }
-<<<<<<< HEAD
-
   class HandleRecoveryFinishedEventPersistentActorWithLevelDbRuntimePluginConfig(name: String, probe: ActorRef, val providedConfig: Config)
     extends HandleRecoveryFinishedEventPersistentActor(name, probe) with LevelDbRuntimePluginConfig
-
   class HandleRecoveryFinishedEventPersistentActorWithInmemRuntimePluginConfig(name: String, probe: ActorRef, val providedConfig: Config)
     extends HandleRecoveryFinishedEventPersistentActor(name, probe) with InmemRuntimePluginConfig
 
-  class DeferringWithPersistActor(name: String) extends ExamplePersistentActor(name) {
-    val receiveCommand: Receive = {
-      case Cmd(data) ⇒
-        deferAsync("d-1") {
-          sender() ! _
-        }
-        persist(s"$data-2") {
-          sender() ! _
-        }
-        deferAsync("d-3") {
-          sender() ! _
-        }
-        deferAsync("d-4") {
-          sender() ! _
-        }
-    }
-  }
-
-  class DeferringWithPersistActorWithLevelDbRuntimePluginConfig(name: String, val providedConfig: Config)
-    extends DeferringWithPersistActor(name) with LevelDbRuntimePluginConfig
-
-  class DeferringWithPersistActorWithInmemRuntimePluginConfig(name: String, val providedConfig: Config)
-    extends DeferringWithPersistActor(name) with InmemRuntimePluginConfig
-
-  class DeferringWithAsyncPersistActor(name: String) extends ExamplePersistentActor(name) {
-    val receiveCommand: Receive = {
-      case Cmd(data) ⇒
-        deferAsync(s"d-$data-1") {
-          sender() ! _
-        }
-        persistAsync(s"pa-$data-2") {
-          sender() ! _
-        }
-        deferAsync(s"d-$data-3") {
-          sender() ! _
-        }
-        deferAsync(s"d-$data-4") {
-          sender() ! _
-        }
-    }
-  }
-
-  class DeferringWithAsyncPersistActorWithLevelDbRuntimePluginConfig(name: String, val providedConfig: Config)
-    extends DeferringWithAsyncPersistActor(name) with LevelDbRuntimePluginConfig
-
-  class DeferringWithAsyncPersistActorWithInmemRuntimePluginConfig(name: String, val providedConfig: Config)
-    extends DeferringWithAsyncPersistActor(name) with InmemRuntimePluginConfig
-
-  class DeferringMixedCallsPPADDPADPersistActor(name: String) extends ExamplePersistentActor(name) {
-    val receiveCommand: Receive = {
-      case Cmd(data) ⇒
-        persist(s"p-$data-1") {
-          sender() ! _
-        }
-        persistAsync(s"pa-$data-2") {
-          sender() ! _
-        }
-        deferAsync(s"d-$data-3") {
-          sender() ! _
-        }
-        deferAsync(s"d-$data-4") {
-          sender() ! _
-        }
-        persistAsync(s"pa-$data-5") {
-          sender() ! _
-        }
-        deferAsync(s"d-$data-6") {
-          sender() ! _
-        }
-    }
-  }
-
-  class DeferringMixedCallsPPADDPADPersistActorWithLevelDbRuntimePluginConfig(name: String, val providedConfig: Config)
-    extends DeferringMixedCallsPPADDPADPersistActor(name) with LevelDbRuntimePluginConfig
-
-  class DeferringMixedCallsPPADDPADPersistActorWithInmemRuntimePluginConfig(name: String, val providedConfig: Config)
-    extends DeferringMixedCallsPPADDPADPersistActor(name) with InmemRuntimePluginConfig
-
-  class DeferringWithNoPersistCallsPersistActor(name: String) extends ExamplePersistentActor(name) {
-    val receiveCommand: Receive = {
-      case Cmd(data) ⇒
-        deferAsync("d-1") {
-          sender() ! _
-        }
-        deferAsync("d-2") {
-          sender() ! _
-        }
-        deferAsync("d-3") {
-          sender() ! _
-=======
   trait DeferActor extends PersistentActor {
     def doDefer[A](event: A)(handler: A ⇒ Unit): Unit
   }
@@ -622,6 +493,15 @@
   }
   class DeferringAsyncWithPersistActor(name: String) extends DeferringWithPersistActor(name) with DeferAsync
   class DeferringSyncWithPersistActor(name: String) extends DeferringWithPersistActor(name) with DeferSync
+  class DeferringAsyncWithPersistActorWithLevelDbRuntimePluginConfig(name: String, val providedConfig: Config)
+    extends DeferringAsyncWithPersistActor(name) with LevelDbRuntimePluginConfig
+  class DeferringSyncWithPersistActorWithLevelDbRuntimePluginConfig(name: String, val providedConfig: Config)
+    extends DeferringSyncWithPersistActor(name) with LevelDbRuntimePluginConfig
+  class DeferringAsyncWithPersistActorWithInmemRuntimePluginConfig(name: String, val providedConfig: Config)
+    extends DeferringAsyncWithPersistActor(name) with InmemRuntimePluginConfig
+  class DeferringSyncWithPersistActorWithInmemRuntimePluginConfig(name: String, val providedConfig: Config)
+    extends DeferringSyncWithPersistActor(name) with InmemRuntimePluginConfig
+
   abstract class DeferringWithAsyncPersistActor(name: String) extends ExamplePersistentActor(name) with DeferActor {
     val receiveCommand: Receive = {
       case Cmd(data) ⇒
@@ -633,6 +513,15 @@
   }
   class DeferringAsyncWithAsyncPersistActor(name: String) extends DeferringWithAsyncPersistActor(name) with DeferAsync
   class DeferringSyncWithAsyncPersistActor(name: String) extends DeferringWithAsyncPersistActor(name) with DeferSync
+  class DeferringAsyncWithAsyncPersistActorWithLevelDbRuntimePluginConfig(name: String, val providedConfig: Config)
+    extends DeferringAsyncWithAsyncPersistActor(name) with LevelDbRuntimePluginConfig
+  class DeferringSyncWithAsyncPersistActorWithLevelDbRuntimePluginConfig(name: String, val providedConfig: Config)
+    extends DeferringSyncWithAsyncPersistActor(name) with LevelDbRuntimePluginConfig
+  class DeferringAsyncWithAsyncPersistActorWithInmemRuntimePluginConfig(name: String, val providedConfig: Config)
+    extends DeferringAsyncWithAsyncPersistActor(name) with InmemRuntimePluginConfig
+  class DeferringSyncWithAsyncPersistActorWithInmemRuntimePluginConfig(name: String, val providedConfig: Config)
+    extends DeferringSyncWithAsyncPersistActor(name) with InmemRuntimePluginConfig
+
   abstract class DeferringMixedCallsPPADDPADPersistActor(name: String) extends ExamplePersistentActor(name) with DeferActor {
     val receiveCommand: Receive = {
       case Cmd(data) ⇒
@@ -646,6 +535,15 @@
   }
   class DeferringAsyncMixedCallsPPADDPADPersistActor(name: String) extends DeferringMixedCallsPPADDPADPersistActor(name) with DeferAsync
   class DeferringSyncMixedCallsPPADDPADPersistActor(name: String) extends DeferringMixedCallsPPADDPADPersistActor(name) with DeferSync
+  class DeferringAsyncMixedCallsPPADDPADPersistActorWithLevelDbRuntimePluginConfig(name: String, val providedConfig: Config)
+    extends DeferringAsyncMixedCallsPPADDPADPersistActor(name) with LevelDbRuntimePluginConfig
+  class DeferringSyncMixedCallsPPADDPADPersistActorWithLevelDbRuntimePluginConfig(name: String, val providedConfig: Config)
+    extends DeferringSyncMixedCallsPPADDPADPersistActor(name) with LevelDbRuntimePluginConfig
+  class DeferringAsyncMixedCallsPPADDPADPersistActorWithInmemRuntimePluginConfig(name: String, val providedConfig: Config)
+    extends DeferringAsyncMixedCallsPPADDPADPersistActor(name) with InmemRuntimePluginConfig
+  class DeferringSyncMixedCallsPPADDPADPersistActorWithInmemRuntimePluginConfig(name: String, val providedConfig: Config)
+    extends DeferringSyncMixedCallsPPADDPADPersistActor(name) with InmemRuntimePluginConfig
+
   abstract class DeferringWithNoPersistCallsPersistActor(name: String) extends ExamplePersistentActor(name) with DeferActor {
     val receiveCommand: Receive = {
       case Cmd(_) ⇒
@@ -656,6 +554,15 @@
   }
   class DeferringAsyncWithNoPersistCallsPersistActor(name: String) extends DeferringWithNoPersistCallsPersistActor(name) with DeferAsync
   class DeferringSyncWithNoPersistCallsPersistActor(name: String) extends DeferringWithNoPersistCallsPersistActor(name) with DeferSync
+  class DeferringAsyncWithNoPersistCallsPersistActorWithLevelDbRuntimePluginConfig(name: String, val providedConfig: Config)
+    extends DeferringAsyncWithNoPersistCallsPersistActor(name) with LevelDbRuntimePluginConfig
+  class DeferringSyncWithNoPersistCallsPersistActorWithLevelDbRuntimePluginConfig(name: String, val providedConfig: Config)
+    extends DeferringSyncWithNoPersistCallsPersistActor(name) with LevelDbRuntimePluginConfig
+  class DeferringAsyncWithNoPersistCallsPersistActorWithInmemRuntimePluginConfig(name: String, val providedConfig: Config)
+    extends DeferringAsyncWithNoPersistCallsPersistActor(name) with InmemRuntimePluginConfig
+  class DeferringSyncWithNoPersistCallsPersistActorWithInmemRuntimePluginConfig(name: String, val providedConfig: Config)
+    extends DeferringSyncWithNoPersistCallsPersistActor(name) with InmemRuntimePluginConfig
+
   abstract class DeferringActor(name: String) extends ExamplePersistentActor(name) with DeferActor {
     val receiveCommand: Receive = {
       case Cmd(data) ⇒
@@ -663,18 +570,19 @@
         persist(()) { _ ⇒ } // skip calling defer immediately because of empty pending invocations
         doDefer(Evt(s"$data-defer")) { evt ⇒
           sender() ! evt.data
->>>>>>> 4cbc0494
         }
     }
   }
   class DeferringAsyncActor(name: String) extends DeferringActor(name) with DeferAsync
   class DeferringSyncActor(name: String) extends DeferringActor(name) with DeferSync
-
-  class DeferringWithNoPersistCallsPersistActorWithLevelDbRuntimePluginConfig(name: String, val providedConfig: Config)
-    extends DeferringWithNoPersistCallsPersistActor(name) with LevelDbRuntimePluginConfig
-
-  class DeferringWithNoPersistCallsPersistActorWithInmemRuntimePluginConfig(name: String, val providedConfig: Config)
-    extends DeferringWithNoPersistCallsPersistActor(name) with InmemRuntimePluginConfig
+  class DeferringAsyncActorWithLevelDbRuntimePluginConfig(name: String, val providedConfig: Config)
+    extends DeferringAsyncActor(name) with LevelDbRuntimePluginConfig
+  class DeferringSyncActorWithLevelDbRuntimePluginConfig(name: String, val providedConfig: Config)
+    extends DeferringSyncActor(name) with LevelDbRuntimePluginConfig
+  class DeferringAsyncActorWithInmemRuntimePluginConfig(name: String, val providedConfig: Config)
+    extends DeferringAsyncActor(name) with InmemRuntimePluginConfig
+  class DeferringSyncActorWithInmemRuntimePluginConfig(name: String, val providedConfig: Config)
+    extends DeferringSyncActor(name) with InmemRuntimePluginConfig
 
   class StressOrdering(name: String) extends ExamplePersistentActor(name) {
     val receiveCommand: Receive = {
@@ -689,10 +597,8 @@
         sender() ! s
     }
   }
-
   class StressOrderingWithLevelDbRuntimePluginConfig(name: String, val providedConfig: Config)
     extends StressOrdering(name) with LevelDbRuntimePluginConfig
-
   class StressOrderingWithInmemRuntimePluginConfig(name: String, val providedConfig: Config)
     extends StressOrdering(name) with InmemRuntimePluginConfig
 
@@ -717,10 +623,8 @@
     }
 
   }
-
   class RecoverMessageCausedRestartWithLevelDbRuntimePluginConfig(name: String, val providedConfig: Config)
     extends RecoverMessageCausedRestart(name) with LevelDbRuntimePluginConfig
-
   class RecoverMessageCausedRestartWithInmemRuntimePluginConfig(name: String, val providedConfig: Config)
     extends RecoverMessageCausedRestart(name) with InmemRuntimePluginConfig
 
@@ -738,10 +642,8 @@
         }
     }
   }
-
   class MultipleAndNestedPersistsWithLevelDbRuntimePluginConfig(name: String, probe: ActorRef, val providedConfig: Config)
     extends MultipleAndNestedPersists(name, probe) with LevelDbRuntimePluginConfig
-
   class MultipleAndNestedPersistsWithInmemRuntimePluginConfig(name: String, probe: ActorRef, val providedConfig: Config)
     extends MultipleAndNestedPersists(name, probe) with InmemRuntimePluginConfig
 
@@ -759,10 +661,8 @@
         }
     }
   }
-
   class MultipleAndNestedPersistAsyncsWithLevelDbRuntimePluginConfig(name: String, probe: ActorRef, val providedConfig: Config)
     extends MultipleAndNestedPersistAsyncs(name, probe) with LevelDbRuntimePluginConfig
-
   class MultipleAndNestedPersistAsyncsWithInmemRuntimePluginConfig(name: String, probe: ActorRef, val providedConfig: Config)
     extends MultipleAndNestedPersistAsyncs(name, probe) with InmemRuntimePluginConfig
 
@@ -787,10 +687,8 @@
         persistAsync(s + "-" + 1)(weMustGoDeeper)
     }
   }
-
   class DeeplyNestedPersistAsyncsWithLevelDbRuntimePluginConfig(name: String, maxDepth: Int, probe: ActorRef, val providedConfig: Config)
     extends DeeplyNestedPersistAsyncs(name, maxDepth, probe) with LevelDbRuntimePluginConfig
-
   class DeeplyNestedPersistAsyncsWithInmemRuntimePluginConfig(name: String, maxDepth: Int, probe: ActorRef, val providedConfig: Config)
     extends DeeplyNestedPersistAsyncs(name, maxDepth, probe) with InmemRuntimePluginConfig
 
@@ -812,10 +710,8 @@
         }
     }
   }
-
   class NestedPersistNormalAndAsyncsWithLevelDbRuntimePluginConfig(name: String, probe: ActorRef, val providedConfig: Config)
     extends NestedPersistNormalAndAsyncs(name, probe) with LevelDbRuntimePluginConfig
-
   class NestedPersistNormalAndAsyncsWithInmemRuntimePluginConfig(name: String, probe: ActorRef, val providedConfig: Config)
     extends NestedPersistNormalAndAsyncs(name, probe) with InmemRuntimePluginConfig
 
@@ -837,10 +733,8 @@
         }
     }
   }
-
   class NestedPersistAsyncsAndNormalWithLevelDbRuntimePluginConfig(name: String, probe: ActorRef, val providedConfig: Config)
     extends NestedPersistAsyncsAndNormal(name, probe) with LevelDbRuntimePluginConfig
-
   class NestedPersistAsyncsAndNormalWithInmemRuntimePluginConfig(name: String, probe: ActorRef, val providedConfig: Config)
     extends NestedPersistAsyncsAndNormal(name, probe) with InmemRuntimePluginConfig
 
@@ -859,10 +753,8 @@
         }
     }
   }
-
   class NestedPersistInAsyncEnforcesStashingWithLevelDbRuntimePluginConfig(name: String, probe: ActorRef, val providedConfig: Config)
     extends NestedPersistInAsyncEnforcesStashing(name, probe) with LevelDbRuntimePluginConfig
-
   class NestedPersistInAsyncEnforcesStashingWithInmemRuntimePluginConfig(name: String, probe: ActorRef, val providedConfig: Config)
     extends NestedPersistInAsyncEnforcesStashing(name, probe) with InmemRuntimePluginConfig
 
@@ -887,10 +779,8 @@
         persist(s + "-" + 1)(weMustGoDeeper)
     }
   }
-
   class DeeplyNestedPersistsWithLevelDbRuntimePluginConfig(name: String, maxDepth: Int, probe: ActorRef, val providedConfig: Config)
     extends DeeplyNestedPersists(name, maxDepth, probe) with LevelDbRuntimePluginConfig
-
   class DeeplyNestedPersistsWithInmemRuntimePluginConfig(name: String, maxDepth: Int, probe: ActorRef, val providedConfig: Config)
     extends DeeplyNestedPersists(name, maxDepth, probe) with InmemRuntimePluginConfig
 
@@ -928,10 +818,8 @@
     }
 
   }
-
   class StackableTestPersistentActorWithLevelDbRuntimePluginConfig(probe: ActorRef, val providedConfig: Config)
     extends StackableTestPersistentActor(probe) with LevelDbRuntimePluginConfig
-
   class StackableTestPersistentActorWithInmemRuntimePluginConfig(probe: ActorRef, val providedConfig: Config)
     extends StackableTestPersistentActor(probe) with InmemRuntimePluginConfig
 
@@ -1016,20 +904,15 @@
       case Cmd(d) ⇒ persist(Evt(d))(updateState)
     }
   }
-
-<<<<<<< HEAD
   class PersistInRecoveryWithLevelDbRuntimePluginConfig(name: String, val providedConfig: Config)
     extends PersistInRecovery(name) with LevelDbRuntimePluginConfig
-
   class PersistInRecoveryWithInmemRuntimePluginConfig(name: String, val providedConfig: Config)
     extends PersistInRecovery(name) with InmemRuntimePluginConfig
 
-=======
   class ExceptionActor(name: String) extends ExamplePersistentActor(name) {
     override def receiveCommand = commonBehavior
     override def receiveRecover = throw new TestException("boom")
   }
->>>>>>> 4cbc0494
 }
 
 abstract class PersistentActorSpec(config: Config) extends PersistenceSpec(config) with ImplicitSender {
@@ -1112,6 +995,26 @@
   protected def persistInRecovery: ActorRef = namedPersistentActor[PersistInRecovery]
 
   protected def recoverMessageCausedRestart: ActorRef = namedPersistentActor[RecoverMessageCausedRestart]
+
+  protected def deferringAsyncWithPersistActor: ActorRef = namedPersistentActor[DeferringAsyncWithPersistActor]
+
+  protected def deferringSyncWithPersistActor: ActorRef = namedPersistentActor[DeferringSyncWithPersistActor]
+
+  protected def deferringAsyncWithAsyncPersistActor: ActorRef = namedPersistentActor[DeferringAsyncWithAsyncPersistActor]
+
+  protected def deferringSyncWithAsyncPersistActor: ActorRef = namedPersistentActor[DeferringSyncWithAsyncPersistActor]
+
+  protected def deferringAsyncMixedCallsPPADDPADPersistActor: ActorRef = namedPersistentActor[DeferringAsyncMixedCallsPPADDPADPersistActor]
+
+  protected def deferringSyncMixedCallsPPADDPADPersistActor: ActorRef = namedPersistentActor[DeferringSyncMixedCallsPPADDPADPersistActor]
+
+  protected def deferringAsyncWithNoPersistCallsPersistActor: ActorRef = namedPersistentActor[DeferringAsyncWithNoPersistCallsPersistActor]
+
+  protected def deferringSyncWithNoPersistCallsPersistActor: ActorRef = namedPersistentActor[DeferringSyncWithNoPersistCallsPersistActor]
+
+  protected def deferringAsyncActor: ActorRef = namedPersistentActor[DeferringAsyncActor]
+
+  protected def deferringSyncActor: ActorRef = namedPersistentActor[DeferringSyncActor]
 
   "A persistent actor" must {
     "fail fast if persistenceId is null" in {
@@ -1369,71 +1272,6 @@
       expectMsg(5.seconds, "done")
     }
     "allow deferring handlers in order to provide ordered processing in respect to persist handlers" in {
-<<<<<<< HEAD
-      val persistentActor = deferringWithPersistActor
-      persistentActor ! Cmd("a")
-      expectMsg("d-1")
-      expectMsg("a-2")
-      expectMsg("d-3")
-      expectMsg("d-4")
-      expectNoMessage(100.millis)
-    }
-    "allow deferring handlers in order to provide ordered processing in respect to asyncPersist handlers" in {
-      val persistentActor = deferringWithAsyncPersistActor
-      persistentActor ! Cmd("a")
-      expectMsg("d-a-1")
-      expectMsg("pa-a-2")
-      expectMsg("d-a-3")
-      expectMsg("d-a-4")
-      expectNoMessage(100.millis)
-    }
-    "invoke deferred handlers, in presence of mixed a long series persist / persistAsync calls" in {
-      val persistentActor = deferringMixedCallsPPADDPADPersistActor
-      val p1, p2 = TestProbe()
-
-      persistentActor.tell(Cmd("a"), p1.ref)
-      persistentActor.tell(Cmd("b"), p2.ref)
-      p1.expectMsg("p-a-1")
-      p1.expectMsg("pa-a-2")
-      p1.expectMsg("d-a-3")
-      p1.expectMsg("d-a-4")
-      p1.expectMsg("pa-a-5")
-      p1.expectMsg("d-a-6")
-
-      p2.expectMsg("p-b-1")
-      p2.expectMsg("pa-b-2")
-      p2.expectMsg("d-b-3")
-      p2.expectMsg("d-b-4")
-      p2.expectMsg("pa-b-5")
-      p2.expectMsg("d-b-6")
-
-      expectNoMessage(100.millis)
-    }
-    "invoke deferred handlers right away, if there are no pending persist handlers registered" in {
-      val persistentActor = deferringWithNoPersistCallsPersistActor
-      persistentActor ! Cmd("a")
-      expectMsg("d-1")
-      expectMsg("d-2")
-      expectMsg("d-3")
-      expectNoMessage(100.millis)
-    }
-    "invoke deferred handlers, preserving the original sender references" in {
-      val persistentActor = deferringWithAsyncPersistActor
-      val p1, p2 = TestProbe()
-
-      persistentActor.tell(Cmd("a"), p1.ref)
-      persistentActor.tell(Cmd("b"), p2.ref)
-      p1.expectMsg("d-a-1")
-      p1.expectMsg("pa-a-2")
-      p1.expectMsg("d-a-3")
-      p1.expectMsg("d-a-4")
-
-      p2.expectMsg("d-b-1")
-      p2.expectMsg("pa-b-2")
-      p2.expectMsg("d-b-3")
-      p2.expectMsg("d-b-4")
-      expectNoMessage(100.millis)
-=======
       def test(actor: ActorRef): Unit = {
         actor ! Cmd("a")
         expectMsg("d-1")
@@ -1443,8 +1281,8 @@
         expectNoMsg(100.millis)
       }
 
-      test(namedPersistentActor[DeferringAsyncWithPersistActor])
-      test(namedPersistentActor[DeferringSyncWithPersistActor])
+      test(deferringAsyncWithPersistActor)
+      test(deferringSyncWithPersistActor)
     }
     "allow deferring handlers in order to provide ordered processing in respect to asyncPersist handlers" in {
       def test(actor: ActorRef): Unit = {
@@ -1456,8 +1294,8 @@
         expectNoMsg(100.millis)
       }
 
-      test(namedPersistentActor[DeferringAsyncWithAsyncPersistActor])
-      test(namedPersistentActor[DeferringSyncWithAsyncPersistActor])
+      test(deferringAsyncWithAsyncPersistActor)
+      test(deferringSyncWithAsyncPersistActor)
     }
     "invoke deferred handlers, in presence of mixed a long series persist / persistAsync calls" in {
       def test(actor: ActorRef): Unit = {
@@ -1482,8 +1320,8 @@
         expectNoMsg(100.millis)
       }
 
-      test(namedPersistentActor[DeferringAsyncMixedCallsPPADDPADPersistActor])
-      test(namedPersistentActor[DeferringSyncMixedCallsPPADDPADPersistActor])
+      test(deferringAsyncMixedCallsPPADDPADPersistActor)
+      test(deferringSyncMixedCallsPPADDPADPersistActor)
     }
     "invoke deferred handlers right away, if there are no pending persist handlers registered" in {
       def test(actor: ActorRef): Unit = {
@@ -1494,8 +1332,8 @@
         expectNoMsg(100.millis)
       }
 
-      test(namedPersistentActor[DeferringAsyncWithNoPersistCallsPersistActor])
-      test(namedPersistentActor[DeferringSyncWithNoPersistCallsPersistActor])
+      test(deferringAsyncWithNoPersistCallsPersistActor)
+      test(deferringSyncWithNoPersistCallsPersistActor)
     }
     "invoke deferred handlers, preserving the original sender references" in {
       def test(actor: ActorRef): Unit = {
@@ -1515,11 +1353,11 @@
         expectNoMsg(100.millis)
       }
 
-      test(namedPersistentActor[DeferringAsyncWithAsyncPersistActor])
-      test(namedPersistentActor[DeferringSyncWithAsyncPersistActor])
+      test(deferringAsyncWithAsyncPersistActor)
+      test(deferringSyncWithAsyncPersistActor)
     }
     "handle new messages before deferAsync handler is called" in {
-      val persistentActor = namedPersistentActor[DeferringAsyncActor]
+      val persistentActor = deferringAsyncActor
       persistentActor ! Cmd("x")
       persistentActor ! Cmd("y")
       expectMsg("x")
@@ -1528,14 +1366,13 @@
       expectMsg("y-defer")
     }
     "handle defer sequentially" in {
-      val persistentActor = namedPersistentActor[DeferringSyncActor]
+      val persistentActor = deferringSyncActor
       persistentActor ! Cmd("x")
       persistentActor ! Cmd("y")
       expectMsg("x")
       expectMsg("x-defer")
       expectMsg("y")
       expectMsg("y-defer")
->>>>>>> 4cbc0494
     }
     "receive RecoveryFinished if it is handled after all events have been replayed" in {
       val persistentActor1 = snapshottingPersistentActor
@@ -1791,14 +1628,6 @@
 
   override protected def asyncPersistHandlerCorrelationCheck: ActorRef = namedPersistentActorWithProvidedConfig[AsyncPersistHandlerCorrelationCheckWithLevelDbRuntimePluginConfig](providedActorConfig)
 
-  override protected def deferringWithPersistActor: ActorRef = namedPersistentActorWithProvidedConfig[DeferringWithPersistActorWithLevelDbRuntimePluginConfig](providedActorConfig)
-
-  override protected def deferringWithAsyncPersistActor: ActorRef = namedPersistentActorWithProvidedConfig[DeferringWithAsyncPersistActorWithLevelDbRuntimePluginConfig](providedActorConfig)
-
-  override protected def deferringMixedCallsPPADDPADPersistActor: ActorRef = namedPersistentActorWithProvidedConfig[DeferringMixedCallsPPADDPADPersistActorWithLevelDbRuntimePluginConfig](providedActorConfig)
-
-  override protected def deferringWithNoPersistCallsPersistActor: ActorRef = namedPersistentActorWithProvidedConfig[DeferringWithNoPersistCallsPersistActorWithLevelDbRuntimePluginConfig](providedActorConfig)
-
   override protected def handleRecoveryFinishedEventPersistentActor: ActorRef = system.actorOf(Props(classOf[HandleRecoveryFinishedEventPersistentActorWithLevelDbRuntimePluginConfig], name, testActor, providedActorConfig))
 
   override protected def stressOrdering: ActorRef = namedPersistentActorWithProvidedConfig[StressOrderingWithLevelDbRuntimePluginConfig](providedActorConfig)
@@ -1822,6 +1651,26 @@
   override protected def persistInRecovery: ActorRef = namedPersistentActorWithProvidedConfig[PersistInRecoveryWithLevelDbRuntimePluginConfig](providedActorConfig)
 
   override protected def recoverMessageCausedRestart: ActorRef = namedPersistentActorWithProvidedConfig[RecoverMessageCausedRestartWithLevelDbRuntimePluginConfig](providedActorConfig)
+
+  override protected def deferringAsyncWithPersistActor: ActorRef = namedPersistentActorWithProvidedConfig[DeferringAsyncWithPersistActorWithLevelDbRuntimePluginConfig](providedActorConfig)
+
+  override protected def deferringSyncWithPersistActor: ActorRef = namedPersistentActorWithProvidedConfig[DeferringSyncWithPersistActorWithLevelDbRuntimePluginConfig](providedActorConfig)
+
+  override protected def deferringAsyncWithAsyncPersistActor: ActorRef = namedPersistentActorWithProvidedConfig[DeferringAsyncWithAsyncPersistActorWithLevelDbRuntimePluginConfig](providedActorConfig)
+
+  override protected def deferringSyncWithAsyncPersistActor: ActorRef = namedPersistentActorWithProvidedConfig[DeferringSyncWithAsyncPersistActorWithLevelDbRuntimePluginConfig](providedActorConfig)
+
+  override protected def deferringAsyncMixedCallsPPADDPADPersistActor: ActorRef = namedPersistentActorWithProvidedConfig[DeferringAsyncMixedCallsPPADDPADPersistActorWithLevelDbRuntimePluginConfig](providedActorConfig)
+
+  override protected def deferringSyncMixedCallsPPADDPADPersistActor: ActorRef = namedPersistentActorWithProvidedConfig[DeferringSyncMixedCallsPPADDPADPersistActorWithLevelDbRuntimePluginConfig](providedActorConfig)
+
+  override protected def deferringAsyncWithNoPersistCallsPersistActor: ActorRef = namedPersistentActorWithProvidedConfig[DeferringAsyncWithNoPersistCallsPersistActorWithLevelDbRuntimePluginConfig](providedActorConfig)
+
+  override protected def deferringSyncWithNoPersistCallsPersistActor: ActorRef = namedPersistentActorWithProvidedConfig[DeferringSyncWithNoPersistCallsPersistActorWithLevelDbRuntimePluginConfig](providedActorConfig)
+
+  override protected def deferringAsyncActor: ActorRef = namedPersistentActorWithProvidedConfig[DeferringAsyncActorWithLevelDbRuntimePluginConfig](providedActorConfig)
+
+  override protected def deferringSyncActor: ActorRef = namedPersistentActorWithProvidedConfig[DeferringSyncActorWithLevelDbRuntimePluginConfig](providedActorConfig)
 }
 
 /**
@@ -1882,14 +1731,6 @@
 
   override protected def asyncPersistHandlerCorrelationCheck: ActorRef = namedPersistentActorWithProvidedConfig[AsyncPersistHandlerCorrelationCheckWithInmemRuntimePluginConfig](providedActorConfig)
 
-  override protected def deferringWithPersistActor: ActorRef = namedPersistentActorWithProvidedConfig[DeferringWithPersistActorWithInmemRuntimePluginConfig](providedActorConfig)
-
-  override protected def deferringWithAsyncPersistActor: ActorRef = namedPersistentActorWithProvidedConfig[DeferringWithAsyncPersistActorWithInmemRuntimePluginConfig](providedActorConfig)
-
-  override protected def deferringMixedCallsPPADDPADPersistActor: ActorRef = namedPersistentActorWithProvidedConfig[DeferringMixedCallsPPADDPADPersistActorWithInmemRuntimePluginConfig](providedActorConfig)
-
-  override protected def deferringWithNoPersistCallsPersistActor: ActorRef = namedPersistentActorWithProvidedConfig[DeferringWithNoPersistCallsPersistActorWithInmemRuntimePluginConfig](providedActorConfig)
-
   override protected def handleRecoveryFinishedEventPersistentActor: ActorRef = system.actorOf(Props(classOf[HandleRecoveryFinishedEventPersistentActorWithInmemRuntimePluginConfig], name, testActor, providedActorConfig))
 
   override protected def stressOrdering: ActorRef = namedPersistentActorWithProvidedConfig[StressOrderingWithInmemRuntimePluginConfig](providedActorConfig)
@@ -1913,4 +1754,24 @@
   override protected def persistInRecovery: ActorRef = namedPersistentActorWithProvidedConfig[PersistInRecoveryWithInmemRuntimePluginConfig](providedActorConfig)
 
   override protected def recoverMessageCausedRestart: ActorRef = namedPersistentActorWithProvidedConfig[RecoverMessageCausedRestartWithInmemRuntimePluginConfig](providedActorConfig)
+
+  override protected def deferringAsyncWithPersistActor: ActorRef = namedPersistentActorWithProvidedConfig[DeferringAsyncWithPersistActorWithInmemRuntimePluginConfig](providedActorConfig)
+
+  override protected def deferringSyncWithPersistActor: ActorRef = namedPersistentActorWithProvidedConfig[DeferringSyncWithPersistActorWithInmemRuntimePluginConfig](providedActorConfig)
+
+  override protected def deferringAsyncWithAsyncPersistActor: ActorRef = namedPersistentActorWithProvidedConfig[DeferringAsyncWithAsyncPersistActorWithInmemRuntimePluginConfig](providedActorConfig)
+
+  override protected def deferringSyncWithAsyncPersistActor: ActorRef = namedPersistentActorWithProvidedConfig[DeferringSyncWithAsyncPersistActorWithInmemRuntimePluginConfig](providedActorConfig)
+
+  override protected def deferringAsyncMixedCallsPPADDPADPersistActor: ActorRef = namedPersistentActorWithProvidedConfig[DeferringAsyncMixedCallsPPADDPADPersistActorWithInmemRuntimePluginConfig](providedActorConfig)
+
+  override protected def deferringSyncMixedCallsPPADDPADPersistActor: ActorRef = namedPersistentActorWithProvidedConfig[DeferringSyncMixedCallsPPADDPADPersistActorWithInmemRuntimePluginConfig](providedActorConfig)
+
+  override protected def deferringAsyncWithNoPersistCallsPersistActor: ActorRef = namedPersistentActorWithProvidedConfig[DeferringAsyncWithNoPersistCallsPersistActorWithInmemRuntimePluginConfig](providedActorConfig)
+
+  override protected def deferringSyncWithNoPersistCallsPersistActor: ActorRef = namedPersistentActorWithProvidedConfig[DeferringSyncWithNoPersistCallsPersistActorWithInmemRuntimePluginConfig](providedActorConfig)
+
+  override protected def deferringAsyncActor: ActorRef = namedPersistentActorWithProvidedConfig[DeferringAsyncActorWithInmemRuntimePluginConfig](providedActorConfig)
+
+  override protected def deferringSyncActor: ActorRef = namedPersistentActorWithProvidedConfig[DeferringSyncActorWithInmemRuntimePluginConfig](providedActorConfig)
 }