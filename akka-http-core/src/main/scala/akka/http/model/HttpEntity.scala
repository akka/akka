/**
 * Copyright (C) 2009-2014 Typesafe Inc. <http://www.typesafe.com>
 */

package akka.http.model

import language.implicitConversions
import java.io.File
import org.reactivestreams.Publisher
import scala.collection.immutable
import akka.util.ByteString

import akka.stream.{ TimerTransformer, FlowMaterializer }
import akka.stream.scaladsl.Flow
import akka.stream.impl.{ EmptyPublisher, SynchronousPublisherFromIterable }
import java.lang.Iterable
import japi.JavaMapping.Implicits._
import scala.concurrent.{ ExecutionContext, Future }
import scala.concurrent.duration.FiniteDuration

/**
 * Models the entity (aka "body" or "content) of an HTTP message.
 */
sealed trait HttpEntity extends japi.HttpEntity {
  /**
   * Determines whether this entity is known to be empty.
   */
  def isKnownEmpty: Boolean

  /**
   * The `ContentType` associated with this entity.
   */
  def contentType: ContentType

  /**
   * Returns a copy of this entity with the contentType replaced.
   */
  def withContentType(contentType: ContentType): HttpEntity

  /**
   * A stream of the data of this entity.
   */
  def dataBytes(materializer: FlowMaterializer): Publisher[ByteString]

  /**
   * Collects all possible parts and returns a future Strict entity for easier processing. The future is failed with an
   * TimeoutException if the stream isn't completed after the given timeout.
   */
  def toStrict(timeout: FiniteDuration, materializer: FlowMaterializer)(implicit ec: ExecutionContext): Future[HttpEntity.Strict] =
    Flow(dataBytes(materializer))
      .transform(new TimerTransformer[ByteString, HttpEntity.Strict] {
        var bytes = ByteString.newBuilder
        scheduleOnce("", timeout)

        def onNext(element: ByteString): immutable.Seq[HttpEntity.Strict] = {
          bytes ++= element
          Nil
        }

        override def onTermination(e: Option[Throwable]): immutable.Seq[HttpEntity.Strict] =
          HttpEntity.Strict(contentType, bytes.result) :: Nil

        def onTimer(timerKey: Any): immutable.Seq[HttpEntity.Strict] =
          throw new java.util.concurrent.TimeoutException(
            s"HttpEntity.toStrict timed out after $timeout while still waiting for outstanding data")
      })
      .toFuture(materializer)

  /**
   * Creates a copy of this HttpEntity with the `contentType` overridden with the given one.
   */
  def withContentType(contentType: ContentType): HttpEntity

  /** Java API */
  def getDataBytes(materializer: FlowMaterializer): Publisher[ByteString] = dataBytes(materializer)

  // default implementations, should be overridden
  def isCloseDelimited: Boolean = false
  def isDefault: Boolean = false
  def isChunked: Boolean = false
  def isRegular: Boolean = false
}

object HttpEntity {
  implicit def apply(string: String): Strict = apply(ContentTypes.`text/plain(UTF-8)`, string)
  implicit def apply(bytes: Array[Byte]): Strict = apply(ContentTypes.`application/octet-stream`, bytes)
  implicit def apply(data: ByteString): Strict = apply(ContentTypes.`application/octet-stream`, data)
  def apply(contentType: ContentType, string: String): Strict =
    if (string.isEmpty) empty(contentType) else apply(contentType, ByteString(string.getBytes(contentType.charset.nioCharset)))
  def apply(contentType: ContentType, bytes: Array[Byte]): Strict =
    if (bytes.length == 0) empty(contentType) else apply(contentType, ByteString(bytes))
  def apply(contentType: ContentType, data: ByteString): Strict =
    if (data.isEmpty) empty(contentType) else Strict(contentType, data)
  def apply(contentType: ContentType, contentLength: Long, data: Publisher[ByteString]): Regular =
    if (contentLength == 0) empty(contentType) else Default(contentType, contentLength, data)

  def apply(contentType: ContentType, file: File): Regular = {
    val fileLength = file.length
    if (fileLength > 0) Default(contentType, fileLength, ???) // FIXME: attach from-file-Publisher
    else empty(contentType)
  }

  val Empty: Strict = Strict(ContentTypes.NoContentType, data = ByteString.empty)

  def empty(contentType: ContentType): Strict =
    if (contentType == Empty.contentType) Empty
    else Strict(contentType, data = ByteString.empty)

  /**
   * An HttpEntity that is "well-behaved" according to the HTTP/1.1 spec as that
   * it is either chunked or defines a content-length that is known a-priori.
   * Close-delimited entities are not `Regular` as they exists primarily for backwards compatibility with HTTP/1.0.
   */
  sealed trait Regular extends japi.HttpEntityRegular with HttpEntity {
    def withContentType(contentType: ContentType): HttpEntity.Regular
    override def isRegular: Boolean = true
  }

  // TODO: re-establish serializability
  // TODO: equal/hashcode ?

  /**
   * The model for the entity of a "regular" unchunked HTTP message with known, fixed data.
   * @param contentType
   * @param data
   */
  final case class Strict(contentType: ContentType, data: ByteString) extends japi.HttpEntityStrict with Regular {
    def isKnownEmpty: Boolean = data.isEmpty

    def withContentType(contentType: ContentType): HttpEntity = copy(contentType = contentType)
    def dataBytes(materializer: FlowMaterializer): Publisher[ByteString] = SynchronousPublisherFromIterable(data :: Nil)

    override def toStrict(timeout: FiniteDuration, materializer: FlowMaterializer)(implicit ec: ExecutionContext): Future[Strict] =
      Future.successful(this)

    def withContentType(contentType: ContentType): Strict =
      if (contentType == this.contentType) this else copy(contentType = contentType)
  }

  /**
   * The model for the entity of a "regular" unchunked HTTP message with a known non-zero length.
   */
  final case class Default(contentType: ContentType,
                           contentLength: Long,
                           data: Publisher[ByteString]) extends japi.HttpEntityDefault with Regular {
    require(contentLength > 0, "contentLength must be positive (use `HttpEntity.empty(contentType)` for empty entities)")
    def isKnownEmpty = false
    override def isDefault: Boolean = true

    def withContentType(contentType: ContentType): HttpEntity = copy(contentType = contentType)
    def dataBytes(materializer: FlowMaterializer): Publisher[ByteString] = data

    def withContentType(contentType: ContentType): Default =
      if (contentType == this.contentType) this else copy(contentType = contentType)
  }

  /**
   * The model for the entity of an HTTP response that is terminated by the server closing the connection.
   * The content-length of such responses is unknown at the time the response headers have been received.
   * Note that this type of HttpEntity cannot be used for HttpRequests!
   */
  final case class CloseDelimited(contentType: ContentType, data: Publisher[ByteString]) extends japi.HttpEntityCloseDelimited with HttpEntity {
    def isKnownEmpty = data eq EmptyPublisher
    override def isCloseDelimited: Boolean = true

    def dataBytes(materializer: FlowMaterializer): Publisher[ByteString] = data
<<<<<<< HEAD
    def withContentType(contentType: ContentType): HttpEntity = copy(contentType = contentType)
=======

    def withContentType(contentType: ContentType): CloseDelimited =
      if (contentType == this.contentType) this else copy(contentType = contentType)
>>>>>>> d76fcf8c
  }

  /**
   * The model for the entity of a chunked HTTP message (with `Transfer-Encoding: chunked`).
   */
  final case class Chunked(contentType: ContentType, chunks: Publisher[ChunkStreamPart]) extends japi.HttpEntityChunked with Regular {
    def isKnownEmpty = chunks eq EmptyPublisher
    override def isChunked: Boolean = true

    def withContentType(contentType: ContentType): HttpEntity = copy(contentType = contentType)

    def dataBytes(materializer: FlowMaterializer): Publisher[ByteString] =
      Flow(chunks).map(_.data).filter(_.nonEmpty).toPublisher(materializer)

    def withContentType(contentType: ContentType): Chunked =
      if (contentType == this.contentType) this else copy(contentType = contentType)

    /** Java API */
    def getChunks: Publisher[japi.ChunkStreamPart] = chunks.asInstanceOf[Publisher[japi.ChunkStreamPart]]
  }
  object Chunked {
    /**
     * Returns a ``Chunked`` entity where one Chunk is produced for every non-empty ByteString of the given
     * ``Publisher[ByteString]``.
     */
    def apply(contentType: ContentType, chunks: Publisher[ByteString], materializer: FlowMaterializer): Chunked =
      Chunked(contentType, Flow(chunks).collect[ChunkStreamPart] {
        case b: ByteString if b.nonEmpty ⇒ Chunk(b)
      }.toPublisher(materializer))
  }

  /**
   * An element of the HttpEntity data stream.
   * Can be either a `Chunk` or a `LastChunk`.
   */
  sealed abstract class ChunkStreamPart extends japi.ChunkStreamPart {
    def data: ByteString
    def extension: String
    def isLastChunk: Boolean
  }
  object ChunkStreamPart {
    implicit def apply(string: String): ChunkStreamPart = Chunk(string)
    implicit def apply(bytes: Array[Byte]): ChunkStreamPart = Chunk(bytes)
    implicit def apply(bytes: ByteString): ChunkStreamPart = Chunk(bytes)
  }

  /**
   * An intermediate entity chunk guaranteed to carry non-empty data.
   */
  final case class Chunk(data: ByteString, extension: String = "") extends ChunkStreamPart {
    require(data.nonEmpty, "An HttpEntity.Chunk must have non-empty data")
    def isLastChunk = false

    /** Java API */
    def getTrailerHeaders: Iterable[japi.HttpHeader] = java.util.Collections.emptyList[japi.HttpHeader]
  }
  object Chunk {
    def apply(string: String): Chunk = apply(ByteString(string))
    def apply(bytes: Array[Byte]): Chunk = apply(ByteString(bytes))
  }

  /**
   * The final chunk of a chunk stream.
   * If you don't need extensions or trailer headers you can save an allocation
   * by directly using the `LastChunk` companion object.
   */
  case class LastChunk(extension: String = "", trailer: immutable.Seq[HttpHeader] = Nil) extends ChunkStreamPart {
    def data = ByteString.empty
    def isLastChunk = true

    /** Java API */
    def getTrailerHeaders: Iterable[japi.HttpHeader] = trailer.asJava
  }
  object LastChunk extends LastChunk("", Nil)
}<|MERGE_RESOLUTION|>--- conflicted
+++ resolved
@@ -31,11 +31,6 @@
    * The `ContentType` associated with this entity.
    */
   def contentType: ContentType
-
-  /**
-   * Returns a copy of this entity with the contentType replaced.
-   */
-  def withContentType(contentType: ContentType): HttpEntity
 
   /**
    * A stream of the data of this entity.
@@ -127,7 +122,6 @@
   final case class Strict(contentType: ContentType, data: ByteString) extends japi.HttpEntityStrict with Regular {
     def isKnownEmpty: Boolean = data.isEmpty
 
-    def withContentType(contentType: ContentType): HttpEntity = copy(contentType = contentType)
     def dataBytes(materializer: FlowMaterializer): Publisher[ByteString] = SynchronousPublisherFromIterable(data :: Nil)
 
     override def toStrict(timeout: FiniteDuration, materializer: FlowMaterializer)(implicit ec: ExecutionContext): Future[Strict] =
@@ -147,7 +141,6 @@
     def isKnownEmpty = false
     override def isDefault: Boolean = true
 
-    def withContentType(contentType: ContentType): HttpEntity = copy(contentType = contentType)
     def dataBytes(materializer: FlowMaterializer): Publisher[ByteString] = data
 
     def withContentType(contentType: ContentType): Default =
@@ -164,13 +157,9 @@
     override def isCloseDelimited: Boolean = true
 
     def dataBytes(materializer: FlowMaterializer): Publisher[ByteString] = data
-<<<<<<< HEAD
-    def withContentType(contentType: ContentType): HttpEntity = copy(contentType = contentType)
-=======
 
     def withContentType(contentType: ContentType): CloseDelimited =
       if (contentType == this.contentType) this else copy(contentType = contentType)
->>>>>>> d76fcf8c
   }
 
   /**
@@ -179,8 +168,6 @@
   final case class Chunked(contentType: ContentType, chunks: Publisher[ChunkStreamPart]) extends japi.HttpEntityChunked with Regular {
     def isKnownEmpty = chunks eq EmptyPublisher
     override def isChunked: Boolean = true
-
-    def withContentType(contentType: ContentType): HttpEntity = copy(contentType = contentType)
 
     def dataBytes(materializer: FlowMaterializer): Publisher[ByteString] =
       Flow(chunks).map(_.data).filter(_.nonEmpty).toPublisher(materializer)
