--- conflicted
+++ resolved
@@ -8,22 +8,11 @@
 import java.util.concurrent.CountDownLatch
 
 import akka.Done
-<<<<<<< HEAD
-import akka.stream.impl.io.DownstreamFinishedException
-import akka.stream.scaladsl.{ Keep, Sink, StreamConverters }
-=======
 import akka.stream.scaladsl.{ Keep, Sink, Source, StreamConverters }
->>>>>>> 30e06658
 import akka.stream.testkit._
 import akka.stream.testkit.Utils._
 import akka.stream.testkit.scaladsl.StreamTestKit._
 import akka.stream.testkit.scaladsl.TestSink
-<<<<<<< HEAD
-import akka.stream.{ ActorMaterializer, ActorMaterializerSettings, IOOperationIncompleteException, IOResult }
-import akka.util.ByteString
-
-import scala.util.Success
-=======
 import akka.stream.{
   AbruptStageTerminationException,
   ActorMaterializer,
@@ -35,7 +24,6 @@
 
 import scala.util.Success
 import scala.concurrent.duration._
->>>>>>> 30e06658
 
 class InputStreamSourceSpec extends StreamSpec(UnboundedMailboxConfig) {
 
@@ -46,19 +34,11 @@
     new ByteArrayInputStream(bytes)
 
   "InputStream Source" must {
-<<<<<<< HEAD
 
     "read bytes from InputStream" in assertAllStagesStopped {
       val f =
         StreamConverters.fromInputStream(() => inputStreamFor(Array('a', 'b', 'c').map(_.toByte))).runWith(Sink.head)
 
-=======
-
-    "read bytes from InputStream" in assertAllStagesStopped {
-      val f =
-        StreamConverters.fromInputStream(() => inputStreamFor(Array('a', 'b', 'c').map(_.toByte))).runWith(Sink.head)
-
->>>>>>> 30e06658
       f.futureValue should ===(ByteString("abc"))
     }
 
@@ -81,12 +61,8 @@
         .toMat(Sink.ignore)(Keep.left)
         .run
         .failed
-<<<<<<< HEAD
-        .futureValue shouldEqual IOOperationIncompleteException(0, fail)
-=======
         .futureValue
         .getCause shouldEqual fail
->>>>>>> 30e06658
     }
 
     "return failure if creation fails" in {
@@ -98,12 +74,8 @@
         .toMat(Sink.ignore)(Keep.left)
         .run
         .failed
-<<<<<<< HEAD
-        .futureValue shouldEqual IOOperationIncompleteException(0, fail)
-=======
         .futureValue
         .getCause shouldEqual fail
->>>>>>> 30e06658
     }
 
     "handle failure on read" in assertAllStagesStopped {
@@ -113,21 +85,6 @@
         .toMat(Sink.ignore)(Keep.left)
         .run
         .failed
-<<<<<<< HEAD
-        .futureValue shouldEqual IOOperationIncompleteException(0, fail)
-    }
-
-    "fail materialized value if downstream doesn't read all of it" in {
-      StreamConverters
-        .fromInputStream(() => inputStreamFor(Array.fill(100)(1)), 1)
-        .take(1) // stream is not completely read
-        .log("cats")
-        .toMat(Sink.ignore)(Keep.left)
-        .run
-        .failed
-        .futureValue
-        .getCause shouldEqual DownstreamFinishedException()
-=======
         .futureValue
         .getCause shouldEqual fail
     }
@@ -154,7 +111,6 @@
       c.expectSubscription()
       mat.shutdown()
       f.failed.futureValue shouldBe an[AbruptStageTerminationException]
->>>>>>> 30e06658
     }
 
     "emit as soon as read" in assertAllStagesStopped {
