--- conflicted
+++ resolved
@@ -102,23 +102,17 @@
     }
 
     "propagate downstream errors through async boundary" in {
-<<<<<<< HEAD
       val promise = Promise[Done]
       val slowInitSrc = UnfoldResourceNoAsyncBoundry( () => {Await.result(promise.future, duration.Duration.Inf); ()},
           (_ : Unit) => Some(1),
           (_ : Unit) => ()
         )
         .asSource
-=======
-      val slowInitSrc = Source
-      //todo: can this be replaced with some promise+future composition?
-        .unfoldResource(() => { Thread.sleep(800) }, (_: Unit) => Some(1), (_: Unit) => ())
->>>>>>> 26e88e22
         .watchTermination()(Keep.right)
-        .async //commenting this out, makes the test pass
+        .async  //commenting this out, makes the test pass
       val downstream = Flow[Int]
         .prepend(Source.single(1))
-        .flatMapPrefix(0) {
+        .flatMapPrefix(0){
           case Nil => throw TE("I hate mondays")
         }
         .watchTermination()(Keep.right)
@@ -127,11 +121,10 @@
       val g = slowInitSrc.toMat(downstream)(Keep.both)
 
       val (f1, f2) = g.run()
-<<<<<<< HEAD
-      f2.failed.futureValue should have message("I hate mondays")
+      f2.failed.futureValue shouldEqual TE("I hate mondays")
       f1.value should be (empty)
       promise.success(Done)
-      f1.failed.futureValue should have message("I hate mondays")
+      f1.failed.futureValue shouldEqual TE("I hate mondays")
     }
 
     "propagate 'parallel' errors through async boundary via a common downstream" in {
@@ -141,36 +134,18 @@
           (_ : Unit) => ()
         )
         .asSource
-=======
-      f2.failed.futureValue shouldEqual TE("I hate mondays")
-      Thread.sleep(1000)
-      f1.failed.futureValue shouldEqual TE("I hate mondays")
-    }
-
-    "propagate 'parallel' errors through async boundary via a common downstream" in {
-      val slowInitSrc = Source
-      //todo: can this be replaced with some promise+future composition?
-        .unfoldResource(() => { Thread.sleep(800) }, (_: Unit) => Some(1), (_: Unit) => ())
->>>>>>> 26e88e22
         .watchTermination()(Keep.right)
-        .async //commenting this out, makes the test pass
+        .async  //commenting this out, makes the test pass
 
       val failingSrc = Source.failed(TE("I hate mondays")).watchTermination()(Keep.right)
 
       val g = slowInitSrc.zipMat(failingSrc)(Keep.both).to(Sink.ignore)
 
       val (f1, f2) = g.run()
-<<<<<<< HEAD
-      f2.failed.futureValue should have message("I hate mondays")
+      f2.failed.futureValue shouldEqual TE("I hate mondays")
       f1.value should be (empty)
       promise.success(Done)
-      f1.failed.futureValue should have message("I hate mondays")
-=======
-
-      f2.failed.futureValue shouldEqual TE("I hate mondays")
-      Thread.sleep(1000)
       f1.failed.futureValue shouldEqual TE("I hate mondays")
->>>>>>> 26e88e22
     }
 
   }
