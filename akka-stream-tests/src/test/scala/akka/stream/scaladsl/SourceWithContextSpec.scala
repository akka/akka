/*
 * Copyright (C) 2018-2020 Lightbend Inc. <https://www.lightbend.com>
 */

package akka.stream.scaladsl

import scala.concurrent.Future
import scala.util.control.NoStackTrace

import akka.NotUsed
import akka.stream.ContextMapStrategy
import akka.stream.testkit.StreamSpec
import akka.stream.testkit.scaladsl.TestSink

case class Message(data: String, offset: Long)

class SourceWithContextSpec extends StreamSpec {

  "A SourceWithContext" must {

    // This could perhaps be a default strategy, for adding context as metadata that is OK to be reordered, duplicated or lost?
    // Perhaps dangerous though.
    def allowAllStrategy[Ctx] = new ContextMapStrategy[Ctx] with ContextMapStrategy.Reordering[Ctx] with ContextMapStrategy.Iteration[Ctx] {
      override def next(in: Ctx, index: Long, hasNext: Boolean): Ctx = in
    }

    "get created from Source.asSourceWithContext" in {
      val msg = Message("a", 1L)
      Source(Vector(msg))
        .asSourceWithContext(_.offset)
        .toMat(TestSink.probe[(Message, Long)])(Keep.right)
        .run
        .request(1)
        .expectNext((msg, 1L))
        .expectComplete()
    }

    "get created from a source of tuple2" in {
      val msg = Message("a", 1L)
      SourceWithContext
        .fromTuples(Source(Vector((msg, msg.offset))))
        .asSource
        .runWith(TestSink.probe[(Message, Long)])
        .request(1)
        .expectNext((msg, 1L))
        .expectComplete()
    }

    "be able to get turned back into a normal Source" in {
      val msg = Message("a", 1L)
      Source(Vector(msg))
        .asSourceWithContext(_.offset)
        .map(_.data)
        .asSource
        .map { case (e, _) => e }
        .runWith(TestSink.probe[String])
        .request(1)
        .expectNext("a")
        .expectComplete()
    }

    "pass through contexts using map and filter" in {
      Source(Vector(Message("A", 1L), Message("B", 2L), Message("D", 3L), Message("C", 4L)))
        .asSourceWithContext(_.offset)
        .map(_.data.toLowerCase)
        .filter(_ != "b", allowAllStrategy)
        // TODO also add strategy to filterNot
        .filterNot(_ == "d")
        .toMat(TestSink.probe[(String, Long)])(Keep.right)
        .run
        .request(2)
        .expectNext(("a", 1L))
        .expectNext(("c", 4L))
        .expectComplete()
    }

    "pass through contexts via a FlowWithContext" in {

      def flowWithContext[T] = FlowWithContext[T, Long]

      Source(Vector(Message("a", 1L)))
        .asSourceWithContext(_.offset)
        .map(_.data)
        .via(flowWithContext.map(s => s + "b"))
        .runWith(TestSink.probe[(String, Long)])
        .request(1)
        .expectNext(("ab", 1L))
        .expectComplete()
    }

    "pass through contexts via mapConcat" in {
      Source(Vector(Message("a", 1L)))
        .asSourceWithContext(_.offset)
        .map(_.data)
        .mapConcat({ str =>
          List(1, 2, 3).map(i => s"$str-$i")
        }, allowAllStrategy)
        .runWith(TestSink.probe[(String, Long)])
        .request(3)
        .expectNext(("a-1", 1L), ("a-2", 1L), ("a-3", 1L))
        .expectComplete()
    }

<<<<<<< HEAD
    final case class OffsetContext(offset: Long, position: String = "only")

    val iterateStrategy = ContextMapStrategy.iterate(
      fn = (_: String, inCtx: OffsetContext, _: String, index: Long, hasNext: Boolean) => {
        if (index == 0 && hasNext) OffsetContext(inCtx.offset, "first")
        else if (!hasNext) OffsetContext(inCtx.offset, "last")
        else OffsetContext(inCtx.offset, "within")
      }
    )

    val emptyStrategy = ContextMapStrategy.iterateOrEmpty(
      fn = (_: String, inCtx: OffsetContext, _: String, _: Long, _: Boolean) => inCtx,
      emptyFn = (_: String, inCtx: OffsetContext) => ("empty",  OffsetContext(inCtx.offset, "empty"))
    )

    "use iterate strategy on contexts via mapConcat" in {
=======
    /* (could be Alpakka Kafka's CommittableOffset) */
    final case class OffsetContext(offset: Long)

    /*
     * (This could be provided by alpakka-kafka. It would be coupled with a Sink that would commit any Some(offset) it sees.)
     *
     * A simple strategy that allows iteration and filtering (but not reordering or substreaming).
     */
    object SimpleKafkaContextMapStrategy extends ContextMapStrategy[Option[OffsetContext]]
      with ContextMapStrategy.Iteration[Option[OffsetContext]] {

        // When iterating, this strategy postpones committing until the last element
       override def next(in: Option[OffsetContext], index: Long, hasNext: Boolean): Option[OffsetContext] =
        if (hasNext) None
        else in
    }

    /*
     * (This could be provided by alpakka-kafka. It would be coupled with a Sink that keeps track of which offsets are ready to be committed,
     * and which are still being waited on.
     *
     * A strategy that allows reordering, but not iteration or filtering (but not reordering or substreaming).
     */
    object ReorderingKafkaContextMapStrategy extends ContextMapStrategy[OffsetContext] with ContextMapStrategy.Reordering[OffsetContext] {

    }

    /**
     * (This could be some Alpakka function, creating flows that are usable with any strategy as long as it allows iteration)
     */
    def sendToFooSelective[Ctx](contextMapStrategy: ContextMapStrategy.Filtering[Ctx]): FlowWithContext[String, Ctx, String, Ctx, NotUsed] =
    FlowWithContext[String, Ctx]
      .filter(!_.contains("2"), contextMapStrategy)

    "use a strategy that allows iteration in a flow that uses iteration" in {
      val contextMapping = SimpleKafkaContextMapStrategy
>>>>>>> c2d551a1
      Source(Message("a", 1L) :: Nil)
        .asSourceWithContext(msg => Option(OffsetContext(msg.offset)))
        .map(_.data)
        .mapConcat(
          { str =>
            List(1, 2, 3).map(i => s"$str-$i")
          },
          iterateStrategy
        )
        .via(sendToFooSelective(contextMapping))
        .runWith(TestSink.probe[(String,Option[OffsetContext])])
        .request(3)
<<<<<<< HEAD
        .expectNext(("a-1", OffsetContext(1L, "first")), ("a-2", OffsetContext(1L, "within")), ("a-3", OffsetContext(1L, "last")))
        .expectComplete()
    }

    "use iterateOrEmpty strategy on contexts via mapConcat" in {
      Source(Message("a", 1L) :: Nil)
        .asSourceWithContext(msg => OffsetContext(msg.offset))
        .map(_.data)
        .mapConcat(
          f = _ => Nil,
          emptyStrategy
        )
        .runWith(TestSink.probe[(String, OffsetContext)])
        .request(1)
        .expectNext(("empty", OffsetContext(1L, "empty")))
        .expectComplete()
    }

    "use iterate strategy on contexts via flatMapConcat" in {
      Source(Message("a", 1L) :: Nil)
        .asSourceWithContext(msg => OffsetContext(msg.offset))
        .map(_.data)
        .flatMapConcat(
          { str =>
            Source(1 to 3).map(i => s"$str-$i")
          },
          iterateStrategy
        )
        .runWith(TestSink.probe[(String, OffsetContext)])
        .request(3)
        .expectNext(("a-1", OffsetContext(1L, "first")), ("a-2", OffsetContext(1L, "within")), ("a-3", OffsetContext(1L, "last")))
        .expectComplete()
    }

    "use iterateOrEmpty strategy on contexts via flatMapConcat" in {
      Source(Message("a", 1L) :: Nil)
        .asSourceWithContext(msg => OffsetContext(msg.offset))
        .map(_.data)
        .flatMapConcat(
          f = _ => Source.empty[String],
          emptyStrategy
=======
        .expectNext(("a-1", None), ("a-3", Some(OffsetContext(1L))))
        .expectComplete()
    }

    /**
     * (This could be some Alpakka function, creating flows that are usable with any strategy as long as it allows reordering)
     */
    def sendToFooFast[Ctx](strategy: ContextMapStrategy.Reordering[Ctx]): FlowWithContext[String, Ctx, String, Ctx, NotUsed] =
      FlowWithContext[String, Ctx]
        .mapAsyncUnordered(100, strategy)(msg => Future.successful(s"[$msg] successfully sent"))

    "use a strategy that allows reordering in a flow that uses reordering" in {
      val contextMapping = ReorderingKafkaContextMapStrategy
      Source(Message("a", 1L) :: Nil)
        .asSourceWithContext(msg => OffsetContext(msg.offset))
        .map(_.data)
        .mapAsyncUnordered(
          parallelism = 100,
          contextMapping)(
          data => Future.successful(s"$data to send"),
>>>>>>> c2d551a1
        )
        .via(sendToFooFast(contextMapping))
        .runWith(TestSink.probe[(String, OffsetContext)])
        .request(1)
<<<<<<< HEAD
        .expectNext(("empty", OffsetContext(1L, "empty")))
=======
        .expectNext(("[a to send] successfully sent", OffsetContext(1L)))
>>>>>>> c2d551a1
        .expectComplete()
    }

    "pass through a sequence of contexts per element via grouped" in {
      Source(Vector(Message("a", 1L)))
        .asSourceWithContext(_.offset)
        .map(_.data)
        .mapConcat({ str =>
          List(1, 2, 3, 4).map(i => s"$str-$i")
        }, allowAllStrategy)
        .grouped(2)
        .toMat(TestSink.probe[(Seq[String], Seq[Long])])(Keep.right)
        .run
        .request(2)
        .expectNext((Seq("a-1", "a-2"), Seq(1L, 1L)), (Seq("a-3", "a-4"), Seq(1L, 1L)))
        .expectComplete()
    }

    "be able to change materialized value via mapMaterializedValue" in {
      val materializedValue = "MatedValue"
      Source
        .empty[Message]
        .asSourceWithContext(_.offset)
        .mapMaterializedValue(_ => materializedValue)
        .to(Sink.ignore)
        .run() shouldBe materializedValue
    }

    "be able to map error via mapError" in {
      val ex = new RuntimeException("ex") with NoStackTrace
      val boom = new Exception("BOOM!") with NoStackTrace

      Source(1L to 4L)
        .map { offset =>
          Message("a", offset)
        }
        .map {
          case m @ Message(_, offset) => if (offset == 3) throw ex else m
        }
        .asSourceWithContext(_.offset)
        .mapError { case _: Throwable => boom }
        .runWith(TestSink.probe[(Message, Long)])
        .request(3)
        .expectNext((Message("a", 1L), 1L))
        .expectNext((Message("a", 2L), 2L))
        .expectError(boom)
    }
  }
}<|MERGE_RESOLUTION|>--- conflicted
+++ resolved
@@ -4,14 +4,14 @@
 
 package akka.stream.scaladsl
 
-import scala.concurrent.Future
 import scala.util.control.NoStackTrace
-
 import akka.NotUsed
 import akka.stream.ContextMapStrategy
 import akka.stream.testkit.StreamSpec
 import akka.stream.testkit.scaladsl.TestSink
 
+import scala.concurrent.Future
+
 case class Message(data: String, offset: Long)
 
 class SourceWithContextSpec extends StreamSpec {
@@ -20,8 +20,8 @@
 
     // This could perhaps be a default strategy, for adding context as metadata that is OK to be reordered, duplicated or lost?
     // Perhaps dangerous though.
-    def allowAllStrategy[Ctx] = new ContextMapStrategy[Ctx] with ContextMapStrategy.Reordering[Ctx] with ContextMapStrategy.Iteration[Ctx] {
-      override def next(in: Ctx, index: Long, hasNext: Boolean): Ctx = in
+    def allowAllStrategy[Ctx, In, Out] = new ContextMapStrategy[Ctx] with ContextMapStrategy.Reordering[Ctx] with ContextMapStrategy.Iteration[Ctx, In, Out] {
+      override def next(inputElement: In, in: Ctx, outputElement: Out, index: Long, hasNext: Boolean): Ctx = in
     }
 
     "get created from Source.asSourceWithContext" in {
@@ -94,47 +94,48 @@
         .map(_.data)
         .mapConcat({ str =>
           List(1, 2, 3).map(i => s"$str-$i")
-        }, allowAllStrategy)
+        }, allowAllStrategy[Long, String, String])
         .runWith(TestSink.probe[(String, Long)])
         .request(3)
         .expectNext(("a-1", 1L), ("a-2", 1L), ("a-3", 1L))
         .expectComplete()
     }
 
-<<<<<<< HEAD
+    /* (could be Alpakka Kafka's CommittableOffset) */
     final case class OffsetContext(offset: Long, position: String = "only")
 
-    val iterateStrategy = ContextMapStrategy.iterate(
-      fn = (_: String, inCtx: OffsetContext, _: String, index: Long, hasNext: Boolean) => {
-        if (index == 0 && hasNext) OffsetContext(inCtx.offset, "first")
-        else if (!hasNext) OffsetContext(inCtx.offset, "last")
-        else OffsetContext(inCtx.offset, "within")
-      }
-    )
-
-    val emptyStrategy = ContextMapStrategy.iterateOrEmpty(
-      fn = (_: String, inCtx: OffsetContext, _: String, _: Long, _: Boolean) => inCtx,
-      emptyFn = (_: String, inCtx: OffsetContext) => ("empty",  OffsetContext(inCtx.offset, "empty"))
-    )
-
-    "use iterate strategy on contexts via mapConcat" in {
-=======
-    /* (could be Alpakka Kafka's CommittableOffset) */
-    final case class OffsetContext(offset: Long)
+//    val iterateStrategy = ContextMapStrategy.iterate(
+//      fn = (_: String, inCtx: OffsetContext, _: String, index: Long, hasNext: Boolean) => {
+//        if (index == 0 && hasNext) OffsetContext(inCtx.offset, "first")
+//        else if (!hasNext) OffsetContext(inCtx.offset, "last")
+//        else OffsetContext(inCtx.offset, "within")
+//      }
+//    )
+//
+//    val emptyStrategy = ContextMapStrategy.iterateOrEmpty(
+//      fn = (_: String, inCtx: OffsetContext, _: String, _: Long, _: Boolean) => inCtx,
+//      emptyFn = (_: String, inCtx: OffsetContext) => ("empty",  OffsetContext(inCtx.offset, "empty"))
+//    )
+
+//    "use iterate strategy on contexts via mapConcat" in {
 
     /*
      * (This could be provided by alpakka-kafka. It would be coupled with a Sink that would commit any Some(offset) it sees.)
      *
      * A simple strategy that allows iteration and filtering (but not reordering or substreaming).
      */
-    object SimpleKafkaContextMapStrategy extends ContextMapStrategy[Option[OffsetContext]]
-      with ContextMapStrategy.Iteration[Option[OffsetContext]] {
-
-        // When iterating, this strategy postpones committing until the last element
-       override def next(in: Option[OffsetContext], index: Long, hasNext: Boolean): Option[OffsetContext] =
-        if (hasNext) None
-        else in
-    }
+    object SimpleKafkaContextMapStrategy extends ContextMapStrategy[OffsetContext]
+      with ContextMapStrategy.Iteration[OffsetContext, String, String] {
+
+      override def next(inputElement: String, in: OffsetContext, outputElement: String, index: Long, hasNext: Boolean): OffsetContext = {
+        if (index == 0 && hasNext) OffsetContext(in.offset, "first")
+        else if (!hasNext) OffsetContext(in.offset, "last")
+        else OffsetContext(in.offset, "within")
+      }
+
+      override def empty(inputElement: String, in: OffsetContext): Option[(String, OffsetContext)] = Some(("empty", in.copy(position = "empty")))
+    }
+
 
     /*
      * (This could be provided by alpakka-kafka. It would be coupled with a Sink that keeps track of which offsets are ready to be committed,
@@ -150,36 +151,34 @@
      * (This could be some Alpakka function, creating flows that are usable with any strategy as long as it allows iteration)
      */
     def sendToFooSelective[Ctx](contextMapStrategy: ContextMapStrategy.Filtering[Ctx]): FlowWithContext[String, Ctx, String, Ctx, NotUsed] =
-    FlowWithContext[String, Ctx]
-      .filter(!_.contains("2"), contextMapStrategy)
-
-    "use a strategy that allows iteration in a flow that uses iteration" in {
+      FlowWithContext[String, Ctx]
+        .filter(!_.contains("2"), contextMapStrategy)
+
+    "use a mapConcat strategy that allows iteration in a flow that uses iteration" in {
       val contextMapping = SimpleKafkaContextMapStrategy
->>>>>>> c2d551a1
-      Source(Message("a", 1L) :: Nil)
-        .asSourceWithContext(msg => Option(OffsetContext(msg.offset)))
+      Source(Message("a", 1L) :: Nil)
+        .asSourceWithContext(msg => OffsetContext(msg.offset))
         .map(_.data)
         .mapConcat(
           { str =>
             List(1, 2, 3).map(i => s"$str-$i")
           },
-          iterateStrategy
+          contextMapping
         )
         .via(sendToFooSelective(contextMapping))
-        .runWith(TestSink.probe[(String,Option[OffsetContext])])
-        .request(3)
-<<<<<<< HEAD
-        .expectNext(("a-1", OffsetContext(1L, "first")), ("a-2", OffsetContext(1L, "within")), ("a-3", OffsetContext(1L, "last")))
-        .expectComplete()
-    }
-
-    "use iterateOrEmpty strategy on contexts via mapConcat" in {
+        .runWith(TestSink.probe[(String,OffsetContext)])
+        .request(3)
+        .expectNext(("a-1", OffsetContext(1L, "first")), ("a-3", OffsetContext(1L, "last")))
+        .expectComplete()
+    }
+
+    "use a mapConcat strategy that allows iteration in a flow that emits an empty iterator" in {
       Source(Message("a", 1L) :: Nil)
         .asSourceWithContext(msg => OffsetContext(msg.offset))
         .map(_.data)
         .mapConcat(
           f = _ => Nil,
-          emptyStrategy
+          SimpleKafkaContextMapStrategy
         )
         .runWith(TestSink.probe[(String, OffsetContext)])
         .request(1)
@@ -187,7 +186,8 @@
         .expectComplete()
     }
 
-    "use iterate strategy on contexts via flatMapConcat" in {
+    "use a flatMapConcat strategy that allows iteration in a flow that uses iteration" in {
+      val contextMapping = SimpleKafkaContextMapStrategy
       Source(Message("a", 1L) :: Nil)
         .asSourceWithContext(msg => OffsetContext(msg.offset))
         .map(_.data)
@@ -195,34 +195,37 @@
           { str =>
             Source(1 to 3).map(i => s"$str-$i")
           },
-          iterateStrategy
+          contextMapping
+        )
+        .via(sendToFooSelective(contextMapping))
+        .runWith(TestSink.probe[(String,OffsetContext)])
+        .request(3)
+        .expectNext(("a-1", OffsetContext(1L, "first")), ("a-3", OffsetContext(1L, "last")))
+        .expectComplete()
+    }
+
+    "use a flatMapConcat strategy that allows iteration in a flow that emits an empty iterator" in {
+      Source(Message("a", 1L) :: Nil)
+        .asSourceWithContext(msg => OffsetContext(msg.offset))
+        .map(_.data)
+        .flatMapConcat(
+          f = _ => Source.empty,
+          SimpleKafkaContextMapStrategy
         )
         .runWith(TestSink.probe[(String, OffsetContext)])
-        .request(3)
-        .expectNext(("a-1", OffsetContext(1L, "first")), ("a-2", OffsetContext(1L, "within")), ("a-3", OffsetContext(1L, "last")))
-        .expectComplete()
-    }
-
-    "use iterateOrEmpty strategy on contexts via flatMapConcat" in {
-      Source(Message("a", 1L) :: Nil)
-        .asSourceWithContext(msg => OffsetContext(msg.offset))
-        .map(_.data)
-        .flatMapConcat(
-          f = _ => Source.empty[String],
-          emptyStrategy
-=======
-        .expectNext(("a-1", None), ("a-3", Some(OffsetContext(1L))))
-        .expectComplete()
-    }
-
-    /**
-     * (This could be some Alpakka function, creating flows that are usable with any strategy as long as it allows reordering)
-     */
-    def sendToFooFast[Ctx](strategy: ContextMapStrategy.Reordering[Ctx]): FlowWithContext[String, Ctx, String, Ctx, NotUsed] =
-      FlowWithContext[String, Ctx]
-        .mapAsyncUnordered(100, strategy)(msg => Future.successful(s"[$msg] successfully sent"))
+        .request(1)
+        .expectNext(("empty", OffsetContext(1L, "empty")))
+        .expectComplete()
+    }
 
     "use a strategy that allows reordering in a flow that uses reordering" in {
+      /**
+       * (This could be some Alpakka function, creating flows that are usable with any strategy as long as it allows reordering)
+       */
+      def sendToFooFast[Ctx](strategy: ContextMapStrategy.Reordering[Ctx]): FlowWithContext[String, Ctx, String, Ctx, NotUsed] =
+        FlowWithContext[String, Ctx]
+          .mapAsyncUnordered(100, strategy)(msg => Future.successful(s"[$msg] successfully sent"))
+
       val contextMapping = ReorderingKafkaContextMapStrategy
       Source(Message("a", 1L) :: Nil)
         .asSourceWithContext(msg => OffsetContext(msg.offset))
@@ -231,16 +234,11 @@
           parallelism = 100,
           contextMapping)(
           data => Future.successful(s"$data to send"),
->>>>>>> c2d551a1
         )
         .via(sendToFooFast(contextMapping))
         .runWith(TestSink.probe[(String, OffsetContext)])
         .request(1)
-<<<<<<< HEAD
-        .expectNext(("empty", OffsetContext(1L, "empty")))
-=======
         .expectNext(("[a to send] successfully sent", OffsetContext(1L)))
->>>>>>> c2d551a1
         .expectComplete()
     }
 
@@ -250,7 +248,7 @@
         .map(_.data)
         .mapConcat({ str =>
           List(1, 2, 3, 4).map(i => s"$str-$i")
-        }, allowAllStrategy)
+        }, allowAllStrategy[Long, String, String])
         .grouped(2)
         .toMat(TestSink.probe[(Seq[String], Seq[Long])])(Keep.right)
         .run
