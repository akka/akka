/*
 * Copyright (C) 2019-2020 Lightbend Inc. <https://www.lightbend.com>
 */

package akka.stream.scaladsl

import akka.{ Done, NotUsed }
import akka.stream.{
  AbruptStageTerminationException,
  AbruptTerminationException,
  Attributes,
  Materializer,
  NeverMaterializedException,
  SubscriptionWithCancelException
}
import akka.stream.testkit.{ StreamSpec, TestPublisher, TestSubscriber }
import akka.stream.testkit.Utils.TE
import akka.stream.testkit.scaladsl.StreamTestKit.assertAllStagesStopped

class FlowFlatMapPrefixSpec extends StreamSpec {
  def src10(i: Int = 0) = Source(i until (i + 10))

  for {
    delayDownstreanCancellation <- List(false, true)
    att = Attributes.NestedMaterializationCancellationPolicy(delayDownstreanCancellation)
    attributes = Attributes(att)
  } {

    s"A PrefixAndDownstream with $att" must {

      "work in the simple identity case" in assertAllStagesStopped {
        src10()
          .flatMapPrefixMat(2) { _ =>
            Flow[Int]
          }(Keep.left)
          .withAttributes(attributes)
          .runWith(Sink.seq[Int])
          .futureValue should ===(2 until 10)
      }

      "expose mat value in the simple identity case" in assertAllStagesStopped {
        val (prefixF, suffixF) = src10()
          .flatMapPrefixMat(2) { prefix =>
            Flow[Int].mapMaterializedValue(_ => prefix)
          }(Keep.right)
          .toMat(Sink.seq)(Keep.both)
          .withAttributes(attributes)
          .run

        prefixF.futureValue should ===(0 until 2)
        suffixF.futureValue should ===(2 until 10)
      }

<<<<<<< HEAD
      "work when source is exactly the required prefix" in assertAllStagesStopped {
        val (prefixF, suffixF) = src10()
          .flatMapPrefixMat(10) { prefix =>
            Flow[Int].mapMaterializedValue(_ => prefix)
          }(Keep.right)
          .toMat(Sink.seq)(Keep.both)
          .withAttributes(attributes)
          .run

        prefixF.futureValue should ===(0 until 10)
        suffixF.futureValue should be(empty)
      }
=======
    "expose mat value in the simple identity case" in assertAllStagesStopped {
      val (prefixF, suffixF) = src10()
        .flatMapPrefixMat(2) { prefix =>
          Flow[Int].mapMaterializedValue(_ => prefix)
        }(Keep.right)
        .toMat(Sink.seq)(Keep.both)
        .run()
>>>>>>> f520ca7b

      "work when source has less than the required prefix" in assertAllStagesStopped {
        val (prefixF, suffixF) = src10()
          .flatMapPrefixMat(20) { prefix =>
            Flow[Int].mapMaterializedValue(_ => prefix)
          }(Keep.right)
          .toMat(Sink.seq)(Keep.both)
          .withAttributes(attributes)
          .run

        prefixF.futureValue should ===(0 until 10)
        suffixF.futureValue should be(empty)
      }

<<<<<<< HEAD
      "simple identity case when downstream completes before consuming the entire stream" in assertAllStagesStopped {
        val (prefixF, suffixF) = Source(0 until 100)
          .flatMapPrefixMat(10) { prefix =>
            Flow[Int].mapMaterializedValue(_ => prefix)
          }(Keep.right)
          .take(10)
          .toMat(Sink.seq)(Keep.both)
          .withAttributes(attributes)
          .run

        prefixF.futureValue should ===(0 until 10)
        suffixF.futureValue should ===(10 until 20)
      }
=======
    "work when source is exactly the required prefix" in assertAllStagesStopped {
      val (prefixF, suffixF) = src10()
        .flatMapPrefixMat(10) { prefix =>
          Flow[Int].mapMaterializedValue(_ => prefix)
        }(Keep.right)
        .toMat(Sink.seq)(Keep.both)
        .run()
>>>>>>> f520ca7b

      "propagate failure to create the downstream flow" in assertAllStagesStopped {
        val suffixF = Source(0 until 100)
          .flatMapPrefixMat(10) { prefix =>
            throw TE(s"I hate mondays! (${prefix.size})")
          }(Keep.right)
          .to(Sink.ignore)
          .withAttributes(attributes)
          .run

        val ex = suffixF.failed.futureValue
        ex.getCause should not be null
        ex.getCause should ===(TE("I hate mondays! (10)"))
      }

<<<<<<< HEAD
      "propagate flow failures" in assertAllStagesStopped {
        val (prefixF, suffixF) = Source(0 until 100)
          .flatMapPrefixMat(10) { prefix =>
            Flow[Int].mapMaterializedValue(_ => prefix).map {
              case 15 => throw TE("don't like 15 either!")
              case n  => n
            }
          }(Keep.right)
          .toMat(Sink.ignore)(Keep.both)
          .withAttributes(attributes)
          .run
        prefixF.futureValue should ===(0 until 10)
        val ex = suffixF.failed.futureValue
        ex should ===(TE("don't like 15 either!"))
      }
=======
    "work when source has less than the required prefix" in assertAllStagesStopped {
      val (prefixF, suffixF) = src10()
        .flatMapPrefixMat(20) { prefix =>
          Flow[Int].mapMaterializedValue(_ => prefix)
        }(Keep.right)
        .toMat(Sink.seq)(Keep.both)
        .run()
>>>>>>> f520ca7b

      "produce multiple elements per input" in assertAllStagesStopped {
        val (prefixF, suffixF) = src10()
          .flatMapPrefixMat(7) { prefix =>
            Flow[Int].mapMaterializedValue(_ => prefix).mapConcat(n => List.fill(n - 6)(n))
          }(Keep.right)
          .toMat(Sink.seq[Int])(Keep.both)
          .withAttributes(attributes)
          .run()

        prefixF.futureValue should ===(0 until 7)
        suffixF.futureValue should ===(7 :: 8 :: 8 :: 9 :: 9 :: 9 :: Nil)
      }

<<<<<<< HEAD
      "succeed when upstream produces no elements" in assertAllStagesStopped {
        val (prefixF, suffixF) = Source
          .empty[Int]
          .flatMapPrefixMat(7) { prefix =>
            Flow[Int].mapMaterializedValue(_ => prefix).mapConcat(n => List.fill(n - 6)(n))
          }(Keep.right)
          .toMat(Sink.seq[Int])(Keep.both)
          .withAttributes(attributes)
          .run()

        prefixF.futureValue should be(empty)
        suffixF.futureValue should be(empty)
      }

      "apply materialized flow's semantics when upstream produces no elements" in assertAllStagesStopped {
        val (prefixF, suffixF) = Source
          .empty[Int]
          .flatMapPrefixMat(7) { prefix =>
            Flow[Int].mapMaterializedValue(_ => prefix).mapConcat(n => List.fill(n - 6)(n)).prepend(Source(100 to 101))
          }(Keep.right)
          .toMat(Sink.seq[Int])(Keep.both)
          .withAttributes(attributes)
          .run()

        prefixF.futureValue should be(empty)
        suffixF.futureValue should ===(100 :: 101 :: Nil)
      }

      "handles upstream completion" in assertAllStagesStopped {
        val publisher = TestPublisher.manualProbe[Int]()
        val subscriber = TestSubscriber.manualProbe[Int]()
=======
    "simple identity case when downstream completes before consuming the entire stream" in assertAllStagesStopped {
      val (prefixF, suffixF) = Source(0 until 100)
        .flatMapPrefixMat(10) { prefix =>
          Flow[Int].mapMaterializedValue(_ => prefix)
        }(Keep.right)
        .take(10)
        .toMat(Sink.seq)(Keep.both)
        .run()

      prefixF.futureValue should ===(0 until 10)
      suffixF.futureValue should ===(10 until 20)
    }

    "propagate failure to create the downstream flow" in assertAllStagesStopped {
      val suffixF = Source(0 until 100)
        .flatMapPrefixMat(10) { prefix =>
          throw TE(s"I hate mondays! (${prefix.size})")
        }(Keep.right)
        .to(Sink.ignore)
        .run()

      val ex = suffixF.failed.futureValue
      ex.getCause should not be null
      ex.getCause should ===(TE("I hate mondays! (10)"))
    }

    "propagate flow failures" in assertAllStagesStopped {
      val (prefixF, suffixF) = Source(0 until 100)
        .flatMapPrefixMat(10) { prefix =>
          Flow[Int].mapMaterializedValue(_ => prefix).map {
            case 15 => throw TE("don't like 15 either!")
            case n  => n
          }
        }(Keep.right)
        .toMat(Sink.ignore)(Keep.both)
        .run()
      prefixF.futureValue should ===(0 until 10)
      val ex = suffixF.failed.futureValue
      ex should ===(TE("don't like 15 either!"))
    }
>>>>>>> f520ca7b

        val matValue = Source
          .fromPublisher(publisher)
          .flatMapPrefixMat(2) { prefix =>
            Flow[Int].mapMaterializedValue(_ => prefix).prepend(Source(100 to 101))
          }(Keep.right)
          .to(Sink.fromSubscriber(subscriber))
          .withAttributes(attributes)
          .run()

        matValue.value should be(empty)

        val upstream = publisher.expectSubscription()
        val downstream = subscriber.expectSubscription()

        downstream.request(1000)

        upstream.expectRequest()
        //completing publisher
        upstream.sendComplete()

        matValue.futureValue should ===(Nil)

        subscriber.expectNext(100)

        subscriber.expectNext(101).expectComplete()

      }

      "work when materialized flow produces no downstream elements" in assertAllStagesStopped {
        val (prefixF, suffixF) = Source(0 until 100)
          .flatMapPrefixMat(4) { prefix =>
            Flow[Int].mapMaterializedValue(_ => prefix).filter(_ => false)
          }(Keep.right)
          .toMat(Sink.seq)(Keep.both)
          .withAttributes(attributes)
          .run

        prefixF.futureValue should ===(0 until 4)
        suffixF.futureValue should be(empty)
      }

      "work when materialized flow does not consume upstream" in assertAllStagesStopped {
        val (prefixF, suffixF) = Source(0 until 100)
          .map { i =>
            i should be <= 4
            i
          }
          .flatMapPrefixMat(4) { prefix =>
            Flow[Int].mapMaterializedValue(_ => prefix).take(0)
          }(Keep.right)
          .toMat(Sink.seq)(Keep.both)
          .withAttributes(attributes)
          .withAttributes(attributes)
          .run

        prefixF.futureValue should ===(0 until 4)
        suffixF.futureValue should be(empty)
      }

      "work when materialized flow cancels upstream but keep producing" in assertAllStagesStopped {
        val (prefixF, suffixF) = src10()
          .flatMapPrefixMat(4) { prefix =>
            Flow[Int].mapMaterializedValue(_ => prefix).take(0).concat(Source(11 to 12))
          }(Keep.right)
          .toMat(Sink.seq)(Keep.both)
          .withAttributes(attributes)
          .run

        prefixF.futureValue should ===(0 until 4)
        suffixF.futureValue should ===(11 :: 12 :: Nil)
      }

      "propagate materialization failure (when application of 'f' succeeds)" in assertAllStagesStopped {
        val (prefixF, suffixF) = src10()
          .flatMapPrefixMat(4) { prefix =>
            Flow[Int].mapMaterializedValue(_ => throw TE(s"boom-bada-bang (${prefix.size})"))
          }(Keep.right)
          .toMat(Sink.seq)(Keep.both)
          .withAttributes(attributes)
          .run

        prefixF.failed.futureValue should be(a[NeverMaterializedException])
        prefixF.failed.futureValue.getCause should ===(TE("boom-bada-bang (4)"))
        suffixF.failed.futureValue should ===(TE("boom-bada-bang (4)"))
      }

<<<<<<< HEAD
      "succeed when materialized flow completes downstream but keep consuming elements" in assertAllStagesStopped {
        val (prefixAndTailF, suffixF) = src10()
          .flatMapPrefixMat(4) { prefix =>
            Flow[Int]
              .mapMaterializedValue(_ => prefix)
              .viaMat {
                Flow.fromSinkAndSourceMat(Sink.seq[Int], Source.empty[Int])(Keep.left)
              }(Keep.both)
          }(Keep.right)
          .toMat(Sink.seq)(Keep.both)
          .withAttributes(attributes)
          .run

        suffixF.futureValue should be(empty)
        val (prefix, suffix) = prefixAndTailF.futureValue
        prefix should ===(0 until 4)
        suffix.futureValue should ===(4 until 10)
      }
=======
    "work when materialized flow produces no downstream elements" in assertAllStagesStopped {
      val (prefixF, suffixF) = Source(0 until 100)
        .flatMapPrefixMat(4) { prefix =>
          Flow[Int].mapMaterializedValue(_ => prefix).filter(_ => false)
        }(Keep.right)
        .toMat(Sink.seq)(Keep.both)
        .run()
>>>>>>> f520ca7b

      "propagate downstream cancellation via the materialized flow" in assertAllStagesStopped {
        val publisher = TestPublisher.manualProbe[Int]()
        val subscriber = TestSubscriber.manualProbe[Int]()

        val ((srcWatchTermF, innerMatVal), sinkMatVal) = src10()
          .watchTermination()(Keep.right)
          .flatMapPrefixMat(2) { prefix =>
            prefix should ===(0 until 2)
            Flow.fromSinkAndSource(Sink.fromSubscriber(subscriber), Source.fromPublisher(publisher))
          }(Keep.both)
          .take(1)
          .toMat(Sink.seq)(Keep.both)
          .withAttributes(attributes)
          .run()

        val subUpstream = publisher.expectSubscription()
        val subDownstream = subscriber.expectSubscription()

        // inner stream was materialized
        innerMatVal.futureValue should ===(NotUsed)

        subUpstream.expectRequest() should be >= (1L)
        subDownstream.request(1)
        subscriber.expectNext(2)
        subUpstream.sendNext(22)
        subUpstream.expectCancellation() // because take(1)
        // this should not automatically pass the cancellation upstream of nested flow
        srcWatchTermF.isCompleted should ===(false)
        sinkMatVal.futureValue should ===(Seq(22))

        // the nested flow then decides to cancel, which moves upstream
        subDownstream.cancel()
        srcWatchTermF.futureValue should ===(Done)
      }

      "early downstream cancellation is later handed out to materialized flow" in assertAllStagesStopped {
        val publisher = TestPublisher.manualProbe[Int]()
        val subscriber = TestSubscriber.manualProbe[Int]()

        val (srcWatchTermF, matFlowWatchTermFF) = Source
          .fromPublisher(publisher)
          .watchTermination()(Keep.right)
          .flatMapPrefixMat(3) { prefix =>
            prefix should ===(0 until 3)
            Flow[Int].watchTermination()(Keep.right)
          }(Keep.both)
          .to(Sink.fromSubscriber(subscriber))
          .withAttributes(attributes)
          .run()
        val matFlowWatchTerm = matFlowWatchTermFF.flatten

        matFlowWatchTerm.value should be(empty)
        srcWatchTermF.value should be(empty)

        val subDownstream = subscriber.expectSubscription()
        val subUpstream = publisher.expectSubscription()
        subDownstream.request(1)
        subUpstream.expectRequest() should be >= (1L)
        subUpstream.sendNext(0)
        subUpstream.sendNext(1)
        subDownstream.cancel()

        //subflow not materialized yet, hence mat value (future) isn't ready yet
        matFlowWatchTerm.value should be(empty)

        if (delayDownstreanCancellation) {
          srcWatchTermF.value should be(empty)
          //this one is sent AFTER downstream cancellation
          subUpstream.sendNext(2)

          subUpstream.expectCancellation()

          matFlowWatchTerm.futureValue should ===(Done)
          srcWatchTermF.futureValue should ===(Done)
        } else {
          srcWatchTermF.futureValue should ===(Done)
          matFlowWatchTerm.failed.futureValue should be(a[NeverMaterializedException])
        }
<<<<<<< HEAD
      }
=======
        .flatMapPrefixMat(4) { prefix =>
          Flow[Int].mapMaterializedValue(_ => prefix).take(0)
        }(Keep.right)
        .toMat(Sink.seq)(Keep.both)
        .run()

      prefixF.futureValue should ===(0 until 4)
      suffixF.futureValue should be(empty)
    }

    "work when materialized flow cancels upstream but keep producing" in assertAllStagesStopped {
      val (prefixF, suffixF) = src10()
        .flatMapPrefixMat(4) { prefix =>
          Flow[Int].mapMaterializedValue(_ => prefix).take(0).concat(Source(11 to 12))
        }(Keep.right)
        .toMat(Sink.seq)(Keep.both)
        .run()

      prefixF.futureValue should ===(0 until 4)
      suffixF.futureValue should ===(11 :: 12 :: Nil)
    }

    "propagate materialization failure (when application of 'f' succeeds)" in assertAllStagesStopped {
      val (prefixF, suffixF) = src10()
        .flatMapPrefixMat(4) { prefix =>
          Flow[Int].mapMaterializedValue(_ => throw TE(s"boom-bada-bang (${prefix.size})"))
        }(Keep.right)
        .toMat(Sink.seq)(Keep.both)
        .run()

      prefixF.failed.futureValue should be(a[NeverMaterializedException])
      prefixF.failed.futureValue.getCause should ===(TE("boom-bada-bang (4)"))
      suffixF.failed.futureValue should ===(TE("boom-bada-bang (4)"))
    }

    "succeed when materialized flow completes downstream but keep consuming elements" in assertAllStagesStopped {
      val (prefixAndTailF, suffixF) = src10()
        .flatMapPrefixMat(4) { prefix =>
          Flow[Int]
            .mapMaterializedValue(_ => prefix)
            .viaMat {
              Flow.fromSinkAndSourceMat(Sink.seq[Int], Source.empty[Int])(Keep.left)
            }(Keep.both)
        }(Keep.right)
        .toMat(Sink.seq)(Keep.both)
        .run()

      suffixF.futureValue should be(empty)
      val (prefix, suffix) = prefixAndTailF.futureValue
      prefix should ===(0 until 4)
      suffix.futureValue should ===(4 until 10)
    }

    "propagate downstream cancellation via the materialized flow" in assertAllStagesStopped {
      val publisher = TestPublisher.manualProbe[Int]()
      val subscriber = TestSubscriber.manualProbe[Int]()

      val ((srcWatchTermF, innerMatVal), sinkMatVal) = src10()
        .watchTermination()(Keep.right)
        .flatMapPrefixMat(2) { prefix =>
          prefix should ===(0 until 2)
          Flow.fromSinkAndSource(Sink.fromSubscriber(subscriber), Source.fromPublisher(publisher))
        }(Keep.both)
        .take(1)
        .toMat(Sink.seq)(Keep.both)
        .run()

      val subUpstream = publisher.expectSubscription()
      val subDownstream = subscriber.expectSubscription()

      // inner stream was materialized
      innerMatVal.futureValue should ===(NotUsed)

      subUpstream.expectRequest() should be >= (1L)
      subDownstream.request(1)
      subscriber.expectNext(2)
      subUpstream.sendNext(22)
      subUpstream.expectCancellation() // because take(1)
      // this should not automatically pass the cancellation upstream of nested flow
      srcWatchTermF.isCompleted should ===(false)
      sinkMatVal.futureValue should ===(Seq(22))

      // the nested flow then decides to cancel, which moves upstream
      subDownstream.cancel()
      srcWatchTermF.futureValue should ===(Done)
    }

    "early downstream cancellation is later handed out to materialized flow" in assertAllStagesStopped {
      val publisher = TestPublisher.manualProbe[Int]()
      val subscriber = TestSubscriber.manualProbe[Int]()

      val (srcWatchTermF, matFlowWatchTermFF) = Source
        .fromPublisher(publisher)
        .watchTermination()(Keep.right)
        .flatMapPrefixMat(3) { prefix =>
          prefix should ===(0 until 3)
          Flow[Int].watchTermination()(Keep.right)
        }(Keep.both)
        .to(Sink.fromSubscriber(subscriber))
        .run()
      val matFlowWatchTerm = matFlowWatchTermFF.flatten

      matFlowWatchTerm.value should be(empty)
      srcWatchTermF.value should be(empty)
>>>>>>> f520ca7b

      "early downstream failure is deferred until prefix completion" in assertAllStagesStopped {
        val publisher = TestPublisher.manualProbe[Int]()
        val subscriber = TestSubscriber.manualProbe[Int]()

        val (srcWatchTermF, matFlowWatchTermFF) = Source
          .fromPublisher(publisher)
          .watchTermination()(Keep.right)
          .flatMapPrefixMat(3) { prefix =>
            prefix should ===(0 until 3)
            Flow[Int].watchTermination()(Keep.right)
          }(Keep.both)
          .to(Sink.fromSubscriber(subscriber))
          .withAttributes(attributes)
          .run()
        val matFlowWatchTerm = matFlowWatchTermFF.flatten

        matFlowWatchTerm.value should be(empty)
        srcWatchTermF.value should be(empty)

        val subDownstream = subscriber.expectSubscription()
        val subUpstream = publisher.expectSubscription()
        subDownstream.request(1)
        subUpstream.expectRequest() should be >= (1L)
        subUpstream.sendNext(0)
        subUpstream.sendNext(1)
        subDownstream.asInstanceOf[SubscriptionWithCancelException].cancel(TE("that again?!"))

        if (delayDownstreanCancellation) {
          matFlowWatchTerm.value should be(empty)
          srcWatchTermF.value should be(empty)

          subUpstream.sendNext(2)

          matFlowWatchTerm.failed.futureValue should ===(TE("that again?!"))
          srcWatchTermF.failed.futureValue should ===(TE("that again?!"))

          subUpstream.expectCancellation()
        } else {
          subUpstream.expectCancellation()
          srcWatchTermF.failed.futureValue should ===(TE("that again?!"))
          matFlowWatchTerm.failed.futureValue should be(a[NeverMaterializedException])
          matFlowWatchTerm.failed.futureValue.getCause should ===(TE("that again?!"))
        }
      }

      "downstream failure is propagated via the materialized flow" in assertAllStagesStopped {
        val publisher = TestPublisher.manualProbe[Int]()
        val subscriber = TestSubscriber.manualProbe[Int]()

        val ((srcWatchTermF, notUsedF), suffixF) = src10()
          .watchTermination()(Keep.right)
          .flatMapPrefixMat(2) { prefix =>
            prefix should ===(0 until 2)
            Flow.fromSinkAndSourceCoupled(Sink.fromSubscriber(subscriber), Source.fromPublisher(publisher))
          }(Keep.both)
          .map {
            case 2 => 2
            case 3 => throw TE("3!?!?!?")
            case i => fail(s"unexpected value $i")
          }
          .toMat(Sink.seq)(Keep.both)
          .withAttributes(attributes)
          .run()

        notUsedF.value should be(empty)
        suffixF.value should be(empty)
        srcWatchTermF.value should be(empty)

        val subUpstream = publisher.expectSubscription()
        val subDownstream = subscriber.expectSubscription()

        notUsedF.futureValue should ===(NotUsed)

        subUpstream.expectRequest() should be >= (1L)
        subDownstream.request(1)
        subscriber.expectNext(2)
        subUpstream.sendNext(2)
        subDownstream.request(1)
        subscriber.expectNext(3)
        subUpstream.sendNext(3)
        subUpstream.expectCancellation() should ===(TE("3!?!?!?"))
        subscriber.expectError(TE("3!?!?!?"))

        suffixF.failed.futureValue should ===(TE("3!?!?!?"))
        srcWatchTermF.failed.futureValue should ===(TE("3!?!?!?"))
      }

      "complete mat value with failures on abrupt termination before materializing the flow" in assertAllStagesStopped {
        val mat = Materializer(system)
        val publisher = TestPublisher.manualProbe[Int]()

        val flow = Source
          .fromPublisher(publisher)
          .flatMapPrefixMat(2) { prefix =>
            fail(s"unexpected prefix (length = ${prefix.size})")
            Flow[Int]
          }(Keep.right)
          .toMat(Sink.ignore)(Keep.both)
          .withAttributes(attributes)

        val (prefixF, doneF) = flow.run()(mat)

        publisher.expectSubscription()
        prefixF.value should be(empty)
        doneF.value should be(empty)

        mat.shutdown()

        prefixF.failed.futureValue match {
          case _: AbruptTerminationException =>
          case ex: NeverMaterializedException =>
            ex.getCause should not be null
            ex.getCause should be(a[AbruptTerminationException])
        }
        doneF.failed.futureValue should be(a[AbruptTerminationException])
      }

      "respond to abrupt termination after flow materialization" in assertAllStagesStopped {
        val mat = Materializer(system)
        val countFF = src10()
          .flatMapPrefixMat(2) { prefix =>
            prefix should ===(0 until 2)
            Flow[Int]
              .concat(Source.repeat(3))
              .fold(0L) {
                case (acc, _) => acc + 1
              }
              .alsoToMat(Sink.head)(Keep.right)
          }(Keep.right)
          .to(Sink.ignore)
          .withAttributes(attributes)
          .run()(mat)
        val countF = countFF.futureValue
        //at this point we know the flow was materialized, now we can stop the materializer
        mat.shutdown()
        //expect the nested flow to be terminated abruptly.
        countF.failed.futureValue should be(a[AbruptStageTerminationException])
      }

      "behave like via when n = 0" in assertAllStagesStopped {
        val (prefixF, suffixF) = src10()
          .flatMapPrefixMat(0) { prefix =>
            prefix should be(empty)
            Flow[Int].mapMaterializedValue(_ => prefix)
          }(Keep.right)
          .toMat(Sink.seq)(Keep.both)
          .withAttributes(attributes)
          .run()

        prefixF.futureValue should be(empty)
        suffixF.futureValue should ===(0 until 10)
      }

      "behave like via when n = 0 and upstream produces no elements" in assertAllStagesStopped {
        val (prefixF, suffixF) = Source
          .empty[Int]
          .flatMapPrefixMat(0) { prefix =>
            prefix should be(empty)
            Flow[Int].mapMaterializedValue(_ => prefix)
          }(Keep.right)
          .toMat(Sink.seq)(Keep.both)
          .withAttributes(attributes)
          .run()

        prefixF.futureValue should be(empty)
        suffixF.futureValue should be(empty)
      }

      "propagate errors during flow's creation when n = 0" in assertAllStagesStopped {
        val (prefixF, suffixF) = src10()
          .flatMapPrefixMat(0) { prefix =>
            prefix should be(empty)
            throw TE("not this time my friend!")
            Flow[Int].mapMaterializedValue(_ => prefix)
          }(Keep.right)
          .toMat(Sink.seq)(Keep.both)
          .withAttributes(attributes)
          .run()

        prefixF.failed.futureValue should be(a[NeverMaterializedException])
        prefixF.failed.futureValue.getCause === (TE("not this time my friend!"))
        suffixF.failed.futureValue should ===(TE("not this time my friend!"))
      }

      "propagate materialization failures when n = 0" in assertAllStagesStopped {
        val (prefixF, suffixF) = src10()
          .flatMapPrefixMat(0) { prefix =>
            prefix should be(empty)
            Flow[Int].mapMaterializedValue(_ => throw TE("Bang! no materialization this time"))
          }(Keep.right)
          .toMat(Sink.seq)(Keep.both)
          .withAttributes(attributes)
          .run()

        prefixF.failed.futureValue should be(a[NeverMaterializedException])
        prefixF.failed.futureValue.getCause === (TE("Bang! no materialization this time"))
        suffixF.failed.futureValue should ===(TE("Bang! no materialization this time"))
      }

      "run a detached flow" in assertAllStagesStopped {
        val publisher = TestPublisher.manualProbe[Int]()
        val subscriber = TestSubscriber.manualProbe[String]()

        val detachedFlow = Flow.fromSinkAndSource(Sink.cancelled[Int], Source(List("a", "b", "c"))).via {
          Flow.fromSinkAndSource(Sink.fromSubscriber(subscriber), Source.empty[Int])
        }
        val fHeadOpt = Source
          .fromPublisher(publisher)
          .flatMapPrefix(2) { prefix =>
            prefix should ===(0 until 2)
            detachedFlow
          }
          .withAttributes(attributes)
          .runWith(Sink.headOption)

        subscriber.expectNoMessage()
        val subsc = publisher.expectSubscription()
        subsc.expectRequest() should be >= 2L
        subsc.sendNext(0)
        subscriber.expectNoMessage()
        subsc.sendNext(1)
        val sinkSubscription = subscriber.expectSubscription()
        //this indicates
        fHeadOpt.futureValue should be(empty)

        //materialize flow immediately cancels upstream
        subsc.expectCancellation()
        //at this point both ends of the 'external' fow are closed

        sinkSubscription.request(10)
        subscriber.expectNext("a", "b", "c")
        subscriber.expectComplete()
      }
    }
  }
}<|MERGE_RESOLUTION|>--- conflicted
+++ resolved
@@ -28,175 +28,55 @@
 
     s"A PrefixAndDownstream with $att" must {
 
-      "work in the simple identity case" in assertAllStagesStopped {
-        src10()
-          .flatMapPrefixMat(2) { _ =>
-            Flow[Int]
-          }(Keep.left)
-          .withAttributes(attributes)
-          .runWith(Sink.seq[Int])
-          .futureValue should ===(2 until 10)
-      }
-
-      "expose mat value in the simple identity case" in assertAllStagesStopped {
-        val (prefixF, suffixF) = src10()
-          .flatMapPrefixMat(2) { prefix =>
-            Flow[Int].mapMaterializedValue(_ => prefix)
-          }(Keep.right)
-          .toMat(Sink.seq)(Keep.both)
-          .withAttributes(attributes)
-          .run
-
-        prefixF.futureValue should ===(0 until 2)
-        suffixF.futureValue should ===(2 until 10)
-      }
-
-<<<<<<< HEAD
-      "work when source is exactly the required prefix" in assertAllStagesStopped {
-        val (prefixF, suffixF) = src10()
-          .flatMapPrefixMat(10) { prefix =>
-            Flow[Int].mapMaterializedValue(_ => prefix)
-          }(Keep.right)
-          .toMat(Sink.seq)(Keep.both)
-          .withAttributes(attributes)
-          .run
-
-        prefixF.futureValue should ===(0 until 10)
-        suffixF.futureValue should be(empty)
-      }
-=======
+    "work in the simple identity case" in assertAllStagesStopped {
+      src10()
+        .flatMapPrefixMat(2) { _ =>
+          Flow[Int]
+        }(Keep.left)
+          .withAttributes(attributes)
+        .runWith(Sink.seq[Int])
+        .futureValue should ===(2 until 10)
+    }
+
     "expose mat value in the simple identity case" in assertAllStagesStopped {
       val (prefixF, suffixF) = src10()
         .flatMapPrefixMat(2) { prefix =>
           Flow[Int].mapMaterializedValue(_ => prefix)
         }(Keep.right)
         .toMat(Sink.seq)(Keep.both)
-        .run()
->>>>>>> f520ca7b
-
-      "work when source has less than the required prefix" in assertAllStagesStopped {
-        val (prefixF, suffixF) = src10()
-          .flatMapPrefixMat(20) { prefix =>
-            Flow[Int].mapMaterializedValue(_ => prefix)
-          }(Keep.right)
-          .toMat(Sink.seq)(Keep.both)
-          .withAttributes(attributes)
-          .run
-
-        prefixF.futureValue should ===(0 until 10)
-        suffixF.futureValue should be(empty)
-      }
-
-<<<<<<< HEAD
-      "simple identity case when downstream completes before consuming the entire stream" in assertAllStagesStopped {
-        val (prefixF, suffixF) = Source(0 until 100)
-          .flatMapPrefixMat(10) { prefix =>
-            Flow[Int].mapMaterializedValue(_ => prefix)
-          }(Keep.right)
-          .take(10)
-          .toMat(Sink.seq)(Keep.both)
-          .withAttributes(attributes)
-          .run
-
-        prefixF.futureValue should ===(0 until 10)
-        suffixF.futureValue should ===(10 until 20)
-      }
-=======
+          .withAttributes(attributes)
+          .run
+
+      prefixF.futureValue should ===(0 until 2)
+      suffixF.futureValue should ===(2 until 10)
+    }
+
     "work when source is exactly the required prefix" in assertAllStagesStopped {
       val (prefixF, suffixF) = src10()
         .flatMapPrefixMat(10) { prefix =>
           Flow[Int].mapMaterializedValue(_ => prefix)
         }(Keep.right)
         .toMat(Sink.seq)(Keep.both)
-        .run()
->>>>>>> f520ca7b
-
-      "propagate failure to create the downstream flow" in assertAllStagesStopped {
-        val suffixF = Source(0 until 100)
-          .flatMapPrefixMat(10) { prefix =>
-            throw TE(s"I hate mondays! (${prefix.size})")
-          }(Keep.right)
-          .to(Sink.ignore)
-          .withAttributes(attributes)
-          .run
-
-        val ex = suffixF.failed.futureValue
-        ex.getCause should not be null
-        ex.getCause should ===(TE("I hate mondays! (10)"))
-      }
-
-<<<<<<< HEAD
-      "propagate flow failures" in assertAllStagesStopped {
-        val (prefixF, suffixF) = Source(0 until 100)
-          .flatMapPrefixMat(10) { prefix =>
-            Flow[Int].mapMaterializedValue(_ => prefix).map {
-              case 15 => throw TE("don't like 15 either!")
-              case n  => n
-            }
-          }(Keep.right)
-          .toMat(Sink.ignore)(Keep.both)
-          .withAttributes(attributes)
-          .run
-        prefixF.futureValue should ===(0 until 10)
-        val ex = suffixF.failed.futureValue
-        ex should ===(TE("don't like 15 either!"))
-      }
-=======
+          .withAttributes(attributes)
+          .run
+
+      prefixF.futureValue should ===(0 until 10)
+      suffixF.futureValue should be(empty)
+    }
+
     "work when source has less than the required prefix" in assertAllStagesStopped {
       val (prefixF, suffixF) = src10()
         .flatMapPrefixMat(20) { prefix =>
           Flow[Int].mapMaterializedValue(_ => prefix)
         }(Keep.right)
         .toMat(Sink.seq)(Keep.both)
-        .run()
->>>>>>> f520ca7b
-
-      "produce multiple elements per input" in assertAllStagesStopped {
-        val (prefixF, suffixF) = src10()
-          .flatMapPrefixMat(7) { prefix =>
-            Flow[Int].mapMaterializedValue(_ => prefix).mapConcat(n => List.fill(n - 6)(n))
-          }(Keep.right)
-          .toMat(Sink.seq[Int])(Keep.both)
-          .withAttributes(attributes)
-          .run()
-
-        prefixF.futureValue should ===(0 until 7)
-        suffixF.futureValue should ===(7 :: 8 :: 8 :: 9 :: 9 :: 9 :: Nil)
-      }
-
-<<<<<<< HEAD
-      "succeed when upstream produces no elements" in assertAllStagesStopped {
-        val (prefixF, suffixF) = Source
-          .empty[Int]
-          .flatMapPrefixMat(7) { prefix =>
-            Flow[Int].mapMaterializedValue(_ => prefix).mapConcat(n => List.fill(n - 6)(n))
-          }(Keep.right)
-          .toMat(Sink.seq[Int])(Keep.both)
-          .withAttributes(attributes)
-          .run()
-
-        prefixF.futureValue should be(empty)
-        suffixF.futureValue should be(empty)
-      }
-
-      "apply materialized flow's semantics when upstream produces no elements" in assertAllStagesStopped {
-        val (prefixF, suffixF) = Source
-          .empty[Int]
-          .flatMapPrefixMat(7) { prefix =>
-            Flow[Int].mapMaterializedValue(_ => prefix).mapConcat(n => List.fill(n - 6)(n)).prepend(Source(100 to 101))
-          }(Keep.right)
-          .toMat(Sink.seq[Int])(Keep.both)
-          .withAttributes(attributes)
-          .run()
-
-        prefixF.futureValue should be(empty)
-        suffixF.futureValue should ===(100 :: 101 :: Nil)
-      }
-
-      "handles upstream completion" in assertAllStagesStopped {
-        val publisher = TestPublisher.manualProbe[Int]()
-        val subscriber = TestSubscriber.manualProbe[Int]()
-=======
+          .withAttributes(attributes)
+          .run
+
+      prefixF.futureValue should ===(0 until 10)
+      suffixF.futureValue should be(empty)
+    }
+
     "simple identity case when downstream completes before consuming the entire stream" in assertAllStagesStopped {
       val (prefixF, suffixF) = Source(0 until 100)
         .flatMapPrefixMat(10) { prefix =>
@@ -204,7 +84,8 @@
         }(Keep.right)
         .take(10)
         .toMat(Sink.seq)(Keep.both)
-        .run()
+          .withAttributes(attributes)
+          .run
 
       prefixF.futureValue should ===(0 until 10)
       suffixF.futureValue should ===(10 until 20)
@@ -216,7 +97,8 @@
           throw TE(s"I hate mondays! (${prefix.size})")
         }(Keep.right)
         .to(Sink.ignore)
-        .run()
+          .withAttributes(attributes)
+          .run
 
       val ex = suffixF.failed.futureValue
       ex.getCause should not be null
@@ -232,214 +114,112 @@
           }
         }(Keep.right)
         .toMat(Sink.ignore)(Keep.both)
-        .run()
+          .withAttributes(attributes)
+          .run
       prefixF.futureValue should ===(0 until 10)
       val ex = suffixF.failed.futureValue
       ex should ===(TE("don't like 15 either!"))
     }
->>>>>>> f520ca7b
-
-        val matValue = Source
-          .fromPublisher(publisher)
-          .flatMapPrefixMat(2) { prefix =>
-            Flow[Int].mapMaterializedValue(_ => prefix).prepend(Source(100 to 101))
-          }(Keep.right)
-          .to(Sink.fromSubscriber(subscriber))
-          .withAttributes(attributes)
-          .run()
-
-        matValue.value should be(empty)
-
-        val upstream = publisher.expectSubscription()
-        val downstream = subscriber.expectSubscription()
-
-        downstream.request(1000)
-
-        upstream.expectRequest()
-        //completing publisher
-        upstream.sendComplete()
-
-        matValue.futureValue should ===(Nil)
-
-        subscriber.expectNext(100)
-
-        subscriber.expectNext(101).expectComplete()
-
-      }
-
-      "work when materialized flow produces no downstream elements" in assertAllStagesStopped {
-        val (prefixF, suffixF) = Source(0 until 100)
-          .flatMapPrefixMat(4) { prefix =>
-            Flow[Int].mapMaterializedValue(_ => prefix).filter(_ => false)
-          }(Keep.right)
-          .toMat(Sink.seq)(Keep.both)
-          .withAttributes(attributes)
-          .run
-
-        prefixF.futureValue should ===(0 until 4)
-        suffixF.futureValue should be(empty)
-      }
-
-      "work when materialized flow does not consume upstream" in assertAllStagesStopped {
-        val (prefixF, suffixF) = Source(0 until 100)
-          .map { i =>
-            i should be <= 4
-            i
-          }
-          .flatMapPrefixMat(4) { prefix =>
-            Flow[Int].mapMaterializedValue(_ => prefix).take(0)
-          }(Keep.right)
-          .toMat(Sink.seq)(Keep.both)
-          .withAttributes(attributes)
-          .withAttributes(attributes)
-          .run
-
-        prefixF.futureValue should ===(0 until 4)
-        suffixF.futureValue should be(empty)
-      }
-
-      "work when materialized flow cancels upstream but keep producing" in assertAllStagesStopped {
-        val (prefixF, suffixF) = src10()
-          .flatMapPrefixMat(4) { prefix =>
-            Flow[Int].mapMaterializedValue(_ => prefix).take(0).concat(Source(11 to 12))
-          }(Keep.right)
-          .toMat(Sink.seq)(Keep.both)
-          .withAttributes(attributes)
-          .run
-
-        prefixF.futureValue should ===(0 until 4)
-        suffixF.futureValue should ===(11 :: 12 :: Nil)
-      }
-
-      "propagate materialization failure (when application of 'f' succeeds)" in assertAllStagesStopped {
-        val (prefixF, suffixF) = src10()
-          .flatMapPrefixMat(4) { prefix =>
-            Flow[Int].mapMaterializedValue(_ => throw TE(s"boom-bada-bang (${prefix.size})"))
-          }(Keep.right)
-          .toMat(Sink.seq)(Keep.both)
-          .withAttributes(attributes)
-          .run
-
-        prefixF.failed.futureValue should be(a[NeverMaterializedException])
-        prefixF.failed.futureValue.getCause should ===(TE("boom-bada-bang (4)"))
-        suffixF.failed.futureValue should ===(TE("boom-bada-bang (4)"))
-      }
-
-<<<<<<< HEAD
-      "succeed when materialized flow completes downstream but keep consuming elements" in assertAllStagesStopped {
-        val (prefixAndTailF, suffixF) = src10()
-          .flatMapPrefixMat(4) { prefix =>
-            Flow[Int]
-              .mapMaterializedValue(_ => prefix)
-              .viaMat {
-                Flow.fromSinkAndSourceMat(Sink.seq[Int], Source.empty[Int])(Keep.left)
-              }(Keep.both)
-          }(Keep.right)
-          .toMat(Sink.seq)(Keep.both)
-          .withAttributes(attributes)
-          .run
-
-        suffixF.futureValue should be(empty)
-        val (prefix, suffix) = prefixAndTailF.futureValue
-        prefix should ===(0 until 4)
-        suffix.futureValue should ===(4 until 10)
-      }
-=======
+
+    "produce multiple elements per input" in assertAllStagesStopped {
+      val (prefixF, suffixF) = src10()
+        .flatMapPrefixMat(7) { prefix =>
+          Flow[Int].mapMaterializedValue(_ => prefix).mapConcat(n => List.fill(n - 6)(n))
+        }(Keep.right)
+        .toMat(Sink.seq[Int])(Keep.both)
+          .withAttributes(attributes)
+        .run()
+
+      prefixF.futureValue should ===(0 until 7)
+      suffixF.futureValue should ===(7 :: 8 :: 8 :: 9 :: 9 :: 9 :: Nil)
+    }
+
+    "succeed when upstream produces no elements" in assertAllStagesStopped {
+      val (prefixF, suffixF) = Source
+        .empty[Int]
+        .flatMapPrefixMat(7) { prefix =>
+          Flow[Int].mapMaterializedValue(_ => prefix).mapConcat(n => List.fill(n - 6)(n))
+        }(Keep.right)
+        .toMat(Sink.seq[Int])(Keep.both)
+          .withAttributes(attributes)
+        .run()
+
+      prefixF.futureValue should be(empty)
+      suffixF.futureValue should be(empty)
+    }
+
+    "apply materialized flow's semantics when upstream produces no elements" in assertAllStagesStopped {
+      val (prefixF, suffixF) = Source
+        .empty[Int]
+        .flatMapPrefixMat(7) { prefix =>
+          Flow[Int].mapMaterializedValue(_ => prefix).mapConcat(n => List.fill(n - 6)(n)).prepend(Source(100 to 101))
+        }(Keep.right)
+        .toMat(Sink.seq[Int])(Keep.both)
+          .withAttributes(attributes)
+        .run()
+
+      prefixF.futureValue should be(empty)
+      suffixF.futureValue should ===(100 :: 101 :: Nil)
+    }
+
+    "handles upstream completion" in assertAllStagesStopped {
+      val publisher = TestPublisher.manualProbe[Int]()
+      val subscriber = TestSubscriber.manualProbe[Int]()
+
+      val matValue = Source
+        .fromPublisher(publisher)
+        .flatMapPrefixMat(2) { prefix =>
+          Flow[Int].mapMaterializedValue(_ => prefix).prepend(Source(100 to 101))
+        }(Keep.right)
+        .to(Sink.fromSubscriber(subscriber))
+          .withAttributes(attributes)
+        .run()
+
+      matValue.value should be(empty)
+
+      val upstream = publisher.expectSubscription()
+      val downstream = subscriber.expectSubscription()
+
+      downstream.request(1000)
+
+      upstream.expectRequest()
+      //completing publisher
+      upstream.sendComplete()
+
+      matValue.futureValue should ===(Nil)
+
+      subscriber.expectNext(100)
+
+      subscriber.expectNext(101).expectComplete()
+
+    }
+
     "work when materialized flow produces no downstream elements" in assertAllStagesStopped {
       val (prefixF, suffixF) = Source(0 until 100)
         .flatMapPrefixMat(4) { prefix =>
           Flow[Int].mapMaterializedValue(_ => prefix).filter(_ => false)
         }(Keep.right)
         .toMat(Sink.seq)(Keep.both)
-        .run()
->>>>>>> f520ca7b
-
-      "propagate downstream cancellation via the materialized flow" in assertAllStagesStopped {
-        val publisher = TestPublisher.manualProbe[Int]()
-        val subscriber = TestSubscriber.manualProbe[Int]()
-
-        val ((srcWatchTermF, innerMatVal), sinkMatVal) = src10()
-          .watchTermination()(Keep.right)
-          .flatMapPrefixMat(2) { prefix =>
-            prefix should ===(0 until 2)
-            Flow.fromSinkAndSource(Sink.fromSubscriber(subscriber), Source.fromPublisher(publisher))
-          }(Keep.both)
-          .take(1)
-          .toMat(Sink.seq)(Keep.both)
-          .withAttributes(attributes)
-          .run()
-
-        val subUpstream = publisher.expectSubscription()
-        val subDownstream = subscriber.expectSubscription()
-
-        // inner stream was materialized
-        innerMatVal.futureValue should ===(NotUsed)
-
-        subUpstream.expectRequest() should be >= (1L)
-        subDownstream.request(1)
-        subscriber.expectNext(2)
-        subUpstream.sendNext(22)
-        subUpstream.expectCancellation() // because take(1)
-        // this should not automatically pass the cancellation upstream of nested flow
-        srcWatchTermF.isCompleted should ===(false)
-        sinkMatVal.futureValue should ===(Seq(22))
-
-        // the nested flow then decides to cancel, which moves upstream
-        subDownstream.cancel()
-        srcWatchTermF.futureValue should ===(Done)
-      }
-
-      "early downstream cancellation is later handed out to materialized flow" in assertAllStagesStopped {
-        val publisher = TestPublisher.manualProbe[Int]()
-        val subscriber = TestSubscriber.manualProbe[Int]()
-
-        val (srcWatchTermF, matFlowWatchTermFF) = Source
-          .fromPublisher(publisher)
-          .watchTermination()(Keep.right)
-          .flatMapPrefixMat(3) { prefix =>
-            prefix should ===(0 until 3)
-            Flow[Int].watchTermination()(Keep.right)
-          }(Keep.both)
-          .to(Sink.fromSubscriber(subscriber))
-          .withAttributes(attributes)
-          .run()
-        val matFlowWatchTerm = matFlowWatchTermFF.flatten
-
-        matFlowWatchTerm.value should be(empty)
-        srcWatchTermF.value should be(empty)
-
-        val subDownstream = subscriber.expectSubscription()
-        val subUpstream = publisher.expectSubscription()
-        subDownstream.request(1)
-        subUpstream.expectRequest() should be >= (1L)
-        subUpstream.sendNext(0)
-        subUpstream.sendNext(1)
-        subDownstream.cancel()
-
-        //subflow not materialized yet, hence mat value (future) isn't ready yet
-        matFlowWatchTerm.value should be(empty)
-
-        if (delayDownstreanCancellation) {
-          srcWatchTermF.value should be(empty)
-          //this one is sent AFTER downstream cancellation
-          subUpstream.sendNext(2)
-
-          subUpstream.expectCancellation()
-
-          matFlowWatchTerm.futureValue should ===(Done)
-          srcWatchTermF.futureValue should ===(Done)
-        } else {
-          srcWatchTermF.futureValue should ===(Done)
-          matFlowWatchTerm.failed.futureValue should be(a[NeverMaterializedException])
+          .withAttributes(attributes)
+          .run
+
+      prefixF.futureValue should ===(0 until 4)
+      suffixF.futureValue should be(empty)
+    }
+
+    "work when materialized flow does not consume upstream" in assertAllStagesStopped {
+      val (prefixF, suffixF) = Source(0 until 100)
+        .map { i =>
+          i should be <= 4
+          i
         }
-<<<<<<< HEAD
-      }
-=======
         .flatMapPrefixMat(4) { prefix =>
           Flow[Int].mapMaterializedValue(_ => prefix).take(0)
         }(Keep.right)
         .toMat(Sink.seq)(Keep.both)
-        .run()
+          .withAttributes(attributes)
+          .withAttributes(attributes)
+          .run
 
       prefixF.futureValue should ===(0 until 4)
       suffixF.futureValue should be(empty)
@@ -451,7 +231,8 @@
           Flow[Int].mapMaterializedValue(_ => prefix).take(0).concat(Source(11 to 12))
         }(Keep.right)
         .toMat(Sink.seq)(Keep.both)
-        .run()
+          .withAttributes(attributes)
+          .run
 
       prefixF.futureValue should ===(0 until 4)
       suffixF.futureValue should ===(11 :: 12 :: Nil)
@@ -463,7 +244,8 @@
           Flow[Int].mapMaterializedValue(_ => throw TE(s"boom-bada-bang (${prefix.size})"))
         }(Keep.right)
         .toMat(Sink.seq)(Keep.both)
-        .run()
+          .withAttributes(attributes)
+          .run
 
       prefixF.failed.futureValue should be(a[NeverMaterializedException])
       prefixF.failed.futureValue.getCause should ===(TE("boom-bada-bang (4)"))
@@ -480,7 +262,8 @@
             }(Keep.both)
         }(Keep.right)
         .toMat(Sink.seq)(Keep.both)
-        .run()
+          .withAttributes(attributes)
+          .run
 
       suffixF.futureValue should be(empty)
       val (prefix, suffix) = prefixAndTailF.futureValue
@@ -500,6 +283,7 @@
         }(Keep.both)
         .take(1)
         .toMat(Sink.seq)(Keep.both)
+          .withAttributes(attributes)
         .run()
 
       val subUpstream = publisher.expectSubscription()
@@ -534,246 +318,272 @@
           Flow[Int].watchTermination()(Keep.right)
         }(Keep.both)
         .to(Sink.fromSubscriber(subscriber))
+          .withAttributes(attributes)
         .run()
       val matFlowWatchTerm = matFlowWatchTermFF.flatten
 
       matFlowWatchTerm.value should be(empty)
       srcWatchTermF.value should be(empty)
->>>>>>> f520ca7b
-
-      "early downstream failure is deferred until prefix completion" in assertAllStagesStopped {
-        val publisher = TestPublisher.manualProbe[Int]()
-        val subscriber = TestSubscriber.manualProbe[Int]()
-
-        val (srcWatchTermF, matFlowWatchTermFF) = Source
-          .fromPublisher(publisher)
-          .watchTermination()(Keep.right)
-          .flatMapPrefixMat(3) { prefix =>
-            prefix should ===(0 until 3)
-            Flow[Int].watchTermination()(Keep.right)
-          }(Keep.both)
-          .to(Sink.fromSubscriber(subscriber))
-          .withAttributes(attributes)
-          .run()
-        val matFlowWatchTerm = matFlowWatchTermFF.flatten
-
-        matFlowWatchTerm.value should be(empty)
-        srcWatchTermF.value should be(empty)
-
-        val subDownstream = subscriber.expectSubscription()
-        val subUpstream = publisher.expectSubscription()
-        subDownstream.request(1)
-        subUpstream.expectRequest() should be >= (1L)
-        subUpstream.sendNext(0)
-        subUpstream.sendNext(1)
-        subDownstream.asInstanceOf[SubscriptionWithCancelException].cancel(TE("that again?!"))
+
+      val subDownstream = subscriber.expectSubscription()
+      val subUpstream = publisher.expectSubscription()
+      subDownstream.request(1)
+      subUpstream.expectRequest() should be >= (1L)
+      subUpstream.sendNext(0)
+      subUpstream.sendNext(1)
+      subDownstream.cancel()
+
+      //subflow not materialized yet, hence mat value (future) isn't ready yet
+      matFlowWatchTerm.value should be(empty)
 
         if (delayDownstreanCancellation) {
-          matFlowWatchTerm.value should be(empty)
-          srcWatchTermF.value should be(empty)
-
-          subUpstream.sendNext(2)
-
-          matFlowWatchTerm.failed.futureValue should ===(TE("that again?!"))
-          srcWatchTermF.failed.futureValue should ===(TE("that again?!"))
-
-          subUpstream.expectCancellation()
+      srcWatchTermF.value should be(empty)
+      //this one is sent AFTER downstream cancellation
+      subUpstream.sendNext(2)
+
+      subUpstream.expectCancellation()
+
+      matFlowWatchTerm.futureValue should ===(Done)
+      srcWatchTermF.futureValue should ===(Done)
+        } else {
+          srcWatchTermF.futureValue should ===(Done)
+          matFlowWatchTerm.failed.futureValue should be(a[NeverMaterializedException])
+        }
+    }
+
+    "early downstream failure is deferred until prefix completion" in assertAllStagesStopped {
+      val publisher = TestPublisher.manualProbe[Int]()
+      val subscriber = TestSubscriber.manualProbe[Int]()
+
+      val (srcWatchTermF, matFlowWatchTermFF) = Source
+        .fromPublisher(publisher)
+        .watchTermination()(Keep.right)
+        .flatMapPrefixMat(3) { prefix =>
+          prefix should ===(0 until 3)
+          Flow[Int].watchTermination()(Keep.right)
+        }(Keep.both)
+        .to(Sink.fromSubscriber(subscriber))
+          .withAttributes(attributes)
+        .run()
+      val matFlowWatchTerm = matFlowWatchTermFF.flatten
+
+      matFlowWatchTerm.value should be(empty)
+      srcWatchTermF.value should be(empty)
+
+      val subDownstream = subscriber.expectSubscription()
+      val subUpstream = publisher.expectSubscription()
+      subDownstream.request(1)
+      subUpstream.expectRequest() should be >= (1L)
+      subUpstream.sendNext(0)
+      subUpstream.sendNext(1)
+      subDownstream.asInstanceOf[SubscriptionWithCancelException].cancel(TE("that again?!"))
+
+        if (delayDownstreanCancellation) {
+      matFlowWatchTerm.value should be(empty)
+      srcWatchTermF.value should be(empty)
+
+      subUpstream.sendNext(2)
+
+      matFlowWatchTerm.failed.futureValue should ===(TE("that again?!"))
+      srcWatchTermF.failed.futureValue should ===(TE("that again?!"))
+
+      subUpstream.expectCancellation()
         } else {
           subUpstream.expectCancellation()
           srcWatchTermF.failed.futureValue should ===(TE("that again?!"))
           matFlowWatchTerm.failed.futureValue should be(a[NeverMaterializedException])
           matFlowWatchTerm.failed.futureValue.getCause should ===(TE("that again?!"))
+    }
+      }
+
+    "downstream failure is propagated via the materialized flow" in assertAllStagesStopped {
+      val publisher = TestPublisher.manualProbe[Int]()
+      val subscriber = TestSubscriber.manualProbe[Int]()
+
+      val ((srcWatchTermF, notUsedF), suffixF) = src10()
+        .watchTermination()(Keep.right)
+        .flatMapPrefixMat(2) { prefix =>
+          prefix should ===(0 until 2)
+          Flow.fromSinkAndSourceCoupled(Sink.fromSubscriber(subscriber), Source.fromPublisher(publisher))
+        }(Keep.both)
+        .map {
+          case 2 => 2
+          case 3 => throw TE("3!?!?!?")
+          case i => fail(s"unexpected value $i")
         }
+        .toMat(Sink.seq)(Keep.both)
+          .withAttributes(attributes)
+        .run()
+
+      notUsedF.value should be(empty)
+      suffixF.value should be(empty)
+      srcWatchTermF.value should be(empty)
+
+      val subUpstream = publisher.expectSubscription()
+      val subDownstream = subscriber.expectSubscription()
+
+      notUsedF.futureValue should ===(NotUsed)
+
+      subUpstream.expectRequest() should be >= (1L)
+      subDownstream.request(1)
+      subscriber.expectNext(2)
+      subUpstream.sendNext(2)
+      subDownstream.request(1)
+      subscriber.expectNext(3)
+      subUpstream.sendNext(3)
+      subUpstream.expectCancellation() should ===(TE("3!?!?!?"))
+      subscriber.expectError(TE("3!?!?!?"))
+
+      suffixF.failed.futureValue should ===(TE("3!?!?!?"))
+      srcWatchTermF.failed.futureValue should ===(TE("3!?!?!?"))
+    }
+
+    "complete mat value with failures on abrupt termination before materializing the flow" in assertAllStagesStopped {
+      val mat = Materializer(system)
+      val publisher = TestPublisher.manualProbe[Int]()
+
+      val flow = Source
+        .fromPublisher(publisher)
+        .flatMapPrefixMat(2) { prefix =>
+          fail(s"unexpected prefix (length = ${prefix.size})")
+          Flow[Int]
+        }(Keep.right)
+        .toMat(Sink.ignore)(Keep.both)
+          .withAttributes(attributes)
+
+      val (prefixF, doneF) = flow.run()(mat)
+
+      publisher.expectSubscription()
+      prefixF.value should be(empty)
+      doneF.value should be(empty)
+
+      mat.shutdown()
+
+      prefixF.failed.futureValue match {
+        case _: AbruptTerminationException =>
+        case ex: NeverMaterializedException =>
+          ex.getCause should not be null
+          ex.getCause should be(a[AbruptTerminationException])
       }
-
-      "downstream failure is propagated via the materialized flow" in assertAllStagesStopped {
-        val publisher = TestPublisher.manualProbe[Int]()
-        val subscriber = TestSubscriber.manualProbe[Int]()
-
-        val ((srcWatchTermF, notUsedF), suffixF) = src10()
-          .watchTermination()(Keep.right)
-          .flatMapPrefixMat(2) { prefix =>
-            prefix should ===(0 until 2)
-            Flow.fromSinkAndSourceCoupled(Sink.fromSubscriber(subscriber), Source.fromPublisher(publisher))
-          }(Keep.both)
-          .map {
-            case 2 => 2
-            case 3 => throw TE("3!?!?!?")
-            case i => fail(s"unexpected value $i")
-          }
-          .toMat(Sink.seq)(Keep.both)
-          .withAttributes(attributes)
-          .run()
-
-        notUsedF.value should be(empty)
-        suffixF.value should be(empty)
-        srcWatchTermF.value should be(empty)
-
-        val subUpstream = publisher.expectSubscription()
-        val subDownstream = subscriber.expectSubscription()
-
-        notUsedF.futureValue should ===(NotUsed)
-
-        subUpstream.expectRequest() should be >= (1L)
-        subDownstream.request(1)
-        subscriber.expectNext(2)
-        subUpstream.sendNext(2)
-        subDownstream.request(1)
-        subscriber.expectNext(3)
-        subUpstream.sendNext(3)
-        subUpstream.expectCancellation() should ===(TE("3!?!?!?"))
-        subscriber.expectError(TE("3!?!?!?"))
-
-        suffixF.failed.futureValue should ===(TE("3!?!?!?"))
-        srcWatchTermF.failed.futureValue should ===(TE("3!?!?!?"))
+      doneF.failed.futureValue should be(a[AbruptTerminationException])
+    }
+
+    "respond to abrupt termination after flow materialization" in assertAllStagesStopped {
+      val mat = Materializer(system)
+      val countFF = src10()
+        .flatMapPrefixMat(2) { prefix =>
+          prefix should ===(0 until 2)
+          Flow[Int]
+            .concat(Source.repeat(3))
+            .fold(0L) {
+              case (acc, _) => acc + 1
+            }
+            .alsoToMat(Sink.head)(Keep.right)
+        }(Keep.right)
+        .to(Sink.ignore)
+          .withAttributes(attributes)
+        .run()(mat)
+      val countF = countFF.futureValue
+      //at this point we know the flow was materialized, now we can stop the materializer
+      mat.shutdown()
+      //expect the nested flow to be terminated abruptly.
+      countF.failed.futureValue should be(a[AbruptStageTerminationException])
+    }
+
+    "behave like via when n = 0" in assertAllStagesStopped {
+      val (prefixF, suffixF) = src10()
+        .flatMapPrefixMat(0) { prefix =>
+          prefix should be(empty)
+          Flow[Int].mapMaterializedValue(_ => prefix)
+        }(Keep.right)
+        .toMat(Sink.seq)(Keep.both)
+          .withAttributes(attributes)
+        .run()
+
+      prefixF.futureValue should be(empty)
+      suffixF.futureValue should ===(0 until 10)
+    }
+
+    "behave like via when n = 0 and upstream produces no elements" in assertAllStagesStopped {
+      val (prefixF, suffixF) = Source
+        .empty[Int]
+        .flatMapPrefixMat(0) { prefix =>
+          prefix should be(empty)
+          Flow[Int].mapMaterializedValue(_ => prefix)
+        }(Keep.right)
+        .toMat(Sink.seq)(Keep.both)
+          .withAttributes(attributes)
+        .run()
+
+      prefixF.futureValue should be(empty)
+      suffixF.futureValue should be(empty)
+    }
+
+    "propagate errors during flow's creation when n = 0" in assertAllStagesStopped {
+      val (prefixF, suffixF) = src10()
+        .flatMapPrefixMat(0) { prefix =>
+          prefix should be(empty)
+          throw TE("not this time my friend!")
+          Flow[Int].mapMaterializedValue(_ => prefix)
+        }(Keep.right)
+        .toMat(Sink.seq)(Keep.both)
+          .withAttributes(attributes)
+        .run()
+
+      prefixF.failed.futureValue should be(a[NeverMaterializedException])
+      prefixF.failed.futureValue.getCause === (TE("not this time my friend!"))
+      suffixF.failed.futureValue should ===(TE("not this time my friend!"))
+    }
+
+    "propagate materialization failures when n = 0" in assertAllStagesStopped {
+      val (prefixF, suffixF) = src10()
+        .flatMapPrefixMat(0) { prefix =>
+          prefix should be(empty)
+          Flow[Int].mapMaterializedValue(_ => throw TE("Bang! no materialization this time"))
+        }(Keep.right)
+        .toMat(Sink.seq)(Keep.both)
+          .withAttributes(attributes)
+        .run()
+
+      prefixF.failed.futureValue should be(a[NeverMaterializedException])
+      prefixF.failed.futureValue.getCause === (TE("Bang! no materialization this time"))
+      suffixF.failed.futureValue should ===(TE("Bang! no materialization this time"))
+    }
+
+    "run a detached flow" in assertAllStagesStopped {
+      val publisher = TestPublisher.manualProbe[Int]()
+      val subscriber = TestSubscriber.manualProbe[String]()
+
+      val detachedFlow = Flow.fromSinkAndSource(Sink.cancelled[Int], Source(List("a", "b", "c"))).via {
+        Flow.fromSinkAndSource(Sink.fromSubscriber(subscriber), Source.empty[Int])
       }
-
-      "complete mat value with failures on abrupt termination before materializing the flow" in assertAllStagesStopped {
-        val mat = Materializer(system)
-        val publisher = TestPublisher.manualProbe[Int]()
-
-        val flow = Source
-          .fromPublisher(publisher)
-          .flatMapPrefixMat(2) { prefix =>
-            fail(s"unexpected prefix (length = ${prefix.size})")
-            Flow[Int]
-          }(Keep.right)
-          .toMat(Sink.ignore)(Keep.both)
-          .withAttributes(attributes)
-
-        val (prefixF, doneF) = flow.run()(mat)
-
-        publisher.expectSubscription()
-        prefixF.value should be(empty)
-        doneF.value should be(empty)
-
-        mat.shutdown()
-
-        prefixF.failed.futureValue match {
-          case _: AbruptTerminationException =>
-          case ex: NeverMaterializedException =>
-            ex.getCause should not be null
-            ex.getCause should be(a[AbruptTerminationException])
+      val fHeadOpt = Source
+        .fromPublisher(publisher)
+        .flatMapPrefix(2) { prefix =>
+          prefix should ===(0 until 2)
+          detachedFlow
         }
-        doneF.failed.futureValue should be(a[AbruptTerminationException])
-      }
-
-      "respond to abrupt termination after flow materialization" in assertAllStagesStopped {
-        val mat = Materializer(system)
-        val countFF = src10()
-          .flatMapPrefixMat(2) { prefix =>
-            prefix should ===(0 until 2)
-            Flow[Int]
-              .concat(Source.repeat(3))
-              .fold(0L) {
-                case (acc, _) => acc + 1
-              }
-              .alsoToMat(Sink.head)(Keep.right)
-          }(Keep.right)
-          .to(Sink.ignore)
-          .withAttributes(attributes)
-          .run()(mat)
-        val countF = countFF.futureValue
-        //at this point we know the flow was materialized, now we can stop the materializer
-        mat.shutdown()
-        //expect the nested flow to be terminated abruptly.
-        countF.failed.futureValue should be(a[AbruptStageTerminationException])
-      }
-
-      "behave like via when n = 0" in assertAllStagesStopped {
-        val (prefixF, suffixF) = src10()
-          .flatMapPrefixMat(0) { prefix =>
-            prefix should be(empty)
-            Flow[Int].mapMaterializedValue(_ => prefix)
-          }(Keep.right)
-          .toMat(Sink.seq)(Keep.both)
-          .withAttributes(attributes)
-          .run()
-
-        prefixF.futureValue should be(empty)
-        suffixF.futureValue should ===(0 until 10)
-      }
-
-      "behave like via when n = 0 and upstream produces no elements" in assertAllStagesStopped {
-        val (prefixF, suffixF) = Source
-          .empty[Int]
-          .flatMapPrefixMat(0) { prefix =>
-            prefix should be(empty)
-            Flow[Int].mapMaterializedValue(_ => prefix)
-          }(Keep.right)
-          .toMat(Sink.seq)(Keep.both)
-          .withAttributes(attributes)
-          .run()
-
-        prefixF.futureValue should be(empty)
-        suffixF.futureValue should be(empty)
-      }
-
-      "propagate errors during flow's creation when n = 0" in assertAllStagesStopped {
-        val (prefixF, suffixF) = src10()
-          .flatMapPrefixMat(0) { prefix =>
-            prefix should be(empty)
-            throw TE("not this time my friend!")
-            Flow[Int].mapMaterializedValue(_ => prefix)
-          }(Keep.right)
-          .toMat(Sink.seq)(Keep.both)
-          .withAttributes(attributes)
-          .run()
-
-        prefixF.failed.futureValue should be(a[NeverMaterializedException])
-        prefixF.failed.futureValue.getCause === (TE("not this time my friend!"))
-        suffixF.failed.futureValue should ===(TE("not this time my friend!"))
-      }
-
-      "propagate materialization failures when n = 0" in assertAllStagesStopped {
-        val (prefixF, suffixF) = src10()
-          .flatMapPrefixMat(0) { prefix =>
-            prefix should be(empty)
-            Flow[Int].mapMaterializedValue(_ => throw TE("Bang! no materialization this time"))
-          }(Keep.right)
-          .toMat(Sink.seq)(Keep.both)
-          .withAttributes(attributes)
-          .run()
-
-        prefixF.failed.futureValue should be(a[NeverMaterializedException])
-        prefixF.failed.futureValue.getCause === (TE("Bang! no materialization this time"))
-        suffixF.failed.futureValue should ===(TE("Bang! no materialization this time"))
-      }
-
-      "run a detached flow" in assertAllStagesStopped {
-        val publisher = TestPublisher.manualProbe[Int]()
-        val subscriber = TestSubscriber.manualProbe[String]()
-
-        val detachedFlow = Flow.fromSinkAndSource(Sink.cancelled[Int], Source(List("a", "b", "c"))).via {
-          Flow.fromSinkAndSource(Sink.fromSubscriber(subscriber), Source.empty[Int])
-        }
-        val fHeadOpt = Source
-          .fromPublisher(publisher)
-          .flatMapPrefix(2) { prefix =>
-            prefix should ===(0 until 2)
-            detachedFlow
-          }
-          .withAttributes(attributes)
-          .runWith(Sink.headOption)
-
-        subscriber.expectNoMessage()
-        val subsc = publisher.expectSubscription()
-        subsc.expectRequest() should be >= 2L
-        subsc.sendNext(0)
-        subscriber.expectNoMessage()
-        subsc.sendNext(1)
-        val sinkSubscription = subscriber.expectSubscription()
-        //this indicates
-        fHeadOpt.futureValue should be(empty)
+          .withAttributes(attributes)
+        .runWith(Sink.headOption)
+
+      subscriber.expectNoMessage()
+      val subsc = publisher.expectSubscription()
+      subsc.expectRequest() should be >= 2L
+      subsc.sendNext(0)
+      subscriber.expectNoMessage()
+      subsc.sendNext(1)
+      val sinkSubscription = subscriber.expectSubscription()
+      //this indicates
+      fHeadOpt.futureValue should be(empty)
 
         //materialize flow immediately cancels upstream
-        subsc.expectCancellation()
-        //at this point both ends of the 'external' fow are closed
-
-        sinkSubscription.request(10)
-        subscriber.expectNext("a", "b", "c")
-        subscriber.expectComplete()
-      }
-    }
+      subsc.expectCancellation()
+      //at this point both ends of the 'external' fow are closed
+
+      sinkSubscription.request(10)
+      subscriber.expectNext("a", "b", "c")
+      subscriber.expectComplete()
+    }
+  }
   }
 }