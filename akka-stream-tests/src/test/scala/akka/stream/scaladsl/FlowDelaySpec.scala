--- conflicted
+++ resolved
@@ -222,7 +222,6 @@
       probe.request(10).expectNextN(1 to 2).expectComplete()
     }
 
-<<<<<<< HEAD
     "not block overdue elements from being pushed to downstream stages" in {
       val N = 128
       val batchSize = 16
@@ -255,7 +254,6 @@
       delayHistogram shouldEqual Map(delayMillis.toDouble -> N)
     }
 
-=======
     // repeater for #27095
     "not throw NPE when using EmitEarly and buffer is full" taggedAs TimingTest in {
       val result =
@@ -267,6 +265,5 @@
 
       result should ===((1 to 9).toSeq)
     }
->>>>>>> 62f639e0
   }
 }