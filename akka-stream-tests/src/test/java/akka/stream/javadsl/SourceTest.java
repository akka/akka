/*
 * Copyright (C) 2014-2020 Lightbend Inc. <https://www.lightbend.com>
 */

package akka.stream.javadsl;

import akka.Done;
import akka.NotUsed;
import akka.actor.ActorRef;
import akka.actor.Cancellable;
import akka.actor.Status;
import akka.japi.Pair;
import akka.japi.function.*;
import akka.japi.pf.PFBuilder;
// #imports
import akka.stream.*;

// #imports
import akka.stream.scaladsl.FlowSpec;
import akka.util.ConstantFun;
import akka.stream.stage.*;
import akka.testkit.AkkaSpec;
import akka.stream.testkit.TestPublisher;
import akka.testkit.javadsl.TestKit;
import com.google.common.collect.Iterables;
import org.junit.ClassRule;
import org.junit.Test;
import scala.concurrent.duration.FiniteDuration;
import scala.util.Try;
import akka.testkit.AkkaJUnitActorSystemResource;

import java.time.Duration;
import java.util.*;
import java.util.concurrent.CompletableFuture;
import java.util.concurrent.CompletionStage;
import java.util.concurrent.ExecutionException;
import java.util.concurrent.TimeUnit;
import java.util.concurrent.TimeoutException;
import java.util.stream.IntStream;
import java.util.stream.Stream;

import static akka.NotUsed.notUsed;
import static akka.stream.testkit.StreamTestKit.PublisherProbeSubscription;
import static akka.stream.testkit.TestPublisher.ManualProbe;
import static org.hamcrest.core.Is.is;
import static org.junit.Assert.*;

@SuppressWarnings("serial")
public class SourceTest extends StreamTest {
  public SourceTest() {
    super(actorSystemResource);
  }

  @ClassRule
  public static AkkaJUnitActorSystemResource actorSystemResource =
      new AkkaJUnitActorSystemResource("SourceTest", AkkaSpec.testConf());

  interface Fruit {}

  static class Apple implements Fruit {};

  static class Orange implements Fruit {};

  public void compileOnlyUpcast() {
    Source<Apple, NotUsed> apples = null;
    Source<Orange, NotUsed> oranges = null;
    Source<Fruit, NotUsed> appleFruits = Source.upcast(apples);
    Source<Fruit, NotUsed> orangeFruits = Source.upcast(oranges);

    Source<Fruit, NotUsed> fruits = appleFruits.merge(orangeFruits);
  }

  @Test
  public void mustBeAbleToUseSimpleOperators() {
    final TestKit probe = new TestKit(system);
    final String[] lookup = {"a", "b", "c", "d", "e", "f"};
    final java.lang.Iterable<Integer> input = Arrays.asList(0, 1, 2, 3, 4, 5);
    final Source<Integer, NotUsed> ints = Source.from(input);

    ints.drop(2)
        .take(3)
        .takeWithin(Duration.ofSeconds(10))
        .map(elem -> lookup[elem])
        .filter(elem -> !elem.equals("c"))
        .grouped(2)
        .mapConcat(elem -> elem)
        .groupedWithin(100, Duration.ofMillis(50))
        .mapConcat(elem -> elem)
        .runFold("", (acc, elem) -> acc + elem, system)
        .thenAccept(elem -> probe.getRef().tell(elem, ActorRef.noSender()));

    probe.expectMsgEquals("de");
  }

  @Test
  public void mustBeAbleToUseVoidTypeInForeach() {
    final TestKit probe = new TestKit(system);
    final java.lang.Iterable<String> input = Arrays.asList("a", "b", "c");
    Source<String, NotUsed> ints = Source.from(input);

    final CompletionStage<Done> completion =
        ints.runForeach(elem -> probe.getRef().tell(elem, ActorRef.noSender()), system);

    completion.thenAccept(elem -> probe.getRef().tell(String.valueOf(elem), ActorRef.noSender()));

    probe.expectMsgEquals("a");
    probe.expectMsgEquals("b");
    probe.expectMsgEquals("c");
    probe.expectMsgEquals("Done");
  }

  @Test
  public void mustBeAbleToUseVia() {
    final TestKit probe = new TestKit(system);
    final Iterable<Integer> input = Arrays.asList(0, 1, 2, 3, 4, 5, 6, 7);
    // duplicate each element, stop after 4 elements, and emit sum to the end
    Source.from(input)
        .via(
            new GraphStage<FlowShape<Integer, Integer>>() {
              public final Inlet<Integer> in = Inlet.create("in");
              public final Outlet<Integer> out = Outlet.create("out");

              @Override
              public GraphStageLogic createLogic(Attributes inheritedAttributes) throws Exception {
                return new GraphStageLogic(shape()) {
                  int sum = 0;
                  int count = 0;

                  {
                    setHandler(
                        in,
                        new AbstractInHandler() {
                          @Override
                          public void onPush() {
                            final Integer element = grab(in);
                            sum += element;
                            count += 1;
                            if (count == 4) {
                              emitMultiple(
                                  out,
                                  Arrays.asList(element, element, sum).iterator(),
                                  () -> completeStage());
                            } else {
                              emitMultiple(out, Arrays.asList(element, element).iterator());
                            }
                          }
                        });
                    setHandler(
                        out,
                        new AbstractOutHandler() {
                          @Override
                          public void onPull() throws Exception {
                            pull(in);
                          }
                        });
                  }
                };
              }

              @Override
              public FlowShape<Integer, Integer> shape() {
                return FlowShape.of(in, out);
              }
            })
        .runForeach(
            (Procedure<Integer>) elem -> probe.getRef().tell(elem, ActorRef.noSender()), system);

    probe.expectMsgEquals(0);
    probe.expectMsgEquals(0);
    probe.expectMsgEquals(1);
    probe.expectMsgEquals(1);
    probe.expectMsgEquals(2);
    probe.expectMsgEquals(2);
    probe.expectMsgEquals(3);
    probe.expectMsgEquals(3);
    probe.expectMsgEquals(6);
  }

  @SuppressWarnings("unchecked")
  @Test
  public void mustBeAbleToUseGroupBy() throws Exception {
    final Iterable<String> input = Arrays.asList("Aaa", "Abb", "Bcc", "Cdd", "Cee");
    final Source<List<String>, NotUsed> source =
        Source.from(input)
            .groupBy(
                3,
                new Function<String, String>() {
                  public String apply(String elem) {
                    return elem.substring(0, 1);
                  }
                })
            .grouped(10)
            .mergeSubstreams();

    final CompletionStage<List<List<String>>> future =
        source.grouped(10).runWith(Sink.<List<List<String>>>head(), system);
    final Object[] result = future.toCompletableFuture().get(1, TimeUnit.SECONDS).toArray();
    Arrays.sort(
        result,
        (Comparator<Object>)
            (Object)
                new Comparator<List<String>>() {
                  @Override
                  public int compare(List<String> o1, List<String> o2) {
                    return o1.get(0).charAt(0) - o2.get(0).charAt(0);
                  }
                });

    assertArrayEquals(
        new Object[] {
          Arrays.asList("Aaa", "Abb"), Arrays.asList("Bcc"), Arrays.asList("Cdd", "Cee")
        },
        result);
  }

  @Test
  public void mustBeAbleToUseSplitWhen() throws Exception {
    final Iterable<String> input = Arrays.asList("A", "B", "C", ".", "D", ".", "E", "F");
    final Source<List<String>, NotUsed> source =
        Source.from(input)
            .splitWhen(
                new Predicate<String>() {
                  public boolean test(String elem) {
                    return elem.equals(".");
                  }
                })
            .grouped(10)
            .concatSubstreams();

    final CompletionStage<List<List<String>>> future =
        source.grouped(10).runWith(Sink.<List<List<String>>>head(), system);
    final List<List<String>> result = future.toCompletableFuture().get(1, TimeUnit.SECONDS);

    assertEquals(
        Arrays.asList(
            Arrays.asList("A", "B", "C"), Arrays.asList(".", "D"), Arrays.asList(".", "E", "F")),
        result);
  }

  @Test
  public void mustBeAbleToUseSplitAfter() throws Exception {
    final Iterable<String> input = Arrays.asList("A", "B", "C", ".", "D", ".", "E", "F");
    final Source<List<String>, NotUsed> source =
        Source.from(input)
            .splitAfter(
                new Predicate<String>() {
                  public boolean test(String elem) {
                    return elem.equals(".");
                  }
                })
            .grouped(10)
            .concatSubstreams();

    final CompletionStage<List<List<String>>> future =
        source.grouped(10).runWith(Sink.<List<List<String>>>head(), system);
    final List<List<String>> result = future.toCompletableFuture().get(1, TimeUnit.SECONDS);

    assertEquals(
        Arrays.asList(
            Arrays.asList("A", "B", "C", "."), Arrays.asList("D", "."), Arrays.asList("E", "F")),
        result);
  }

  @Test
  public void mustBeAbleToUseConcat() {
    final TestKit probe = new TestKit(system);
    final Iterable<String> input1 = Arrays.asList("A", "B", "C");
    final Iterable<String> input2 = Arrays.asList("D", "E", "F");

    final Source<String, NotUsed> in1 = Source.from(input1);
    final Source<String, NotUsed> in2 = Source.from(input2);

    in1.concat(in2)
        .runForeach(
            new Procedure<String>() {
              public void apply(String elem) {
                probe.getRef().tell(elem, ActorRef.noSender());
              }
            },
            system);

    List<Object> output = probe.receiveN(6);
    assertEquals(Arrays.asList("A", "B", "C", "D", "E", "F"), output);
  }

  @Test
  public void mustBeAbleToUsePrepend() {
    final TestKit probe = new TestKit(system);
    final Iterable<String> input1 = Arrays.asList("A", "B", "C");
    final Iterable<String> input2 = Arrays.asList("D", "E", "F");

    final Source<String, NotUsed> in1 = Source.from(input1);
    final Source<String, NotUsed> in2 = Source.from(input2);

    in2.prepend(in1)
        .runForeach(
            new Procedure<String>() {
              public void apply(String elem) {
                probe.getRef().tell(elem, ActorRef.noSender());
              }
            },
            system);

    List<Object> output = probe.receiveN(6);
    assertEquals(Arrays.asList("A", "B", "C", "D", "E", "F"), output);
  }

  @Test
  public void mustBeAbleToUseCallableInput() {
    final TestKit probe = new TestKit(system);
    final Iterable<Integer> input1 = Arrays.asList(4, 3, 2, 1, 0);
    final Creator<Iterator<Integer>> input =
        new Creator<Iterator<Integer>>() {
          @Override
          public Iterator<Integer> create() {
            return input1.iterator();
          }
        };
    Source.fromIterator(input)
        .runForeach(
            new Procedure<Integer>() {
              public void apply(Integer elem) {
                probe.getRef().tell(elem, ActorRef.noSender());
              }
            },
            system);

    List<Object> output = probe.receiveN(5);
    assertEquals(Arrays.asList(4, 3, 2, 1, 0), output);
    probe.expectNoMessage(FiniteDuration.create(500, TimeUnit.MILLISECONDS));
  }

  @Test
  public void mustBeAbleToUseOnCompleteSuccess() {
    final TestKit probe = new TestKit(system);
    final Iterable<String> input = Arrays.asList("A", "B", "C");

    Source.from(input)
        .runWith(
            Sink.<String>onComplete(
                new Procedure<Try<Done>>() {
                  @Override
                  public void apply(Try<Done> param) throws Exception {
                    probe.getRef().tell(param.get(), ActorRef.noSender());
                  }
                }),
            system);

    probe.expectMsgClass(Done.class);
  }

  @Test
  public void mustBeAbleToUseOnCompleteError() {
    final TestKit probe = new TestKit(system);
    final Iterable<String> input = Arrays.asList("A", "B", "C");

    Source.from(input)
        .<String>map(
            in -> {
              throw new RuntimeException("simulated err");
            })
        .runWith(Sink.<String>head(), system)
        .whenComplete(
            (s, ex) -> {
              if (ex == null) {
                probe.getRef().tell("done", ActorRef.noSender());
              } else {
                probe.getRef().tell(ex.getMessage(), ActorRef.noSender());
              }
            });

    probe.expectMsgEquals("simulated err");
  }

  @Test
  public void mustBeAbleToUseToFuture() throws Exception {
    final TestKit probe = new TestKit(system);
    final Iterable<String> input = Arrays.asList("A", "B", "C");
    CompletionStage<String> future = Source.from(input).runWith(Sink.<String>head(), system);
    String result = future.toCompletableFuture().get(3, TimeUnit.SECONDS);
    assertEquals("A", result);
  }

  @Test
  public void mustBeAbleToUseSingle() throws Exception {
    // #source-single
    CompletionStage<List<String>> future = Source.single("A").runWith(Sink.seq(), system);
    CompletableFuture<List<String>> completableFuture = future.toCompletableFuture();
    completableFuture.thenAccept(result -> System.out.printf("collected elements: %s\n", result));
    // result list will contain exactly one element "A"

    // #source-single
    // DO NOT use get() directly in your production code!
    List<String> result = completableFuture.get();
    assertEquals(1, result.size());
    assertEquals("A", result.get(0));
  }

  @Test
  public void mustBeAbleToUsePrefixAndTail() throws Exception {
    final TestKit probe = new TestKit(system);
    final Iterable<Integer> input = Arrays.asList(1, 2, 3, 4, 5, 6);
    CompletionStage<Pair<List<Integer>, Source<Integer, NotUsed>>> future =
        Source.from(input)
            .prefixAndTail(3)
            .runWith(Sink.<Pair<List<Integer>, Source<Integer, NotUsed>>>head(), system);
    Pair<List<Integer>, Source<Integer, NotUsed>> result =
        future.toCompletableFuture().get(3, TimeUnit.SECONDS);
    assertEquals(Arrays.asList(1, 2, 3), result.first());

    CompletionStage<List<Integer>> tailFuture =
        result.second().limit(4).runWith(Sink.<Integer>seq(), system);
    List<Integer> tailResult = tailFuture.toCompletableFuture().get(3, TimeUnit.SECONDS);
    assertEquals(Arrays.asList(4, 5, 6), tailResult);
  }

  @Test
  public void mustBeAbleToUseConcatAllWithSources() throws Exception {
    final TestKit probe = new TestKit(system);
    final Iterable<Integer> input1 = Arrays.asList(1, 2, 3);
    final Iterable<Integer> input2 = Arrays.asList(4, 5);

    final List<Source<Integer, NotUsed>> mainInputs = new ArrayList<Source<Integer, NotUsed>>();
    mainInputs.add(Source.from(input1));
    mainInputs.add(Source.from(input2));

    CompletionStage<List<Integer>> future =
        Source.from(mainInputs)
            .<Integer, NotUsed>flatMapConcat(
                ConstantFun.<Source<Integer, NotUsed>>javaIdentityFunction())
            .grouped(6)
            .runWith(Sink.<List<Integer>>head(), system);

    List<Integer> result = future.toCompletableFuture().get(3, TimeUnit.SECONDS);

    assertEquals(Arrays.asList(1, 2, 3, 4, 5), result);
  }

  @Test
  public void mustBeAbleToUseFlatMapMerge() throws Exception {
    final TestKit probe = new TestKit(system);
    final Iterable<Integer> input1 = Arrays.asList(0, 1, 2, 3, 4, 5, 6, 7, 8, 9);
    final Iterable<Integer> input2 = Arrays.asList(10, 11, 12, 13, 14, 15, 16, 17, 18, 19);
    final Iterable<Integer> input3 = Arrays.asList(20, 21, 22, 23, 24, 25, 26, 27, 28, 29);
    final Iterable<Integer> input4 = Arrays.asList(30, 31, 32, 33, 34, 35, 36, 37, 38, 39);

    final List<Source<Integer, NotUsed>> mainInputs = new ArrayList<Source<Integer, NotUsed>>();
    mainInputs.add(Source.from(input1));
    mainInputs.add(Source.from(input2));
    mainInputs.add(Source.from(input3));
    mainInputs.add(Source.from(input4));

    CompletionStage<List<Integer>> future =
        Source.from(mainInputs)
            .flatMapMerge(3, ConstantFun.<Source<Integer, NotUsed>>javaIdentityFunction())
            .grouped(60)
            .runWith(Sink.<List<Integer>>head(), system);

    List<Integer> result = future.toCompletableFuture().get(3, TimeUnit.SECONDS);
    final Set<Integer> set = new HashSet<Integer>();
    for (Integer i : result) {
      set.add(i);
    }
    final Set<Integer> expected = new HashSet<Integer>();
    for (int i = 0; i < 40; ++i) {
      expected.add(i);
    }

    assertEquals(expected, set);
  }

  @Test
  public void mustBeAbleToUseBuffer() throws Exception {
    final TestKit probe = new TestKit(system);
    final List<String> input = Arrays.asList("A", "B", "C");
    final CompletionStage<List<String>> future =
        Source.from(input)
            .buffer(2, OverflowStrategy.backpressure())
            .grouped(4)
            .runWith(Sink.<List<String>>head(), system);

    List<String> result = future.toCompletableFuture().get(3, TimeUnit.SECONDS);
    assertEquals(input, result);
  }

  @Test
  public void mustBeAbleToUseConflate() throws Exception {
    final TestKit probe = new TestKit(system);
    final List<String> input = Arrays.asList("A", "B", "C");
    CompletionStage<String> future =
        Source.from(input)
            .conflateWithSeed(s -> s, (aggr, in) -> aggr + in)
            .runFold("", (aggr, in) -> aggr + in, system);
    String result = future.toCompletableFuture().get(3, TimeUnit.SECONDS);
    assertEquals("ABC", result);

    final Flow<String, String, NotUsed> flow2 = Flow.of(String.class).conflate((a, b) -> a + b);

    CompletionStage<String> future2 =
        Source.from(input)
            .conflate((String a, String b) -> a + b)
            .runFold("", (a, b) -> a + b, system);
    String result2 = future2.toCompletableFuture().get(3, TimeUnit.SECONDS);
    assertEquals("ABC", result2);
  }

  @Test
  public void mustBeAbleToUseExpand() throws Exception {
    final TestKit probe = new TestKit(system);
    final List<String> input = Arrays.asList("A", "B", "C");
    CompletionStage<String> future =
        Source.from(input)
            .expand(in -> Stream.iterate(in, i -> i).iterator())
            .runWith(Sink.<String>head(), system);
    String result = future.toCompletableFuture().get(3, TimeUnit.SECONDS);
    assertEquals("A", result);
  }

  @Test
  public void mustProduceTicks() throws Exception {
    final TestKit probe = new TestKit(system);
    Source<String, Cancellable> tickSource =
        Source.tick(Duration.ofSeconds(1), Duration.ofMillis(500), "tick");
    @SuppressWarnings("unused")
    Cancellable cancellable =
        tickSource
            .to(
                Sink.foreach(
                    new Procedure<String>() {
                      public void apply(String elem) {
                        probe.getRef().tell(elem, ActorRef.noSender());
                      }
                    }))
            .run(system);
    probe.expectNoMessage(Duration.ofMillis(600));
    probe.expectMsgEquals("tick");
    probe.expectNoMessage(Duration.ofMillis(200));
    probe.expectMsgEquals("tick");
    probe.expectNoMessage(Duration.ofMillis(200));
    cancellable.cancel();
  }

  @Test
  @SuppressWarnings("unused")
  public void mustCompileMethodsWithJavaDuration() {
    Source<NotUsed, Cancellable> tickSource =
        Source.tick(Duration.ofSeconds(1), Duration.ofMillis(500), notUsed());
  }

  @Test
  public void mustBeAbleToUseMapFuture() throws Exception {
    final TestKit probe = new TestKit(system);
    final Iterable<String> input = Arrays.asList("a", "b", "c");
    Source.from(input)
        .mapAsync(4, elem -> CompletableFuture.completedFuture(elem.toUpperCase()))
        .runForeach(elem -> probe.getRef().tell(elem, ActorRef.noSender()), system);
    probe.expectMsgEquals("A");
    probe.expectMsgEquals("B");
    probe.expectMsgEquals("C");
  }

  @Test
  public void mustBeAbleToUseCollectType() throws Exception {
    final TestKit probe = new TestKit(system);
    final Iterable<FlowSpec.Apple> input = Collections.singletonList(new FlowSpec.Apple());
    final Source<FlowSpec.Apple, ?> appleSource = Source.from(input);
    final Source<FlowSpec.Fruit, ?> fruitSource = appleSource.collectType(FlowSpec.Fruit.class);
    fruitSource
        .collectType(FlowSpec.Apple.class)
        .collectType(FlowSpec.Apple.class)
        .runForeach(
            (elem) -> {
              probe.getRef().tell(elem, ActorRef.noSender());
            },
            system);
    probe.expectMsgAnyClassOf(FlowSpec.Apple.class);
  }

  @Test
  public void mustWorkFromFuture() throws Exception {
    final Iterable<String> input = Arrays.asList("A", "B", "C");
    CompletionStage<String> future1 = Source.from(input).runWith(Sink.<String>head(), system);
    CompletionStage<String> future2 =
        Source.fromCompletionStage(future1).runWith(Sink.<String>head(), system);
    String result = future2.toCompletableFuture().get(3, TimeUnit.SECONDS);
    assertEquals("A", result);
  }

  @Test
  public void mustWorkFromFutureVoid() throws Exception {
    CompletionStage<Void> future = CompletableFuture.completedFuture(null);
    CompletionStage<List<Void>> future2 =
        Source.fromCompletionStage(future).runWith(Sink.seq(), system);
    List<Void> result = future2.toCompletableFuture().get(3, TimeUnit.SECONDS);
    assertEquals(0, result.size());
  }

  @Test
  public void mustWorkFromRange() throws Exception {
    CompletionStage<List<Integer>> f =
        Source.range(0, 10).grouped(20).runWith(Sink.<List<Integer>>head(), system);
    final List<Integer> result = f.toCompletableFuture().get(3, TimeUnit.SECONDS);
    assertEquals(11, result.size());
    Integer counter = 0;
    for (Integer i : result) assertEquals(i, counter++);
  }

  @Test
  public void mustWorkFromRangeWithStep() throws Exception {
    CompletionStage<List<Integer>> f =
        Source.range(0, 10, 2).grouped(20).runWith(Sink.<List<Integer>>head(), system);
    final List<Integer> result = f.toCompletableFuture().get(3, TimeUnit.SECONDS);
    assertEquals(6, result.size());
    Integer counter = 0;
    for (Integer i : result) {
      assertEquals(i, counter);
      counter += 2;
    }
  }

  @Test
  public void mustRepeat() throws Exception {
    final CompletionStage<List<Integer>> f =
        Source.repeat(42).grouped(10000).runWith(Sink.<List<Integer>>head(), system);
    final List<Integer> result = f.toCompletableFuture().get(3, TimeUnit.SECONDS);
    assertEquals(result.size(), 10000);
    for (Integer i : result) assertEquals(i, (Integer) 42);
  }

  @Test
  public void mustRepeatForDocs() throws Exception {
    // #repeat
    Source<Integer, NotUsed> source = Source.repeat(42);
    CompletionStage<Done> f = source.take(4).runWith(Sink.foreach(System.out::println), system);
    // 42
    // 42
    // 42
    // 42
    // #repeat
    final Done result = f.toCompletableFuture().get(3, TimeUnit.SECONDS);
    assertEquals(Done.done(), result);
  }

  @Test
  public void mustBeAbleToUseQueue() throws Exception {
    final Pair<SourceQueueWithComplete<String>, CompletionStage<List<String>>> x =
        Flow.of(String.class).runWith(Source.queue(2, OverflowStrategy.fail()), Sink.seq(), system);
    final SourceQueueWithComplete<String> source = x.first();
    final CompletionStage<List<String>> result = x.second();
    source.offer("hello");
    source.offer("world");
    source.complete();
    assertEquals(
        result.toCompletableFuture().get(3, TimeUnit.SECONDS), Arrays.asList("hello", "world"));
  }

  @Test
  public void mustBeAbleToUseActorRefSource() throws Exception {
    final TestKit probe = new TestKit(system);
    final Source<Integer, ActorRef> actorRefSource = Source.actorRef(10, OverflowStrategy.fail());
    final ActorRef ref =
        actorRefSource
            .to(
                Sink.foreach(
                    new Procedure<Integer>() {
                      public void apply(Integer elem) {
                        probe.getRef().tell(elem, ActorRef.noSender());
                      }
                    }))
            .run(system);
    ref.tell(1, ActorRef.noSender());
    probe.expectMsgEquals(1);
    ref.tell(2, ActorRef.noSender());
    probe.expectMsgEquals(2);
    ref.tell(new Status.Success("ok"), ActorRef.noSender());
  }

  @Test
  public void mustBeAbleToUseStatefulMaponcat() throws Exception {
    final TestKit probe = new TestKit(system);
    final java.lang.Iterable<Integer> input = Arrays.asList(1, 2, 3, 4, 5);
    final Source<Integer, NotUsed> ints =
        Source.from(input)
            .statefulMapConcat(
                () -> {
                  int[] state = new int[] {0};
                  return (elem) -> {
                    List<Integer> list = new ArrayList<>(Collections.nCopies(state[0], elem));
                    state[0] = elem;
                    return list;
                  };
                });

    ints.runFold("", (acc, elem) -> acc + elem, system)
        .thenAccept(elem -> probe.getRef().tell(elem, ActorRef.noSender()));

    probe.expectMsgEquals("2334445555");
  }

  @Test
  public void mustBeAbleToUseIntersperse() throws Exception {
    final TestKit probe = new TestKit(system);
    final Source<String, NotUsed> source =
        Source.from(Arrays.asList("0", "1", "2", "3")).intersperse("[", ",", "]");

    final CompletionStage<Done> future =
        source.runWith(
            Sink.foreach(elem -> probe.getRef().tell(elem, ActorRef.noSender())), system);

    probe.expectMsgEquals("[");
    probe.expectMsgEquals("0");
    probe.expectMsgEquals(",");
    probe.expectMsgEquals("1");
    probe.expectMsgEquals(",");
    probe.expectMsgEquals("2");
    probe.expectMsgEquals(",");
    probe.expectMsgEquals("3");
    probe.expectMsgEquals("]");
    future.toCompletableFuture().get(3, TimeUnit.SECONDS);
  }

  @Test
  public void mustBeAbleToUseIntersperseAndConcat() throws Exception {
    final TestKit probe = new TestKit(system);
    final Source<String, NotUsed> source =
        Source.from(Arrays.asList("0", "1", "2", "3")).intersperse(",");

    final CompletionStage<Done> future =
        Source.single(">> ")
            .concat(source)
            .runWith(Sink.foreach(elem -> probe.getRef().tell(elem, ActorRef.noSender())), system);

    probe.expectMsgEquals(">> ");
    probe.expectMsgEquals("0");
    probe.expectMsgEquals(",");
    probe.expectMsgEquals("1");
    probe.expectMsgEquals(",");
    probe.expectMsgEquals("2");
    probe.expectMsgEquals(",");
    probe.expectMsgEquals("3");
    future.toCompletableFuture().get(3, TimeUnit.SECONDS);
  }

  @Test
  public void mustBeAbleToUseDropWhile() throws Exception {
    final TestKit probe = new TestKit(system);
    final Source<Integer, NotUsed> source =
        Source.from(Arrays.asList(0, 1, 2, 3))
            .dropWhile(
                new Predicate<Integer>() {
                  public boolean test(Integer elem) {
                    return elem < 2;
                  }
                });

    final CompletionStage<Done> future =
        source.runWith(
            Sink.foreach(elem -> probe.getRef().tell(elem, ActorRef.noSender())), system);

    probe.expectMsgEquals(2);
    probe.expectMsgEquals(3);
    future.toCompletableFuture().get(3, TimeUnit.SECONDS);
  }

  @Test
  public void mustBeAbleToUseTakeWhile() throws Exception {
    final TestKit probe = new TestKit(system);
    final Source<Integer, NotUsed> source =
        Source.from(Arrays.asList(0, 1, 2, 3))
            .takeWhile(
                new Predicate<Integer>() {
                  public boolean test(Integer elem) {
                    return elem < 2;
                  }
                });

    final CompletionStage<Done> future =
        source.runWith(
            Sink.foreach(elem -> probe.getRef().tell(elem, ActorRef.noSender())), system);

    probe.expectMsgEquals(0);
    probe.expectMsgEquals(1);

    Duration duration = Duration.ofMillis(200);

    probe.expectNoMessage(duration);
    future.toCompletableFuture().get(3, TimeUnit.SECONDS);
  }

  @Test
  public void mustBeAbleToRecover() throws Exception {
    final ManualProbe<Integer> publisherProbe = TestPublisher.manualProbe(true, system);
    final TestKit probe = new TestKit(system);

    final Source<Integer, NotUsed> source =
        Source.fromPublisher(publisherProbe)
            .map(
                elem -> {
                  if (elem == 1) throw new RuntimeException("ex");
                  else return elem;
                })
            .recover(new PFBuilder<Throwable, Integer>().matchAny(ex -> 0).build());

    final CompletionStage<Done> future =
        source.runWith(
            Sink.foreach(elem -> probe.getRef().tell(elem, ActorRef.noSender())), system);
    final PublisherProbeSubscription<Integer> s = publisherProbe.expectSubscription();
    s.sendNext(0);
    probe.expectMsgEquals(0);
    s.sendNext(1);
    probe.expectMsgEquals(0);

    future.toCompletableFuture().get(3, TimeUnit.SECONDS);
  }

  @Test
  public void mustBeAbleToCombine() throws Exception {
    final TestKit probe = new TestKit(system);
    final Source<Integer, NotUsed> source1 = Source.from(Arrays.asList(0, 1));
    final Source<Integer, NotUsed> source2 = Source.from(Arrays.asList(2, 3));

    final Source<Integer, NotUsed> source =
        Source.combine(
            source1,
            source2,
            new ArrayList<Source<Integer, ?>>(),
            width -> Merge.<Integer>create(width));

    final CompletionStage<Done> future =
        source.runWith(
            Sink.foreach(elem -> probe.getRef().tell(elem, ActorRef.noSender())), system);

    probe.expectMsgAllOf(0, 1, 2, 3);

    future.toCompletableFuture().get(3, TimeUnit.SECONDS);
  }

  @Test
  public void mustBeAbleToCombineMat() throws Exception {
    final TestKit probe = new TestKit(system);
    final Source<Integer, SourceQueueWithComplete<Integer>> source1 =
        Source.queue(1, OverflowStrategy.dropNew());
    final Source<Integer, NotUsed> source2 = Source.from(Arrays.asList(2, 3));

    // compiler to check the correct materialized value of type = SourceQueueWithComplete<Integer>
    // available
    final Source<Integer, SourceQueueWithComplete<Integer>> combined =
        Source.combineMat(
            source1,
            source2,
            width -> Concat.<Integer>create(width),
            Keep.left()); // Keep.left() (i.e. preserve queueSource's materialized value)

    SourceQueueWithComplete<Integer> queue =
        combined
            .toMat(
                Sink.foreach(elem -> probe.getRef().tell(elem, ActorRef.noSender())), Keep.left())
            .run(system);

    queue.offer(0);
    queue.offer(1);
    queue.complete(); // complete queueSource so that combined with `Concat` pulls elements from
    // queueSource

    // elements from source1 (i.e. first of combined source) come first, then source2 elements, due
    // to `Concat`
    probe.expectMsgAllOf(0, 1, 2, 3);
  }

  @Test
  public void mustBeAbleToZipN() throws Exception {
    final TestKit probe = new TestKit(system);
    final Source<Integer, NotUsed> source1 = Source.from(Arrays.asList(0, 1));
    final Source<Integer, NotUsed> source2 = Source.from(Arrays.asList(2, 3));

    final List<Source<Integer, ?>> sources = Arrays.asList(source1, source2);

    final Source<List<Integer>, ?> source = Source.zipN(sources);

    final CompletionStage<Done> future =
        source.runWith(
            Sink.foreach(elem -> probe.getRef().tell(elem, ActorRef.noSender())), system);

    probe.expectMsgAllOf(Arrays.asList(0, 2), Arrays.asList(1, 3));

    future.toCompletableFuture().get(3, TimeUnit.SECONDS);
  }

  @Test
  public void mustBeAbleToZipWithN() throws Exception {
    final TestKit probe = new TestKit(system);
    final Source<Integer, NotUsed> source1 = Source.from(Arrays.asList(0, 1));
    final Source<Integer, NotUsed> source2 = Source.from(Arrays.asList(2, 3));

    final List<Source<Integer, ?>> sources = Arrays.asList(source1, source2);

    final Source<Boolean, ?> source =
        Source.zipWithN(list -> new Boolean(list.contains(0)), sources);

    final CompletionStage<Done> future =
        source.runWith(
            Sink.foreach(elem -> probe.getRef().tell(elem, ActorRef.noSender())), system);

    probe.expectMsgAllOf(Boolean.TRUE, Boolean.FALSE);

    future.toCompletableFuture().get(3, TimeUnit.SECONDS);
  }

  @Test
  public void mustBeAbleToZipAll() {
    final TestKit probe = new TestKit(system);
    final Iterable<String> input1 =
        Arrays.asList("A", "B", "C", "D", "new kid on the block1", "second newbie");
    final Iterable<Integer> input2 = Arrays.asList(1, 2, 3, 4);

    Source<String, NotUsed> src1 = Source.from(input1);
    Source<Integer, NotUsed> src2 = Source.from(input2);
    Sink<Pair<String, Integer>, CompletionStage<Done>> sink =
        Sink.foreach(
            new Procedure<Pair<String, Integer>>() {
              @Override
              public void apply(Pair<String, Integer> param) throws Exception {
                probe.getRef().tell(param, ActorRef.noSender());
              }
            });
    Source<Pair<String, Integer>, NotUsed> zippedSrc = src1.zipAll(src2, "MISSING", -1);
    zippedSrc.runWith(sink, system);

    List<Object> output = probe.receiveN(6);
    List<Pair<String, Integer>> expected =
        Arrays.asList(
            new Pair<String, Integer>("A", 1),
            new Pair<String, Integer>("B", 2),
            new Pair<String, Integer>("C", 3),
            new Pair<String, Integer>("D", 4),
            new Pair<String, Integer>("new kid on the block1", -1),
            new Pair<String, Integer>("second newbie", -1));
    assertEquals(expected, output);
  }

  @Test
  public void createEmptySource() throws Exception {
    List<Integer> actual =
        Source.empty(Integer.class).runWith(Sink.seq(), system).toCompletableFuture().get();
    assertThat(actual, is(Collections.emptyList()));
  }

  @Test
  public void cycleSourceMustGenerateSameSequenceInRepeatedFashion() throws Exception {
    // #cycle
    final Source<Integer, NotUsed> source = Source.cycle(() -> Arrays.asList(1, 2, 3).iterator());
    CompletionStage<List<Integer>> result = source.grouped(9).runWith(Sink.head(), system);
    List<Integer> emittedValues = result.toCompletableFuture().get();
    assertThat(emittedValues, is(Arrays.asList(1, 2, 3, 1, 2, 3, 1, 2, 3)));
    // #cycle
  }

  @Test(expected = IllegalArgumentException.class)
  public void cycleSourceMustThrow() throws Throwable {

    try {
      // #cycle-error
      Iterator<Integer> emptyIterator = Collections.<Integer>emptyList().iterator();
      Source.cycle(() -> emptyIterator)
          .runWith(Sink.head(), system)
          // stream will be terminated with IllegalArgumentException
          // #cycle-error
          .toCompletableFuture()
          .get();
    } catch (ExecutionException e) {
      throw e.getCause();
    }
  }

  @Test
  public void mustBeAbleToUseMerge() throws Exception {
    final TestKit probe = new TestKit(system);
    final Iterable<String> input1 = Arrays.asList("A", "B", "C");
    final Iterable<String> input2 = Arrays.asList("D", "E", "F");

    Source.from(input1)
        .merge(Source.from(input2))
        .runForeach(
            new Procedure<String>() {
              public void apply(String elem) {
                probe.getRef().tell(elem, ActorRef.noSender());
              }
            },
            system);

    probe.expectMsgAllOf("A", "B", "C", "D", "E", "F");
  }

  @Test
  public void mustBeAbleToUseZipWith() throws Exception {
    final TestKit probe = new TestKit(system);
    final Iterable<String> input1 = Arrays.asList("A", "B", "C");
    final Iterable<String> input2 = Arrays.asList("D", "E", "F");

    Source.from(input1)
        .zipWith(
            Source.from(input2),
            new Function2<String, String, String>() {
              public String apply(String s1, String s2) {
                return s1 + "-" + s2;
              }
            })
        .runForeach(
            new Procedure<String>() {
              public void apply(String elem) {
                probe.getRef().tell(elem, ActorRef.noSender());
              }
            },
            system);

    probe.expectMsgEquals("A-D");
    probe.expectMsgEquals("B-E");
    probe.expectMsgEquals("C-F");
  }

  @Test
  public void mustBeAbleToUseZip() throws Exception {
    final TestKit probe = new TestKit(system);
    final Iterable<String> input1 = Arrays.asList("A", "B", "C");
    final Iterable<String> input2 = Arrays.asList("D", "E", "F");

    Source.from(input1)
        .zip(Source.from(input2))
        .runForeach(
            new Procedure<Pair<String, String>>() {
              public void apply(Pair<String, String> elem) {
                probe.getRef().tell(elem, ActorRef.noSender());
              }
            },
            system);

    probe.expectMsgEquals(new Pair<String, String>("A", "D"));
    probe.expectMsgEquals(new Pair<String, String>("B", "E"));
    probe.expectMsgEquals(new Pair<String, String>("C", "F"));
  }

  @Test
  public void mustBeAbleToUseMerge2() {
    final TestKit probe = new TestKit(system);
    final Iterable<String> input1 = Arrays.asList("A", "B", "C");
    final Iterable<String> input2 = Arrays.asList("D", "E", "F");

    Source.from(input1)
        .merge(Source.from(input2))
        .runForeach(
            new Procedure<String>() {
              public void apply(String elem) {
                probe.getRef().tell(elem, ActorRef.noSender());
              }
            },
            system);

    probe.expectMsgAllOf("A", "B", "C", "D", "E", "F");
  }

  @Test
  public void mustBeAbleToUseInitialTimeout() throws Throwable {
    try {
      try {
        Source.maybe()
            .initialTimeout(Duration.ofSeconds(1))
            .runWith(Sink.head(), system)
            .toCompletableFuture()
            .get(3, TimeUnit.SECONDS);
        org.junit.Assert.fail("A TimeoutException was expected");
      } catch (ExecutionException e) {
        throw e.getCause();
      }
    } catch (TimeoutException e) {
      // expected
    }
  }

  @Test
  public void mustBeAbleToUseCompletionTimeout() throws Throwable {
    try {
      try {
        Source.maybe()
            .completionTimeout(Duration.ofSeconds(1))
            .runWith(Sink.head(), system)
            .toCompletableFuture()
            .get(3, TimeUnit.SECONDS);
        org.junit.Assert.fail("A TimeoutException was expected");
      } catch (ExecutionException e) {
        throw e.getCause();
      }
    } catch (TimeoutException e) {
      // expected
    }
  }

  @Test
  public void mustBeAbleToUseIdleTimeout() throws Throwable {
    try {
      try {
        Source.maybe()
            .idleTimeout(Duration.ofSeconds(1))
            .runWith(Sink.head(), system)
            .toCompletableFuture()
            .get(3, TimeUnit.SECONDS);
        org.junit.Assert.fail("A TimeoutException was expected");
      } catch (ExecutionException e) {
        throw e.getCause();
      }
    } catch (TimeoutException e) {
      // expected
    }
  }

  @Test
  public void mustBeAbleToUseIdleInject() throws Exception {
    Integer result =
        Source.<Integer>maybe()
            .keepAlive(Duration.ofSeconds(1), () -> 0)
            .takeWithin(Duration.ofMillis(1500))
            .runWith(Sink.head(), system)
            .toCompletableFuture()
            .get(3, TimeUnit.SECONDS);

    assertEquals((Object) 0, result);
  }

  public void mustSuitablyOverrideAttributeHandlingMethods() {
    @SuppressWarnings("unused")
    final Source<Integer, NotUsed> f =
        Source.single(42)
            .withAttributes(Attributes.name(""))
            .addAttributes(Attributes.asyncBoundary())
            .named("");
  }

  @Test
  public void mustBeAbleToUseThrottle() throws Exception {
    Integer result =
        Source.from(Arrays.asList(0, 1, 2))
            .throttle(10, Duration.ofSeconds(1), 10, ThrottleMode.shaping())
            .throttle(10, Duration.ofSeconds(1), 10, ThrottleMode.enforcing())
            .runWith(Sink.head(), system)
            .toCompletableFuture()
            .get(3, TimeUnit.SECONDS);

    assertEquals((Object) 0, result);
  }

  @Test
  public void mustBeAbleToUseAlsoTo() {
    final Source<Integer, NotUsed> f = Source.<Integer>empty().alsoTo(Sink.ignore());
    final Source<Integer, String> f2 =
        Source.<Integer>empty().alsoToMat(Sink.ignore(), (i, n) -> "foo");
  }

  @Test
  public void mustBeAbleToUseDivertTo() {
    final Source<Integer, NotUsed> f = Source.<Integer>empty().divertTo(Sink.ignore(), e -> true);
    final Source<Integer, String> f2 =
        Source.<Integer>empty().divertToMat(Sink.ignore(), e -> true, (i, n) -> "foo");
  }

  @Test
  public void mustBeAbleToUsePreMaterialize() {
    final Pair<NotUsed, Source<Integer, NotUsed>> p =
        Source.<Integer>empty().preMaterialize(system);
  }

  @Test
  public void mustBeAbleToConvertToJavaInJava() {
    final akka.stream.scaladsl.Source<Integer, NotUsed> scalaSource =
        akka.stream.scaladsl.Source.empty();
    Source<Integer, NotUsed> javaSource = scalaSource.asJava();
  }

  @Test
<<<<<<< HEAD
  public void mustRunSourceAndIgnoreElementsItOutputsAndOnlySignalTheCompletion() {
    final Iterator<Integer> iterator = IntStream.range(1, 10).iterator();
    final Creator<Iterator<Integer>> input = () -> iterator;
    final Done completion =
            Source.fromIterator(input).map(it -> it * 10).run(system).toCompletableFuture().join();
    assertEquals(completion, Done.getInstance());
=======
  public void mustProperlyIterate() throws Exception {
    final Creator<Iterator<Boolean>> input = () -> Iterables.cycle(false, true).iterator();

    final CompletableFuture<List<Boolean>> future =
        Source.fromIterator(input).grouped(10).runWith(Sink.head(), system).toCompletableFuture();

    assertArrayEquals(
        new Boolean[] {false, true, false, true, false, true, false, true, false, true},
        future.get(1, TimeUnit.SECONDS).toArray());
>>>>>>> f8d7b0c9
  }
}<|MERGE_RESOLUTION|>--- conflicted
+++ resolved
@@ -1175,23 +1175,23 @@
   }
 
   @Test
-<<<<<<< HEAD
+  public void mustProperlyIterate() throws Exception {
+    final Creator<Iterator<Boolean>> input = () -> Iterables.cycle(false, true).iterator();
+
+    final CompletableFuture<List<Boolean>> future =
+        Source.fromIterator(input).grouped(10).runWith(Sink.head(), system).toCompletableFuture();
+
+    assertArrayEquals(
+        new Boolean[] {false, true, false, true, false, true, false, true, false, true},
+        future.get(1, TimeUnit.SECONDS).toArray());
+  }
+
+  @Test
   public void mustRunSourceAndIgnoreElementsItOutputsAndOnlySignalTheCompletion() {
     final Iterator<Integer> iterator = IntStream.range(1, 10).iterator();
     final Creator<Iterator<Integer>> input = () -> iterator;
     final Done completion =
-            Source.fromIterator(input).map(it -> it * 10).run(system).toCompletableFuture().join();
+        Source.fromIterator(input).map(it -> it * 10).run(system).toCompletableFuture().join();
     assertEquals(completion, Done.getInstance());
-=======
-  public void mustProperlyIterate() throws Exception {
-    final Creator<Iterator<Boolean>> input = () -> Iterables.cycle(false, true).iterator();
-
-    final CompletableFuture<List<Boolean>> future =
-        Source.fromIterator(input).grouped(10).runWith(Sink.head(), system).toCompletableFuture();
-
-    assertArrayEquals(
-        new Boolean[] {false, true, false, true, false, true, false, true, false, true},
-        future.get(1, TimeUnit.SECONDS).toArray());
->>>>>>> f8d7b0c9
   }
 }