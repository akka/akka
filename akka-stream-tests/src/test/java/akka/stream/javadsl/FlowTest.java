--- conflicted
+++ resolved
@@ -191,13 +191,8 @@
 
     Duration duration = Duration.ofMillis(200);
 
-<<<<<<< HEAD
     probe.expectNoMessage(duration);
-    future.toCompletableFuture().get(200, TimeUnit.MILLISECONDS);
-=======
-    probe.expectNoMsg(duration);
     future.toCompletableFuture().get(3, TimeUnit.SECONDS);
->>>>>>> 55fb092b
   }
 
 
