/**
 * Copyright (C) 2017-2018 Lightbend Inc. <https://www.lightbend.com>
 */

package akka.persistence.typed.scaladsl

import akka.Done
import akka.actor.typed.Behavior.DeferredBehavior
import akka.annotation.InternalApi
import akka.persistence._
import akka.persistence.typed.EventAdapter
import akka.persistence.typed.internal._
<<<<<<< HEAD
import akka.persistence.typed.scaladsl.{ PersistentActorContext ⇒ PAC }
object PersistentBehaviors {

  // we use this type internally, however it's easier for users to understand the function, so we use it in external api
  type CommandHandler[Command, Event, State] = (PAC[Command], State, Command) ⇒ Effect[Event, State]
=======

import scala.util.Try

object PersistentBehaviors {

  /**
   * Type alias for the command handler function for reacting on events having been persisted.
   *
   * The type alias is not used in API signatures because it's easier to see (in IDE) what is needed
   * when full function type is used. When defining the handler as a separate function value it can
   * be useful to use the alias for shorter type signature.
   */
  type CommandHandler[Command, Event, State] = (ActorContext[Command], State, Command) ⇒ Effect[Event, State]
>>>>>>> 8ea9f9f3

  /**
   * Type alias for the event handler function defines how to act on commands.
   *
   * The type alias is not used in API signatures because it's easier to see (in IDE) what is needed
   * when full function type is used. When defining the handler as a separate function value it can
   * be useful to use the alias for shorter type signature.
   */
  type EventHandler[State, Event] = (State, Event) ⇒ State

  /**
   * Create a `Behavior` for a persistent actor.
   */
  def receive[Command, Event, State](
    persistenceId:  String,
    emptyState:     State,
    commandHandler: (ActorContext[Command], State, Command) ⇒ Effect[Event, State],
    eventHandler:   (State, Event) ⇒ State): PersistentBehavior[Command, Event, State] =
    PersistentBehaviorImpl(persistenceId, emptyState, commandHandler, eventHandler)

  /**
   * The `CommandHandler` defines how to act on commands. A `CommandHandler` is
   * a function:
   *
   * {{{
   *   (ActorContext[Command], State, Command) ⇒ Effect[Event, State]
   * }}}
   *
   * Note that you can have different command handlers based on current state by using
   * [[CommandHandler#byState]].
   *
   * The [[CommandHandler#command]] is useful for simple commands that don't need the state
   * and context.
   */
  object CommandHandler {

    /**
     * Convenience for simple commands that don't need the state and context.
     *
     * @see [[Effect]] for possible effects of a command.
     */
    def command[Command, Event, State](commandHandler: Command ⇒ Effect[Event, State]): (ActorContext[Command], State, Command) ⇒ Effect[Event, State] =
      (_, _, cmd) ⇒ commandHandler(cmd)

    /**
     * Select different command handlers based on current state.
     */
    def byState[Command, Event, State](
      choice: State ⇒ (ActorContext[Command], State, Command) ⇒ Effect[Event, State]): (ActorContext[Command], State, Command) ⇒ Effect[Event, State] = {
      new ByStateCommandHandler(choice)
    }

  }

  /**
   * INTERNAL API
   */
  @InternalApi private[akka] final class ByStateCommandHandler[Command, Event, State](
    choice: State ⇒ CommandHandler[Command, Event, State])
    extends CommandHandler[Command, Event, State] {

    override def apply(ctx: PAC[Command], state: State, cmd: Command): Effect[Event, State] =
      choice(state)(ctx, state, cmd)

  }
}

trait PersistentBehavior[Command, Event, State] extends DeferredBehavior[Command] {
  /**
   * The `callback` function is called to notify the actor that the recovery process
   * is finished.
   */
  def onRecoveryCompleted(callback: (PAC[Command], State) ⇒ Unit): PersistentBehavior[Command, Event, State]

  /**
   * The `callback` function is called to notify when a snapshot is complete.
   */
  def onSnapshot(callback: (ActorContext[Command], SnapshotMetadata, Try[Done]) ⇒ Unit): PersistentBehavior[Command, Event, State]

  /**
   * Initiates a snapshot if the given function returns true.
   * When persisting multiple events at once the snapshot is triggered after all the events have
   * been persisted.
   *
   * `predicate` receives the State, Event and the sequenceNr used for the Event
   */
  def snapshotWhen(predicate: (State, Event, Long) ⇒ Boolean): PersistentBehavior[Command, Event, State]
  /**
   * Snapshot every N events
   *
   * `numberOfEvents` should be greater than 0
   */
  def snapshotEvery(numberOfEvents: Long): PersistentBehavior[Command, Event, State]

  /**
   * Change the journal plugin id that this actor should use.
   */
  def withJournalPluginId(id: String): PersistentBehavior[Command, Event, State]

  /**
   * Change the snapshot store plugin id that this actor should use.
   */
  def withSnapshotPluginId(id: String): PersistentBehavior[Command, Event, State]

  /**
   * Changes the snapshot selection criteria used by this behavior.
   * By default the most recent snapshot is used, and the remaining state updates are recovered by replaying events
   * from the sequence number up until which the snapshot reached.
   *
   * You may configure the behavior to skip replaying snapshots completely, in which case the recovery will be
   * performed by replaying all events -- which may take a long time.
   */
  def withSnapshotSelectionCriteria(selection: SnapshotSelectionCriteria): PersistentBehavior[Command, Event, State]

  /**
   * The `tagger` function should give event tags, which will be used in persistence query
   */
  def withTagger(tagger: Event ⇒ Set[String]): PersistentBehavior[Command, Event, State]

  /**
   * Transform the event in another type before giving to the journal. Can be used to wrap events
   * in types Journals understand but is of a different type than `Event`.
   */
  def eventAdapter(adapter: EventAdapter[Event, _]): PersistentBehavior[Command, Event, State]
}
<|MERGE_RESOLUTION|>--- conflicted
+++ resolved
@@ -10,13 +10,7 @@
 import akka.persistence._
 import akka.persistence.typed.EventAdapter
 import akka.persistence.typed.internal._
-<<<<<<< HEAD
 import akka.persistence.typed.scaladsl.{ PersistentActorContext ⇒ PAC }
-object PersistentBehaviors {
-
-  // we use this type internally, however it's easier for users to understand the function, so we use it in external api
-  type CommandHandler[Command, Event, State] = (PAC[Command], State, Command) ⇒ Effect[Event, State]
-=======
 
 import scala.util.Try
 
@@ -29,8 +23,7 @@
    * when full function type is used. When defining the handler as a separate function value it can
    * be useful to use the alias for shorter type signature.
    */
-  type CommandHandler[Command, Event, State] = (ActorContext[Command], State, Command) ⇒ Effect[Event, State]
->>>>>>> 8ea9f9f3
+  type CommandHandler[Command, Event, State] = (PAC[Command], State, Command) ⇒ Effect[Event, State]
 
   /**
    * Type alias for the event handler function defines how to act on commands.
