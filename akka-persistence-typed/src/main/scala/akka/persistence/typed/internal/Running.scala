--- conflicted
+++ resolved
@@ -23,7 +23,7 @@
 import akka.persistence.SaveSnapshotFailure
 import akka.persistence.SaveSnapshotSuccess
 import akka.persistence.SnapshotProtocol
-import akka.persistence.journal.{ EventWithMetaData, Tagged }
+import akka.persistence.journal.Tagged
 import akka.persistence.query.{ EventEnvelope, PersistenceQuery }
 import akka.persistence.query.scaladsl.EventsByPersistenceIdQuery
 import akka.persistence.typed.{
@@ -126,18 +126,10 @@
             .eventsByPersistenceId(pid.id, seqNr + 1, Long.MaxValue)
             .via(ActorFlow.ask[EventEnvelope, ReplicatedEventEnvelope[E], ReplicatedEventAck.type](ref) {
               (eventEnvelope, replyTo) =>
-<<<<<<< HEAD
                 // Need to handle this not being available migration from non-active-active is supported
-                log.info("Replicated event {}", eventEnvelope)
                 val meta = eventEnvelope.eventMetadata.get.asInstanceOf[ReplicatedEventMetaData]
                 val re =
                   ReplicatedEvent[E](eventEnvelope.event.asInstanceOf[E], meta.originReplica, meta.originSequenceNr)
-=======
-                val re = ReplicatedEvent[E](
-                  eventEnvelope.event.asInstanceOf[E],
-                  eventEnvelope.eventMetadata.get.asInstanceOf[ReplicatedEventMetaData].originDc,
-                  eventEnvelope.sequenceNr) // FIXME, this is the wrong sequence nr, we need origin sequence nr, follow up with tests that show this
->>>>>>> ee63a0ab
                 ReplicatedEventEnvelope(re, replyTo)
             })
         }
@@ -224,9 +216,7 @@
 
     private def handleExternalReplicatedEventPersist(event: ReplicatedEvent[E]): Behavior[InternalProtocol] = {
       _currentSequenceNumber = state.seqNr + 1
-      val replicatedEvent = new EventWithMetaData(event.event, ReplicatedEventMetaData(event.originReplica))
       val newState: RunningState[S] = state.applyEvent(setup, event.event)
-<<<<<<< HEAD
       val newState2: RunningState[S] = internalPersist(
         setup.context,
         null,
@@ -234,9 +224,6 @@
         event.event,
         "",
         Some(ReplicatedEventMetaData(event.originReplica, event.originSequenceNr)))
-=======
-      val newState2: RunningState[S] = internalPersist(setup.context, null, newState, replicatedEvent, "")
->>>>>>> ee63a0ab
       val shouldSnapshotAfterPersist = setup.shouldSnapshot(newState2.state, event.event, newState2.seqNr)
       // FIXME validate this is the correct sequence nr from that replica https://github.com/akka/akka/issues/29259
       val updatedSeen = newState2.seenPerReplica.updated(event.originReplica, event.originSequenceNr)
@@ -268,7 +255,6 @@
 
       val newState2 = setup.activeActive match {
         case Some(aa) =>
-<<<<<<< HEAD
           internalPersist(
             setup.context,
             cmd,
@@ -276,10 +262,6 @@
             eventToPersist,
             eventAdapterManifest,
             Some(ReplicatedEventMetaData(aa.replicaId, _currentSequenceNumber)))
-=======
-          val replicatedEvent = new EventWithMetaData(eventToPersist, ReplicatedEventMetaData(aa.replicaId))
-          internalPersist(setup.context, cmd, newState, replicatedEvent, eventAdapterManifest)
->>>>>>> ee63a0ab
         case None =>
           internalPersist(setup.context, cmd, newState, eventToPersist, eventAdapterManifest, None)
       }
