/*
 * Copyright (C) 2016-2020 Lightbend Inc. <https://www.lightbend.com>
 */

package akka.persistence.typed.internal

import java.time.Instant
import java.time.LocalDateTime
import java.time.ZoneId
import java.time.format.DateTimeFormatter
import java.util.concurrent.atomic.AtomicReference

import scala.annotation.tailrec
import scala.collection.immutable
import akka.actor.UnhandledMessage
import akka.actor.typed.eventstream.EventStream
import akka.actor.typed.{ Behavior, Signal }
import akka.actor.typed.internal.PoisonPill
import akka.actor.typed.scaladsl.{ AbstractBehavior, ActorContext, Behaviors, LoggerOps }
import akka.annotation.{ InternalApi, InternalStableApi }
import akka.event.Logging
import akka.persistence.DeleteMessagesFailure
import akka.persistence.DeleteMessagesSuccess
import akka.persistence.DeleteSnapshotFailure
import akka.persistence.DeleteSnapshotSuccess
import akka.persistence.DeleteSnapshotsFailure
import akka.persistence.DeleteSnapshotsSuccess
import akka.persistence.JournalProtocol
import akka.persistence.JournalProtocol._
import akka.persistence.PersistentRepr
import akka.persistence.SaveSnapshotFailure
import akka.persistence.SaveSnapshotSuccess
import akka.persistence.SnapshotProtocol
import akka.persistence.journal.Tagged
import akka.persistence.query.{ EventEnvelope, PersistenceQuery }
import akka.persistence.query.scaladsl.EventsByPersistenceIdQuery
import akka.persistence.typed.ReplicaId
import akka.persistence.typed.{
  DeleteEventsCompleted,
  DeleteEventsFailed,
  DeleteSnapshotsCompleted,
  DeleteSnapshotsFailed,
  DeletionTarget,
  EventRejectedException,
  PersistenceId,
  SnapshotCompleted,
  SnapshotFailed,
  SnapshotMetadata,
  SnapshotSelectionCriteria
}
import akka.persistence.typed.internal.EventSourcedBehaviorImpl.{ GetSeenSequenceNr, GetState }
import akka.persistence.typed.internal.InternalProtocol.ReplicatedEventEnvelope
import akka.persistence.typed.internal.JournalInteractions.EventToPersist
import akka.persistence.typed.internal.Running.WithSeqNrAccessible
import akka.persistence.typed.scaladsl.Effect
import akka.stream.scaladsl.Keep
import akka.stream.SystemMaterializer
import akka.stream.WatchedActorTerminatedException
import akka.stream.scaladsl.Source
import akka.stream.scaladsl.{ RestartSource, Sink }
import akka.stream.typed.scaladsl.ActorFlow
import akka.util.OptionVal
import akka.util.unused
import akka.util.Timeout

/**
 * INTERNAL API
 *
 * Conceptually fourth (of four) -- also known as 'final' or 'ultimate' -- form of EventSourcedBehavior.
 *
 * In this phase recovery has completed successfully and we continue handling incoming commands,
 * as well as persisting new events as dictated by the user handlers.
 *
 * This behavior operates in three phases (also behaviors):
 * - HandlingCommands - where the command handler is invoked for incoming commands
 * - PersistingEvents - where incoming commands are stashed until persistence completes
 * - storingSnapshot - where incoming commands are stashed until snapshot storage completes
 *
 * This is implemented as such to avoid creating many EventSourced Running instances,
 * which perform the Persistence extension lookup on creation and similar things (config lookup)
 *
 * See previous [[ReplayingEvents]].
 */
@InternalApi
private[akka] object Running {

  trait WithSeqNrAccessible {
    def currentSequenceNumber: Long
  }

  final case class RunningState[State](
      seqNr: Long,
      state: State,
      receivedPoisonPill: Boolean,
      version: VersionVector,
      seenPerReplica: Map[ReplicaId, Long],
      replicationControl: Map[ReplicaId, ReplicationStreamControl]) {

    def nextSequenceNr(): RunningState[State] =
      copy(seqNr = seqNr + 1)

    def updateLastSequenceNr(persistent: PersistentRepr): RunningState[State] =
      if (persistent.sequenceNr > seqNr) copy(seqNr = persistent.sequenceNr) else this

    def applyEvent[C, E](setup: BehaviorSetup[C, E, State], event: E): RunningState[State] = {
      val updated = setup.eventHandler(state, event)
      copy(state = updated)
    }
  }

  def apply[C, E, S](setup: BehaviorSetup[C, E, S], state: RunningState[S]): Behavior[InternalProtocol] = {
    val running = new Running(setup.setMdcPhase(PersistenceMdc.RunningCmds))
    val initialState = setup.replication match {
      case Some(aa) => startReplicationStream(setup, state, aa)
      case None     => state
    }
    new running.HandlingCommands(initialState)
  }

  def startReplicationStream[C, E, S](
      setup: BehaviorSetup[C, E, S],
      state: RunningState[S],
      replicationSetup: ReplicationSetup): RunningState[S] = {
    import scala.concurrent.duration._
    val system = setup.context.system
    val ref = setup.context.self

    val query = PersistenceQuery(system)
<<<<<<< HEAD
    aa.allReplicas.foldLeft(state) { (state, replicaId) =>
      if (replicaId != aa.replicaId) {
        val pid = PersistenceId.replicatedUniqueId(aa.aaContext.entityId, replicaId)
        val queryPluginId = aa.allReplicasAndQueryPlugins(replicaId)
=======
    replicationSetup.allReplicas.foldLeft(state) { (state, replicaId) =>
      if (replicaId != replicationSetup.replicaId) {
        val seqNr = state.seenPerReplica(replicaId)
        val pid = PersistenceId.replicatedUniqueId(replicationSetup.aaContext.entityId, replicaId)
        val queryPluginId = replicationSetup.allReplicasAndQueryPlugins(replicaId)
>>>>>>> db7c3fae
        val replication = query.readJournalFor[EventsByPersistenceIdQuery](queryPluginId)

        implicit val timeout = Timeout(30.seconds)
        implicit val scheduler = setup.context.system.scheduler
        implicit val ec = setup.context.system.executionContext

        val controlRef = new AtomicReference[ReplicationStreamControl]()

        import akka.actor.typed.scaladsl.AskPattern._
        val source = RestartSource
          .withBackoff(2.seconds, 10.seconds, randomFactor = 0.2) { () =>
<<<<<<< HEAD
            Source.futureSource {
              setup.context.self.ask[Long](replyTo => GetSeenSequenceNr(replicaId, replyTo)).map { seqNr =>
                replication
                  .eventsByPersistenceId(pid.id, seqNr + 1, Long.MaxValue)
                  // from each replica, only get the events that originated there, this prevents most of the event filtering
                  // the downside is that events can't be received via other replicas in the event of an uneven network partition
                  .filter(event =>
                    event.eventMetadata match {
                      case Some(replicatedMeta: ReplicatedEventMetadata) => replicatedMeta.originReplica == replicaId
                      case _ =>
                        throw new IllegalArgumentException(
                          s"Replication stream from replica ${replicaId} for ${setup.persistenceId} contains event " +
                          s"(sequence nr ${event.sequenceNr}) without replication metadata. " +
                          s"Is the persistence id used by a regular event sourced actor there or the journal for that replica (${queryPluginId}) " +
                          "used that does not support active active?")
                    })
                  .viaMat(new FastForwardingFilter)(Keep.right)
                  .mapMaterializedValue(streamControl => controlRef.set(streamControl))
              }
            }
=======
            replication
              .eventsByPersistenceId(pid.id, seqNr + 1, Long.MaxValue)
              // from each replica, only get the events that originated there, this prevents most of the event filtering
              // the downside is that events can't be received via other replicas in the event of an uneven network partition
              .filter(event =>
                event.eventMetadata match {
                  case Some(replicatedMeta: ReplicatedEventMetadata) => replicatedMeta.originReplica == replicaId
                  case _ =>
                    throw new IllegalArgumentException(
                      s"Replication stream from replica ${replicaId} for ${setup.persistenceId} contains event " +
                      s"(sequence nr ${event.sequenceNr}) without replication metadata. " +
                      s"Is the persistence id used by a regular event sourced actor there or the journal for that replica (${queryPluginId}) " +
                      "used that does not support Replicated Event Sourcing?")
                })
              .viaMat(new FastForwardingFilter)(Keep.right)
              .mapMaterializedValue(streamControl => controlRef.set(streamControl))
>>>>>>> db7c3fae
          }
          // needs to be outside of the restart source so that it actually cancels when terminating the replica
          .via(ActorFlow
            .ask[EventEnvelope, ReplicatedEventEnvelope[E], ReplicatedEventAck.type](ref) { (eventEnvelope, replyTo) =>
              // Need to handle this not being available migration from non-active-active is supported
              val meta = eventEnvelope.eventMetadata.get.asInstanceOf[ReplicatedEventMetadata]
              val re =
                ReplicatedEvent[E](
                  eventEnvelope.event.asInstanceOf[E],
                  meta.originReplica,
                  meta.originSequenceNr,
                  meta.version)
              ReplicatedEventEnvelope(re, replyTo)
            }
            .recoverWithRetries(1, {
              // not a failure, the replica is stopping, complete the stream
              case _: WatchedActorTerminatedException =>
                Source.empty
            }))

        source.runWith(Sink.ignore)(SystemMaterializer(system).materializer)

        // TODO support from journal to fast forward https://github.com/akka/akka/issues/29311
        state.copy(
          replicationControl =
            state.replicationControl.updated(replicaId, new ReplicationStreamControl {
              override def fastForward(sequenceNumber: Long): Unit = {
                // (logging is safe here since invoked on message receive
                OptionVal(controlRef.get) match {
                  case OptionVal.Some(control) =>
                    if (setup.log.isDebugEnabled)
                      setup.log.debug("Fast forward replica [{}] to [{}]", replicaId, sequenceNumber)
                    control.fastForward(sequenceNumber)
                  case OptionVal.None =>
                    // stream not started yet, ok, fast forward is an optimization
                    if (setup.log.isDebugEnabled)
                      setup.log.debug(
                        "Ignoring fast forward replica [{}] to [{}], stream not started yet",
                        replicaId,
                        sequenceNumber)
                }
              }
            }))
      } else {
        state
      }
    }
  }

  private val timestampFormatter = DateTimeFormatter.ofPattern("yyyy-MM-dd HH:mm:ss.SSS")
  private val UTC = ZoneId.of("UTC")

  def formatTimestamp(time: Long): String = {
    timestampFormatter.format(LocalDateTime.ofInstant(Instant.ofEpochMilli(time), UTC))
  }
}

// ===============================================

/** INTERNAL API */
@InternalApi private[akka] final class Running[C, E, S](override val setup: BehaviorSetup[C, E, S])
    extends JournalInteractions[C, E, S]
    with SnapshotInteractions[C, E, S]
    with StashManagement[C, E, S] {
  import BehaviorSetup._
  import InternalProtocol._
  import Running.RunningState
  import Running.formatTimestamp

  // Needed for WithSeqNrAccessible, when unstashing
  private var _currentSequenceNumber = 0L

  final class HandlingCommands(state: RunningState[S])
      extends AbstractBehavior[InternalProtocol](setup.context)
      with WithSeqNrAccessible {

    _currentSequenceNumber = state.seqNr

    private def alreadySeen(e: ReplicatedEvent[_]): Boolean = {
      e.originSequenceNr <= state.seenPerReplica.getOrElse(e.originReplica, 0L)
    }

    def onMessage(msg: InternalProtocol): Behavior[InternalProtocol] = msg match {
      case IncomingCommand(c: C @unchecked)          => onCommand(state, c)
      case re: ReplicatedEventEnvelope[E @unchecked] => onReplicatedEvent(state, re, setup.replication.get)
      case pe: PublishedEventImpl                    => onPublishedEvent(state, pe)
      case JournalResponse(r)                        => onDeleteEventsJournalResponse(r, state.state)
      case SnapshotterResponse(r)                    => onDeleteSnapshotResponse(r, state.state)
      case get: GetState[S @unchecked]               => onGetState(get)
      case get: GetSeenSequenceNr                    => onGetSeenSequenceNr(get)
      case _                                         => Behaviors.unhandled
    }

    override def onSignal: PartialFunction[Signal, Behavior[InternalProtocol]] = {
      case PoisonPill =>
        if (isInternalStashEmpty && !isUnstashAllInProgress) Behaviors.stopped
        else new HandlingCommands(state.copy(receivedPoisonPill = true))
      case signal =>
        if (setup.onSignal(state.state, signal, catchAndLog = false)) this
        else Behaviors.unhandled
    }

    def onCommand(state: RunningState[S], cmd: C): Behavior[InternalProtocol] = {
      val effect = setup.commandHandler(state.state, cmd)
      applyEffects(cmd, state, effect.asInstanceOf[EffectImpl[E, S]]) // TODO can we avoid the cast?
    }

    def onReplicatedEvent(
        state: Running.RunningState[S],
        envelope: ReplicatedEventEnvelope[E],
        replication: ReplicationSetup): Behavior[InternalProtocol] = {
      setup.log.infoN(
        "Replica {} received replicated event. Replica seqs nrs: {}. Envelope {}",
        setup.replication,
        state.seenPerReplica,
        envelope)
      envelope.ack ! ReplicatedEventAck
      if (envelope.event.originReplica != replication.replicaId && !alreadySeen(envelope.event)) {
        setup.log.debug(
          "Saving event [{}] from [{}] as first time",
          envelope.event.originSequenceNr,
          envelope.event.originReplica)
        handleExternalReplicatedEventPersist(replication, envelope.event)
      } else {
        setup.log.debug(
          "Filtering event [{}] from [{}] as it was already seen",
          envelope.event.originSequenceNr,
          envelope.event.originReplica)
        tryUnstashOne(this)
      }
    }

    def onPublishedEvent(state: Running.RunningState[S], event: PublishedEventImpl): Behavior[InternalProtocol] = {
      val newBehavior: Behavior[InternalProtocol] = setup.replication match {
        case None =>
          setup.log.warn(
            "Received published event for [{}] but not an Replicated Event Sourcing actor, dropping",
            event.persistenceId)
          this

        case Some(replication) =>
          event.replicatedMetaData match {
            case None =>
              setup.log.warn("Received published event for [{}] but with no replicated metadata, dropping")
              this
            case Some(replicatedEventMetaData) =>
              onPublishedEvent(state, replication, replicatedEventMetaData, event)
          }
      }
      tryUnstashOne(newBehavior)
    }

    private def onPublishedEvent(
        state: Running.RunningState[S],
        replication: ReplicationSetup,
        replicatedMetadata: ReplicatedPublishedEventMetaData,
        event: PublishedEventImpl): Behavior[InternalProtocol] = {
      val log = setup.log
      val separatorIndex = event.persistenceId.id.indexOf(PersistenceId.DefaultSeparator)
      val idPrefix = event.persistenceId.id.substring(0, separatorIndex)
      val originReplicaId = replicatedMetadata.replicaId
      if (!setup.persistenceId.id.startsWith(idPrefix)) {
        log.warn("Ignoring published replicated event for the wrong actor [{}]", event.persistenceId)
        this
      } else if (originReplicaId == replication.replicaId) {
        if (log.isDebugEnabled)
          log.debug(
            "Ignoring published replicated event with seqNr [{}] from our own replica id [{}]",
            event.sequenceNumber,
            originReplicaId)
        this
      } else if (!replication.allReplicas.contains(originReplicaId)) {
        log.warnN(
          "Received published replicated event from replica [{}], which is unknown. Replicated Event Sourcing must be set up with a list of all replicas (known are [{}]).",
          originReplicaId,
          replication.allReplicas.mkString(", "))
        this
      } else {
        val expectedSequenceNumber = state.seenPerReplica(originReplicaId) + 1
        if (expectedSequenceNumber > event.sequenceNumber) {
          // already seen
          if (log.isDebugEnabled)
            log.debugN(
              "Ignoring published replicated event with seqNr [{}] from replica [{}] because it was already seen ([{}])",
              event.sequenceNumber,
              originReplicaId,
              expectedSequenceNumber)
          this
        } else if (expectedSequenceNumber != event.sequenceNumber) {
          // gap in sequence numbers (message lost or query and direct replication out of sync, should heal up by itself
          // once the query catches up)
          if (log.isDebugEnabled) {
            log.debugN(
              "Ignoring published replicated event with replication seqNr [{}] from replica [{}] " +
              "because expected replication seqNr was [{}] ",
              event.sequenceNumber,
              originReplicaId,
              expectedSequenceNumber)
          }
          this
        } else {
          if (log.isTraceEnabled)
            log.traceN(
              "Received published replicated event [{}] with timestamp [{} (UTC)] from replica [{}] seqNr [{}]",
              Logging.simpleName(event.event.getClass),
              formatTimestamp(event.timestamp),
              originReplicaId,
              event.sequenceNumber)

          // fast forward stream for source replica
          state.replicationControl.get(originReplicaId).foreach(_.fastForward(event.sequenceNumber))

          handleExternalReplicatedEventPersist(
            replication,
            ReplicatedEvent(
              event.event.asInstanceOf[E],
              originReplicaId,
              event.sequenceNumber,
              replicatedMetadata.version))
        }

      }
    }

    // Used by EventSourcedBehaviorTestKit to retrieve the state.
    def onGetState(get: GetState[S]): Behavior[InternalProtocol] = {
      get.replyTo ! state.state
      this
    }

<<<<<<< HEAD
    def onGetSeenSequenceNr(get: GetSeenSequenceNr): Behavior[InternalProtocol] = {
      get.replyTo ! state.seenPerReplica(get.replica)
      this
    }

    def withContext[A](aa: ActiveActive, withActiveActive: ActiveActive => Unit, f: () => A): A = {
      withActiveActive(aa)
=======
    def withContext[A](aa: ReplicationSetup, withReplication: ReplicationSetup => Unit, f: () => A): A = {
      withReplication(aa)
>>>>>>> db7c3fae
      val result = f()
      aa.clearContext()
      result
    }

    private def handleExternalReplicatedEventPersist(
        replication: ReplicationSetup,
        event: ReplicatedEvent[E]): Behavior[InternalProtocol] = {
      _currentSequenceNumber = state.seqNr + 1
      val isConcurrent: Boolean = event.originVersion <> state.version
      val updatedVersion = event.originVersion.merge(state.version)

      if (setup.log.isDebugEnabled())
        setup.log.debugN(
          "Processing event [{}] with version [{}]. Local version: {}. Updated version {}. Concurrent? {}",
          Logging.simpleName(event.event.getClass),
          event.originVersion,
          state.version,
          updatedVersion,
          isConcurrent)

      val newState: RunningState[S] = withContext(
        replication,
        aa => aa.setContext(recoveryRunning = false, event.originReplica, concurrent = isConcurrent),
        () => state.applyEvent(setup, event.event))

      val newState2: RunningState[S] = internalPersist(
        setup.context,
        null,
        newState,
        event.event,
        "",
        OptionVal.Some(
          ReplicatedEventMetadata(event.originReplica, event.originSequenceNr, updatedVersion, isConcurrent)))
      val shouldSnapshotAfterPersist = setup.shouldSnapshot(newState2.state, event.event, newState2.seqNr)
      // FIXME validate this is the correct sequence nr from that replica https://github.com/akka/akka/issues/29259
      val updatedSeen = newState2.seenPerReplica.updated(event.originReplica, event.originSequenceNr)
      persistingEvents(
        newState2.copy(seenPerReplica = updatedSeen, version = updatedVersion),
        state,
        numberOfEvents = 1,
        shouldSnapshotAfterPersist,
        Nil)
    }

    private def handleEventPersist(
        event: E,
        cmd: Any,
        sideEffects: immutable.Seq[SideEffect[S]]): Behavior[InternalProtocol] = {
      // apply the event before persist so that validation exception is handled before persisting
      // the invalid event, in case such validation is implemented in the event handler.
      // also, ensure that there is an event handler for each single event
      _currentSequenceNumber = state.seqNr + 1

      val newState: RunningState[S] = setup.replication match {
        case Some(aa) =>
          // set concurrent to false, local events are never concurrent
          withContext(
            aa,
            aa => aa.setContext(recoveryRunning = false, aa.replicaId, concurrent = false),
            () => state.applyEvent(setup, event))
        case None =>
          state.applyEvent(setup, event)
      }

      val eventToPersist = adaptEvent(event)
      val eventAdapterManifest = setup.eventAdapter.manifest(event)

      val newState2 = setup.replication match {
        case Some(aa) =>
          val updatedVersion = newState.version.updated(aa.replicaId.id, _currentSequenceNumber)
          val r = internalPersist(
            setup.context,
            cmd,
            newState,
            eventToPersist,
            eventAdapterManifest,
            OptionVal.Some(
              ReplicatedEventMetadata(aa.replicaId, _currentSequenceNumber, updatedVersion, concurrent = false)))
            .copy(version = updatedVersion)

          if (setup.log.isTraceEnabled())
            setup.log.traceN(
              "Event persisted [{}]. Version vector after: [{}]",
              Logging.simpleName(event.getClass),
              r.version)

          r
        case None =>
          internalPersist(setup.context, cmd, newState, eventToPersist, eventAdapterManifest, OptionVal.None)
      }

      val shouldSnapshotAfterPersist = setup.shouldSnapshot(newState2.state, event, newState2.seqNr)
      persistingEvents(newState2, state, numberOfEvents = 1, shouldSnapshotAfterPersist, sideEffects)
    }

    private def handleEventPersistAll(
        events: immutable.Seq[E],
        cmd: Any,
        sideEffects: immutable.Seq[SideEffect[S]]): Behavior[InternalProtocol] = {
      if (events.nonEmpty) {
        // apply the event before persist so that validation exception is handled before persisting
        // the invalid event, in case such validation is implemented in the event handler.
        // also, ensure that there is an event handler for each single event
        _currentSequenceNumber = state.seqNr

        val metadataTemplate: Option[ReplicatedEventMetadata] = setup.replication match {
          case Some(aa) =>
            aa.setContext(recoveryRunning = false, aa.replicaId, concurrent = false) // local events are never concurrent
            Some(ReplicatedEventMetadata(aa.replicaId, 0L, state.version, concurrent = false)) // we replace it with actual seqnr later
          case None => None
        }

        var currentState = state
        var shouldSnapshotAfterPersist: SnapshotAfterPersist = NoSnapshot
        var eventsToPersist: List[EventToPersist] = Nil

        events.foreach { event =>
          _currentSequenceNumber += 1
          if (shouldSnapshotAfterPersist == NoSnapshot)
            shouldSnapshotAfterPersist = setup.shouldSnapshot(currentState.state, event, _currentSequenceNumber)
          val evtManifest = setup.eventAdapter.manifest(event)
          val adaptedEvent = adaptEvent(event)
          val eventMetadata = metadataTemplate match {
            case Some(template) =>
              val updatedVersion = currentState.version.updated(template.originReplica.id, _currentSequenceNumber)
              if (setup.log.isDebugEnabled)
                setup.log.traceN(
                  "Processing event [{}] with version vector [{}]",
                  Logging.simpleName(event.getClass),
                  updatedVersion)
              currentState = currentState.copy(version = updatedVersion)
              Some(template.copy(originSequenceNr = _currentSequenceNumber, version = updatedVersion))
            case None => None
          }

          currentState = setup.replication match {
            case Some(aa) =>
              withContext(
                aa,
                aa => aa.setContext(recoveryRunning = false, aa.replicaId, concurrent = false),
                () => currentState.applyEvent(setup, event))
            case None =>
              currentState.applyEvent(setup, event)
          }

          eventsToPersist = EventToPersist(adaptedEvent, evtManifest, eventMetadata) :: eventsToPersist
        }

        val newState2 =
          internalPersistAll(setup.context, cmd, currentState, eventsToPersist.reverse)

        persistingEvents(newState2, state, events.size, shouldSnapshotAfterPersist, sideEffects)
      } else {
        // run side-effects even when no events are emitted
        tryUnstashOne(applySideEffects(sideEffects, state))
      }
    }

    @tailrec def applyEffects(
        msg: Any,
        state: RunningState[S],
        effect: Effect[E, S],
        sideEffects: immutable.Seq[SideEffect[S]] = Nil): Behavior[InternalProtocol] = {
      if (setup.log.isDebugEnabled && !effect.isInstanceOf[CompositeEffect[_, _]])
        setup.log.debugN(
          s"Handled command [{}], resulting effect: [{}], side effects: [{}]",
          msg.getClass.getName,
          effect,
          sideEffects.size)

      effect match {
        case CompositeEffect(eff, currentSideEffects) =>
          // unwrap and accumulate effects
          applyEffects(msg, state, eff, currentSideEffects ++ sideEffects)

        case Persist(event) =>
          handleEventPersist(event, Some(msg), sideEffects)
        case PersistAll(events) =>
          handleEventPersistAll(events, Some(msg), sideEffects)

        case _: PersistNothing.type =>
          tryUnstashOne(applySideEffects(sideEffects, state))

        case _: Unhandled.type =>
          import akka.actor.typed.scaladsl.adapter._
          setup.context.system.toClassic.eventStream
            .publish(UnhandledMessage(msg, setup.context.system.toClassic.deadLetters, setup.context.self.toClassic))
          tryUnstashOne(applySideEffects(sideEffects, state))

        case _: Stash.type =>
          stashUser(IncomingCommand(msg))
          tryUnstashOne(applySideEffects(sideEffects, state))
      }
    }

    def adaptEvent(event: E): Any = {
      val tags = setup.tagger(event)
      val adaptedEvent = setup.eventAdapter.toJournal(event)
      if (tags.isEmpty)
        adaptedEvent
      else
        Tagged(adaptedEvent, tags)
    }

    setup.setMdcPhase(PersistenceMdc.RunningCmds)

    override def currentSequenceNumber: Long =
      _currentSequenceNumber
  }

  // ===============================================

  def persistingEvents(
      state: RunningState[S],
      visibleState: RunningState[S], // previous state until write success
      numberOfEvents: Int,
      shouldSnapshotAfterPersist: SnapshotAfterPersist,
      sideEffects: immutable.Seq[SideEffect[S]]): Behavior[InternalProtocol] = {
    setup.setMdcPhase(PersistenceMdc.PersistingEvents)
    new PersistingEvents(state, visibleState, numberOfEvents, shouldSnapshotAfterPersist, sideEffects)
  }

  /** INTERNAL API */
  @InternalApi private[akka] class PersistingEvents(
      var state: RunningState[S],
      var visibleState: RunningState[S], // previous state until write success
      numberOfEvents: Int,
      shouldSnapshotAfterPersist: SnapshotAfterPersist,
      var sideEffects: immutable.Seq[SideEffect[S]],
      persistStartTime: Long = System.nanoTime())
      extends AbstractBehavior[InternalProtocol](setup.context)
      with WithSeqNrAccessible {

    private var eventCounter = 0

    override def onMessage(msg: InternalProtocol): Behavior[InternalProtocol] = {
      msg match {
        case JournalResponse(r)                        => onJournalResponse(r)
        case in: IncomingCommand[C @unchecked]         => onCommand(in)
        case re: ReplicatedEventEnvelope[E @unchecked] => onReplicatedEvent(re)
        case pe: PublishedEventImpl                    => onPublishedEvent(pe)
        case get: GetState[S @unchecked]               => stashInternal(get)
        case getSeqNr: GetSeenSequenceNr               => onGetSeenSequenceNr(getSeqNr)
        case SnapshotterResponse(r)                    => onDeleteSnapshotResponse(r, visibleState.state)
        case RecoveryTickEvent(_)                      => Behaviors.unhandled
        case RecoveryPermitGranted                     => Behaviors.unhandled
      }
    }

    def onCommand(cmd: IncomingCommand[C]): Behavior[InternalProtocol] = {
      if (state.receivedPoisonPill) {
        if (setup.settings.logOnStashing)
          setup.log.debug("Discarding message [{}], because actor is to be stopped.", cmd)
        Behaviors.unhandled
      } else {
        stashInternal(cmd)
      }
    }

    def onGetSeenSequenceNr(get: GetSeenSequenceNr): PersistingEvents = {
      get.replyTo ! state.seenPerReplica(get.replica)
      this
    }

    def onReplicatedEvent(event: InternalProtocol.ReplicatedEventEnvelope[E]): Behavior[InternalProtocol] = {
      if (state.receivedPoisonPill) {
        Behaviors.unhandled
      } else {
        stashInternal(event)
      }
    }

    def onPublishedEvent(event: PublishedEventImpl): Behavior[InternalProtocol] = {
      if (state.receivedPoisonPill) {
        Behaviors.unhandled
      } else {
        stashInternal(event)
      }
    }

    final def onJournalResponse(response: Response): Behavior[InternalProtocol] = {
      if (setup.log.isDebugEnabled) {
        setup.log.debug2(
          "Received Journal response: {} after: {} nanos",
          response,
          System.nanoTime() - persistStartTime)
      }

      def onWriteResponse(p: PersistentRepr): Behavior[InternalProtocol] = {
        state = state.updateLastSequenceNr(p)
        eventCounter += 1

        onWriteSuccess(setup.context, p)

        if (setup.publishEvents) {
          val meta = setup.replication.map(aa => new ReplicatedPublishedEventMetaData(aa.replicaId, state.version))
          context.system.eventStream ! EventStream.Publish(
            PublishedEventImpl(setup.persistenceId, p.sequenceNr, p.payload, p.timestamp, meta))
        }

        // only once all things are applied we can revert back
        if (eventCounter < numberOfEvents) {
          onWriteDone(setup.context, p)
          this
        } else {
          visibleState = state
          if (shouldSnapshotAfterPersist == NoSnapshot || state.state == null) {
            val newState = applySideEffects(sideEffects, state)

            onWriteDone(setup.context, p)

            tryUnstashOne(newState)
          } else {
            internalSaveSnapshot(state)
            new StoringSnapshot(state, sideEffects, shouldSnapshotAfterPersist)
          }
        }
      }

      response match {
        case WriteMessageSuccess(p, id) =>
          if (id == setup.writerIdentity.instanceId)
            onWriteResponse(p)
          else this

        case WriteMessageRejected(p, cause, id) =>
          if (id == setup.writerIdentity.instanceId) {
            onWriteRejected(setup.context, cause, p)
            throw new EventRejectedException(setup.persistenceId, p.sequenceNr, cause)
          } else this

        case WriteMessageFailure(p, cause, id) =>
          if (id == setup.writerIdentity.instanceId) {
            onWriteFailed(setup.context, cause, p)
            throw new JournalFailureException(setup.persistenceId, p.sequenceNr, p.payload.getClass.getName, cause)
          } else this

        case WriteMessagesSuccessful =>
          // ignore
          this

        case WriteMessagesFailed(_, _) =>
          // ignore
          this // it will be stopped by the first WriteMessageFailure message; not applying side effects

        case _ =>
          onDeleteEventsJournalResponse(response, visibleState.state)
      }
    }

    override def onSignal: PartialFunction[Signal, Behavior[InternalProtocol]] = {
      case PoisonPill =>
        // wait for journal responses before stopping
        state = state.copy(receivedPoisonPill = true)
        this
      case signal =>
        if (setup.onSignal(visibleState.state, signal, catchAndLog = false)) this
        else Behaviors.unhandled
    }

    override def currentSequenceNumber: Long = {
      _currentSequenceNumber
    }
  }

  // ===============================================

  /** INTERNAL API */
  @InternalApi private[akka] class StoringSnapshot(
      state: RunningState[S],
      sideEffects: immutable.Seq[SideEffect[S]],
      snapshotReason: SnapshotAfterPersist)
      extends AbstractBehavior[InternalProtocol](setup.context)
      with WithSeqNrAccessible {
    setup.setMdcPhase(PersistenceMdc.StoringSnapshot)

    def onCommand(cmd: IncomingCommand[C]): Behavior[InternalProtocol] = {
      if (state.receivedPoisonPill) {
        if (setup.settings.logOnStashing)
          setup.log.debug("Discarding message [{}], because actor is to be stopped.", cmd)
        Behaviors.unhandled
      } else {
        stashInternal(cmd)
      }
    }

    def onSaveSnapshotResponse(response: SnapshotProtocol.Response): Unit = {
      val signal = response match {
        case SaveSnapshotSuccess(meta) =>
          setup.log.debug(s"Persistent snapshot [{}] saved successfully", meta)
          if (snapshotReason == SnapshotWithRetention) {
            // deletion of old events and snapshots are triggered by the SaveSnapshotSuccess
            setup.retention match {
              case DisabledRetentionCriteria                          => // no further actions
              case s @ SnapshotCountRetentionCriteriaImpl(_, _, true) =>
                // deleteEventsOnSnapshot == true, deletion of old events
                val deleteEventsToSeqNr = s.deleteUpperSequenceNr(meta.sequenceNr)
                // snapshot deletion then happens on event deletion success in Running.onDeleteEventsJournalResponse
                internalDeleteEvents(meta.sequenceNr, deleteEventsToSeqNr)
              case s @ SnapshotCountRetentionCriteriaImpl(_, _, false) =>
                // deleteEventsOnSnapshot == false, deletion of old snapshots
                val deleteSnapshotsToSeqNr = s.deleteUpperSequenceNr(meta.sequenceNr)
                internalDeleteSnapshots(s.deleteLowerSequenceNr(deleteSnapshotsToSeqNr), deleteSnapshotsToSeqNr)
            }
          }

          Some(SnapshotCompleted(SnapshotMetadata.fromClassic(meta)))

        case SaveSnapshotFailure(meta, error) =>
          setup.log.warn2("Failed to save snapshot given metadata [{}] due to: {}", meta, error.getMessage)
          Some(SnapshotFailed(SnapshotMetadata.fromClassic(meta), error))

        case _ =>
          None
      }

      signal match {
        case Some(signal) =>
          setup.log.debug("Received snapshot response [{}].", response)
          if (setup.onSignal(state.state, signal, catchAndLog = false)) {
            setup.log.debug("Emitted signal [{}].", signal)
          }
        case None =>
          setup.log.debug("Received snapshot response [{}], no signal emitted.", response)
      }
    }

    def onMessage(msg: InternalProtocol): Behavior[InternalProtocol] = msg match {
      case cmd: IncomingCommand[C] @unchecked =>
        onCommand(cmd)
      case JournalResponse(r) =>
        onDeleteEventsJournalResponse(r, state.state)
      case SnapshotterResponse(response) =>
        response match {
          case _: SaveSnapshotSuccess | _: SaveSnapshotFailure =>
            onSaveSnapshotResponse(response)
            tryUnstashOne(applySideEffects(sideEffects, state))
          case _ =>
            onDeleteSnapshotResponse(response, state.state)
        }
      case get: GetState[S @unchecked] =>
        stashInternal(get)
      case get: GetSeenSequenceNr =>
        stashInternal(get)
      case _ =>
        Behaviors.unhandled
    }

    override def onSignal: PartialFunction[Signal, Behavior[InternalProtocol]] = {
      case PoisonPill =>
        // wait for snapshot response before stopping
        new StoringSnapshot(state.copy(receivedPoisonPill = true), sideEffects, snapshotReason)
      case signal =>
        if (setup.onSignal(state.state, signal, catchAndLog = false))
          Behaviors.same
        else
          Behaviors.unhandled
    }

    override def currentSequenceNumber: Long =
      _currentSequenceNumber
  }

  // --------------------------

  def applySideEffects(effects: immutable.Seq[SideEffect[S]], state: RunningState[S]): Behavior[InternalProtocol] = {
    var behavior: Behavior[InternalProtocol] = new HandlingCommands(state)
    val it = effects.iterator

    // if at least one effect results in a `stop`, we need to stop
    // manual loop implementation to avoid allocations and multiple scans
    while (it.hasNext) {
      val effect = it.next()
      behavior = applySideEffect(effect, state, behavior)
    }

    if (state.receivedPoisonPill && isInternalStashEmpty && !isUnstashAllInProgress)
      Behaviors.stopped
    else
      behavior
  }

  def applySideEffect(
      effect: SideEffect[S],
      state: RunningState[S],
      behavior: Behavior[InternalProtocol]): Behavior[InternalProtocol] = {
    effect match {
      case _: Stop.type @unchecked =>
        Behaviors.stopped

      case _: UnstashAll.type @unchecked =>
        unstashAll()
        behavior

      case callback: Callback[_] =>
        callback.sideEffect(state.state)
        behavior

      case _ =>
        throw new IllegalArgumentException(s"Unsupported side effect detected [${effect.getClass.getName}]")
    }
  }

  /**
   * Handle journal responses for non-persist events workloads.
   * These are performed in the background and may happen in all phases.
   */
  def onDeleteEventsJournalResponse(response: JournalProtocol.Response, state: S): Behavior[InternalProtocol] = {
    val signal = response match {
      case DeleteMessagesSuccess(toSequenceNr) =>
        setup.log.debug("Persistent events to sequenceNr [{}] deleted successfully.", toSequenceNr)
        setup.retention match {
          case DisabledRetentionCriteria             => // no further actions
          case s: SnapshotCountRetentionCriteriaImpl =>
            // The reason for -1 is that a snapshot at the exact toSequenceNr is still useful and the events
            // after that can be replayed after that snapshot, but replaying the events after toSequenceNr without
            // starting at the snapshot at toSequenceNr would be invalid.
            val deleteSnapshotsToSeqNr = toSequenceNr - 1
            internalDeleteSnapshots(s.deleteLowerSequenceNr(deleteSnapshotsToSeqNr), deleteSnapshotsToSeqNr)
        }
        Some(DeleteEventsCompleted(toSequenceNr))
      case DeleteMessagesFailure(e, toSequenceNr) =>
        Some(DeleteEventsFailed(toSequenceNr, e))
      case _ =>
        None
    }

    signal match {
      case Some(sig) =>
        if (setup.onSignal(state, sig, catchAndLog = false)) Behaviors.same else Behaviors.unhandled
      case None =>
        Behaviors.unhandled // unexpected journal response
    }
  }

  /**
   * Handle snapshot responses for non-persist events workloads.
   * These are performed in the background and may happen in all phases.
   */
  def onDeleteSnapshotResponse(response: SnapshotProtocol.Response, state: S): Behavior[InternalProtocol] = {
    val signal = response match {
      case DeleteSnapshotsSuccess(criteria) =>
        Some(DeleteSnapshotsCompleted(DeletionTarget.Criteria(SnapshotSelectionCriteria.fromClassic(criteria))))
      case DeleteSnapshotsFailure(criteria, error) =>
        Some(DeleteSnapshotsFailed(DeletionTarget.Criteria(SnapshotSelectionCriteria.fromClassic(criteria)), error))
      case DeleteSnapshotSuccess(meta) =>
        Some(DeleteSnapshotsCompleted(DeletionTarget.Individual(SnapshotMetadata.fromClassic(meta))))
      case DeleteSnapshotFailure(meta, error) =>
        Some(DeleteSnapshotsFailed(DeletionTarget.Individual(SnapshotMetadata.fromClassic(meta)), error))
      case _ =>
        None
    }

    signal match {
      case Some(sig) =>
        if (setup.onSignal(state, sig, catchAndLog = false)) Behaviors.same else Behaviors.unhandled
      case None =>
        Behaviors.unhandled // unexpected snapshot response
    }
  }

  @InternalStableApi
  private[akka] def onWriteFailed(
      @unused ctx: ActorContext[_],
      @unused reason: Throwable,
      @unused event: PersistentRepr): Unit = ()
  @InternalStableApi
  private[akka] def onWriteRejected(
      @unused ctx: ActorContext[_],
      @unused reason: Throwable,
      @unused event: PersistentRepr): Unit = ()
  @InternalStableApi
  private[akka] def onWriteSuccess(@unused ctx: ActorContext[_], @unused event: PersistentRepr): Unit = ()
  @InternalStableApi
  private[akka] def onWriteDone(@unused ctx: ActorContext[_], @unused event: PersistentRepr): Unit = ()
}<|MERGE_RESOLUTION|>--- conflicted
+++ resolved
@@ -126,18 +126,10 @@
     val ref = setup.context.self
 
     val query = PersistenceQuery(system)
-<<<<<<< HEAD
-    aa.allReplicas.foldLeft(state) { (state, replicaId) =>
-      if (replicaId != aa.replicaId) {
-        val pid = PersistenceId.replicatedUniqueId(aa.aaContext.entityId, replicaId)
-        val queryPluginId = aa.allReplicasAndQueryPlugins(replicaId)
-=======
     replicationSetup.allReplicas.foldLeft(state) { (state, replicaId) =>
       if (replicaId != replicationSetup.replicaId) {
-        val seqNr = state.seenPerReplica(replicaId)
         val pid = PersistenceId.replicatedUniqueId(replicationSetup.aaContext.entityId, replicaId)
         val queryPluginId = replicationSetup.allReplicasAndQueryPlugins(replicaId)
->>>>>>> db7c3fae
         val replication = query.readJournalFor[EventsByPersistenceIdQuery](queryPluginId)
 
         implicit val timeout = Timeout(30.seconds)
@@ -149,7 +141,6 @@
         import akka.actor.typed.scaladsl.AskPattern._
         val source = RestartSource
           .withBackoff(2.seconds, 10.seconds, randomFactor = 0.2) { () =>
-<<<<<<< HEAD
             Source.futureSource {
               setup.context.self.ask[Long](replyTo => GetSeenSequenceNr(replicaId, replyTo)).map { seqNr =>
                 replication
@@ -164,30 +155,12 @@
                           s"Replication stream from replica ${replicaId} for ${setup.persistenceId} contains event " +
                           s"(sequence nr ${event.sequenceNr}) without replication metadata. " +
                           s"Is the persistence id used by a regular event sourced actor there or the journal for that replica (${queryPluginId}) " +
-                          "used that does not support active active?")
+                          "used that does not support Replicated Event Sourcing?")
                     })
                   .viaMat(new FastForwardingFilter)(Keep.right)
                   .mapMaterializedValue(streamControl => controlRef.set(streamControl))
               }
             }
-=======
-            replication
-              .eventsByPersistenceId(pid.id, seqNr + 1, Long.MaxValue)
-              // from each replica, only get the events that originated there, this prevents most of the event filtering
-              // the downside is that events can't be received via other replicas in the event of an uneven network partition
-              .filter(event =>
-                event.eventMetadata match {
-                  case Some(replicatedMeta: ReplicatedEventMetadata) => replicatedMeta.originReplica == replicaId
-                  case _ =>
-                    throw new IllegalArgumentException(
-                      s"Replication stream from replica ${replicaId} for ${setup.persistenceId} contains event " +
-                      s"(sequence nr ${event.sequenceNr}) without replication metadata. " +
-                      s"Is the persistence id used by a regular event sourced actor there or the journal for that replica (${queryPluginId}) " +
-                      "used that does not support Replicated Event Sourcing?")
-                })
-              .viaMat(new FastForwardingFilter)(Keep.right)
-              .mapMaterializedValue(streamControl => controlRef.set(streamControl))
->>>>>>> db7c3fae
           }
           // needs to be outside of the restart source so that it actually cancels when terminating the replica
           .via(ActorFlow
@@ -418,18 +391,13 @@
       this
     }
 
-<<<<<<< HEAD
     def onGetSeenSequenceNr(get: GetSeenSequenceNr): Behavior[InternalProtocol] = {
       get.replyTo ! state.seenPerReplica(get.replica)
       this
     }
 
-    def withContext[A](aa: ActiveActive, withActiveActive: ActiveActive => Unit, f: () => A): A = {
-      withActiveActive(aa)
-=======
     def withContext[A](aa: ReplicationSetup, withReplication: ReplicationSetup => Unit, f: () => A): A = {
       withReplication(aa)
->>>>>>> db7c3fae
       val result = f()
       aa.clearContext()
       result
