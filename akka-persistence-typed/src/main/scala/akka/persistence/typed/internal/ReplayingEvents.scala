/*
 * Copyright (C) 2016-2020 Lightbend Inc. <https://www.lightbend.com>
 */

package akka.persistence.typed.internal

import scala.concurrent.duration._
import scala.util.control.NonFatal
import akka.actor.typed.{ Behavior, Signal }
import akka.actor.typed.internal.PoisonPill
import akka.actor.typed.internal.UnstashException
import akka.actor.typed.scaladsl.{ AbstractBehavior, ActorContext, Behaviors, LoggerOps }
import akka.annotation.{ InternalApi, InternalStableApi }
import akka.event.Logging
import akka.persistence._
import akka.persistence.JournalProtocol._
import akka.persistence.typed.EmptyEventSeq
import akka.persistence.typed.EventsSeq
import akka.persistence.typed.RecoveryCompleted
import akka.persistence.typed.RecoveryFailed
import akka.persistence.typed.SingleEventSeq
import akka.persistence.typed.internal.EventSourcedBehaviorImpl.GetState
import akka.persistence.typed.internal.ReplayingEvents.ReplayingState
import akka.persistence.typed.internal.Running.WithSeqNrAccessible
import akka.util.OptionVal
import akka.util.PrettyDuration._
import akka.util.unused

/***
 * INTERNAL API
 *
 * Third (of four) behavior of an EventSourcedBehavior.
 *
 * In this behavior we finally start replaying events, beginning from the last applied sequence number
 * (i.e. the one up-until-which the snapshot recovery has brought us).
 *
 * Once recovery is completed, the actor becomes [[Running]], stashed messages are flushed
 * and control is given to the user's handlers to drive the actors behavior from there.
 *
 * See next behavior [[Running]].
 * See previous behavior [[ReplayingSnapshot]].
 */
@InternalApi
private[akka] object ReplayingEvents {

  @InternalApi
  private[akka] final case class ReplayingState[State](
      seqNr: Long,
      state: State,
      eventSeenInInterval: Boolean,
      toSeqNr: Long,
      receivedPoisonPill: Boolean,
      recoveryStartTime: Long,
<<<<<<< HEAD
      version: VersionVector,
      seenPerReplica: Map[String, Long])
=======
      seenSeqNrPerReplica: Map[String, Long])
>>>>>>> 054d7b2b

  def apply[C, E, S](setup: BehaviorSetup[C, E, S], state: ReplayingState[S]): Behavior[InternalProtocol] =
    Behaviors.setup { _ =>
      // protect against event recovery stalling forever because of journal overloaded and such
      setup.startRecoveryTimer(snapshot = false)
      new ReplayingEvents[C, E, S](setup.setMdcPhase(PersistenceMdc.ReplayingEvents), state)
    }

}

@InternalApi
private[akka] final class ReplayingEvents[C, E, S](
    override val setup: BehaviorSetup[C, E, S],
    var state: ReplayingState[S])
    extends AbstractBehavior[InternalProtocol](setup.context)
    with JournalInteractions[C, E, S]
    with SnapshotInteractions[C, E, S]
    with StashManagement[C, E, S]
    with WithSeqNrAccessible {

  import InternalProtocol._
  import ReplayingEvents.ReplayingState

  replayEvents(state.seqNr + 1L, state.toSeqNr)
  onRecoveryStart(setup.context)

  @InternalStableApi
  def onRecoveryStart(@unused context: ActorContext[_]): Unit = ()
  @InternalStableApi
  def onRecoveryComplete(@unused context: ActorContext[_]): Unit = ()
  @InternalStableApi
  def onRecoveryFailed(@unused context: ActorContext[_], @unused reason: Throwable, @unused event: Option[Any]): Unit =
    ()

  override def onMessage(msg: InternalProtocol): Behavior[InternalProtocol] = {
    msg match {
      case JournalResponse(r)              => onJournalResponse(r)
      case SnapshotterResponse(r)          => onSnapshotterResponse(r)
      case RecoveryTickEvent(snap)         => onRecoveryTick(snap)
      case evt: ReplicatedEventEnvelope[E] => onInternalCommand(evt)
      case pe: PublishedEventImpl          => onInternalCommand(pe)
      case cmd: IncomingCommand[C]         => onInternalCommand(cmd)
      case get: GetState[S @unchecked]     => stashInternal(get)
      case RecoveryPermitGranted           => Behaviors.unhandled // should not happen, we already have the permit
    }
  }

  override def onSignal: PartialFunction[Signal, Behavior[InternalProtocol]] = {
    case PoisonPill =>
      state = state.copy(receivedPoisonPill = true)
      this
    case signal =>
      if (setup.onSignal(state.state, signal, catchAndLog = true)) this
      else Behaviors.unhandled
  }

  private def onJournalResponse(response: JournalProtocol.Response): Behavior[InternalProtocol] = {
    try {
      response match {
        case ReplayedMessage(repr) =>
          var eventForErrorReporting: OptionVal[Any] = OptionVal.None
          try {
            val eventSeq = setup.eventAdapter.fromJournal(repr.payload, repr.manifest)

            def handleEvent(event: E): Unit = {
              eventForErrorReporting = OptionVal.Some(event)
              state = state.copy(seqNr = repr.sequenceNr)

<<<<<<< HEAD
              state = setup.activeActive match {
                case Some(aa) =>
                  val meta = repr.metadata match {
                    case Some(m) => m.asInstanceOf[ReplicatedEventMetaData]

                    case None =>
                      throw new IllegalStateException(
                        s"Active active enabled but existing event has no metadata. Migration isn't supported yet.")

                  }
                  aa.setContext(recoveryRunning = true, meta.originReplica, meta.concurrent)
                  state.copy(
                    version = meta.version,
                    seenPerReplica = state.seenPerReplica.updated(meta.originReplica, meta.originSequenceNr))
                case None =>
                  state
              }
=======
              val aaMetaAndSelfReplica: Option[(ReplicatedEventMetaData, String)] =
                setup.activeActive match {
                  case Some(aa) =>
                    val meta = repr.metadata match {
                      case Some(m) => m.asInstanceOf[ReplicatedEventMetaData]
                      case None =>
                        throw new IllegalStateException(
                          s"Active active enabled but existing event has no metadata. Migration isn't supported yet.")

                    }
                    aa.setContext(recoveryRunning = true, meta.originReplica)
                    Some(meta -> aa.replicaId)
                  case None => None
                }
>>>>>>> 054d7b2b
              val newState = setup.eventHandler(state.state, event)

              aaMetaAndSelfReplica match {
                case Some((meta, selfReplica)) if meta.originReplica != selfReplica =>
                  // keep track of highest origin seqnr per other replica
                  state = state.copy(
                    state = newState,
                    eventSeenInInterval = true,
                    seenSeqNrPerReplica = state.seenSeqNrPerReplica + (meta.originReplica -> meta.originSequenceNr))
                case _ =>
                  state = state.copy(state = newState, eventSeenInInterval = true)
              }
            }

            eventSeq match {
              case SingleEventSeq(event) => handleEvent(event)
              case EventsSeq(events)     => events.foreach(handleEvent)
              case EmptyEventSeq         => // no events
            }

            this
          } catch {
            case NonFatal(ex) =>
              state = state.copy(repr.sequenceNr)
              onRecoveryFailure(ex, eventForErrorReporting.toOption)
          }

        case RecoverySuccess(highestJournalSeqNr) =>
          val highestSeqNr = Math.max(highestJournalSeqNr, state.seqNr)
          state = state.copy(seqNr = highestSeqNr)
          setup.log.debug("Recovery successful, recovered until sequenceNr: [{}]", highestSeqNr)
          onRecoveryCompleted(state)

        case ReplayMessagesFailure(cause) =>
          onRecoveryFailure(cause, Some(response))

        case _ =>
          Behaviors.unhandled
      }
    } catch {
      case ex: UnstashException[_] =>
        // let supervisor handle it, don't treat it as recovery failure
        throw ex
      case NonFatal(cause) =>
        onRecoveryFailure(cause, None)
    }
  }

  private def onInternalCommand(cmd: InternalProtocol): Behavior[InternalProtocol] = {
    // during recovery, stash all incoming commands
    if (state.receivedPoisonPill) {
      if (setup.settings.logOnStashing)
        setup.log.debug("Discarding message [{}], because actor is to be stopped.", cmd)
      Behaviors.unhandled
    } else {
      stashInternal(cmd)
    }
  }

  protected def onRecoveryTick(snapshot: Boolean): Behavior[InternalProtocol] =
    if (!snapshot) {
      if (state.eventSeenInInterval) {
        state = state.copy(eventSeenInInterval = false)
        this
      } else {
        val msg =
          s"Replay timed out, didn't get event within [${setup.settings.recoveryEventTimeout}], highest sequence number seen [${state.seqNr}]"
        onRecoveryFailure(new RecoveryTimedOut(msg), None)
      }
    } else {
      // snapshot timeout, but we're already in the events recovery phase
      Behaviors.unhandled
    }

  def onSnapshotterResponse(response: SnapshotProtocol.Response): Behavior[InternalProtocol] = {
    setup.log
      .warn("Unexpected [{}] from SnapshotStore, already in replaying events state.", Logging.simpleName(response))
    Behaviors.unhandled // ignore the response
  }

  /**
   * Called whenever a message replay fails.
   *
   * This method throws `JournalFailureException` which will be caught by the internal
   * supervision strategy to stop or restart the actor with backoff.
   *
   * @param cause failure cause.
   * @param event the event that was being processed when the exception was thrown
   */
  private def onRecoveryFailure(cause: Throwable, event: Option[Any]): Behavior[InternalProtocol] = {
    onRecoveryFailed(setup.context, cause, event)
    setup.onSignal(state.state, RecoveryFailed(cause), catchAndLog = true)
    setup.cancelRecoveryTimer()
    tryReturnRecoveryPermit("on replay failure: " + cause.getMessage)
    if (setup.log.isDebugEnabled) {
      setup.log.debug2(
        "Recovery failure for persistenceId [{}] after {}",
        setup.persistenceId,
        (System.nanoTime() - state.recoveryStartTime).nanos.pretty)
    }
    val sequenceNr = state.seqNr

    val msg = event match {
      case Some(_: Message) | None =>
        s"Exception during recovery. Last known sequence number [$sequenceNr]. " +
        s"PersistenceId [${setup.persistenceId.id}], due to: ${cause.getMessage}"
      case Some(evt) =>
        s"Exception during recovery while handling [${evt.getClass.getName}] with sequence number [$sequenceNr]. " +
        s"PersistenceId [${setup.persistenceId.id}], due to: ${cause.getMessage}"
    }

    throw new JournalFailureException(msg, cause)
  }

  private def onRecoveryCompleted(state: ReplayingState[S]): Behavior[InternalProtocol] =
    try {
      onRecoveryComplete(setup.context)
      tryReturnRecoveryPermit("replay completed successfully")
      if (setup.log.isDebugEnabled) {
        setup.log.debug2(
          "Recovery for persistenceId [{}] took {}",
          setup.persistenceId,
          (System.nanoTime() - state.recoveryStartTime).nanos.pretty)
      }

      setup.onSignal(state.state, RecoveryCompleted, catchAndLog = false)

      if (state.receivedPoisonPill && isInternalStashEmpty && !isUnstashAllInProgress)
        Behaviors.stopped
      else {
        val running =
          Running[C, E, S](
            setup,
            Running.RunningState[S](
              seqNr = state.seqNr,
              state = state.state,
              receivedPoisonPill = state.receivedPoisonPill,
<<<<<<< HEAD
              state.version,
              seenPerReplica = seenPerReplica,
              replicationControl = Map.empty)) // FIXME set the right seen per replica, write a test that checks events are filtered after a replay first
=======
              seenPerReplica = state.seenSeqNrPerReplica,
              replicationControl = Map.empty))
>>>>>>> 054d7b2b

        tryUnstashOne(running)
      }
    } finally {
      setup.cancelRecoveryTimer()
    }

  override def currentSequenceNumber: Long =
    state.seqNr
}<|MERGE_RESOLUTION|>--- conflicted
+++ resolved
@@ -51,12 +51,8 @@
       toSeqNr: Long,
       receivedPoisonPill: Boolean,
       recoveryStartTime: Long,
-<<<<<<< HEAD
       version: VersionVector,
-      seenPerReplica: Map[String, Long])
-=======
       seenSeqNrPerReplica: Map[String, Long])
->>>>>>> 054d7b2b
 
   def apply[C, E, S](setup: BehaviorSetup[C, E, S], state: ReplayingState[S]): Behavior[InternalProtocol] =
     Behaviors.setup { _ =>
@@ -125,25 +121,6 @@
               eventForErrorReporting = OptionVal.Some(event)
               state = state.copy(seqNr = repr.sequenceNr)
 
-<<<<<<< HEAD
-              state = setup.activeActive match {
-                case Some(aa) =>
-                  val meta = repr.metadata match {
-                    case Some(m) => m.asInstanceOf[ReplicatedEventMetaData]
-
-                    case None =>
-                      throw new IllegalStateException(
-                        s"Active active enabled but existing event has no metadata. Migration isn't supported yet.")
-
-                  }
-                  aa.setContext(recoveryRunning = true, meta.originReplica, meta.concurrent)
-                  state.copy(
-                    version = meta.version,
-                    seenPerReplica = state.seenPerReplica.updated(meta.originReplica, meta.originSequenceNr))
-                case None =>
-                  state
-              }
-=======
               val aaMetaAndSelfReplica: Option[(ReplicatedEventMetaData, String)] =
                 setup.activeActive match {
                   case Some(aa) =>
@@ -154,11 +131,10 @@
                           s"Active active enabled but existing event has no metadata. Migration isn't supported yet.")
 
                     }
-                    aa.setContext(recoveryRunning = true, meta.originReplica)
+                    aa.setContext(recoveryRunning = true, meta.originReplica, meta.concurrent)
                     Some(meta -> aa.replicaId)
                   case None => None
                 }
->>>>>>> 054d7b2b
               val newState = setup.eventHandler(state.state, event)
 
               aaMetaAndSelfReplica match {
@@ -167,6 +143,7 @@
                   state = state.copy(
                     state = newState,
                     eventSeenInInterval = true,
+                    version = meta.version,
                     seenSeqNrPerReplica = state.seenSeqNrPerReplica + (meta.originReplica -> meta.originSequenceNr))
                 case _ =>
                   state = state.copy(state = newState, eventSeenInInterval = true)
@@ -296,14 +273,9 @@
               seqNr = state.seqNr,
               state = state.state,
               receivedPoisonPill = state.receivedPoisonPill,
-<<<<<<< HEAD
               state.version,
-              seenPerReplica = seenPerReplica,
-              replicationControl = Map.empty)) // FIXME set the right seen per replica, write a test that checks events are filtered after a replay first
-=======
               seenPerReplica = state.seenSeqNrPerReplica,
               replicationControl = Map.empty))
->>>>>>> 054d7b2b
 
         tryUnstashOne(running)
       }
