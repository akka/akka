/*
 * Copyright (C) 2016-2020 Lightbend Inc. <https://www.lightbend.com>
 */

package akka.persistence.typed.internal

import akka.actor.typed.Behavior
import akka.actor.typed.internal.PoisonPill
import akka.actor.typed.scaladsl.{ ActorContext, Behaviors }
import akka.annotation.{ InternalApi, InternalStableApi }
import akka.persistence._
import akka.persistence.SnapshotProtocol.LoadSnapshotFailed
import akka.persistence.SnapshotProtocol.LoadSnapshotResult
import akka.persistence.typed.RecoveryFailed
import akka.persistence.typed.internal.EventSourcedBehaviorImpl.GetState
import akka.util.unused

/**
 * INTERNAL API
 *
 * Second (of four) behavior of an EventSourcedBehavior.
 *
 * In this behavior the recovery process is initiated.
 * We try to obtain a snapshot from the configured snapshot store,
 * and if it exists, we use it instead of the initial `emptyState`.
 *
 * Once snapshot recovery is done (or no snapshot was selected),
 * recovery of events continues in [[ReplayingEvents]].
 *
 * See next behavior [[ReplayingEvents]].
 * See previous behavior [[RequestingRecoveryPermit]].
 */
@InternalApi
private[akka] object ReplayingSnapshot {

  def apply[C, E, S](setup: BehaviorSetup[C, E, S], receivedPoisonPill: Boolean): Behavior[InternalProtocol] =
    new ReplayingSnapshot(setup.setMdcPhase(PersistenceMdc.ReplayingSnapshot)).createBehavior(receivedPoisonPill)

}

@InternalApi
private[akka] class ReplayingSnapshot[C, E, S](override val setup: BehaviorSetup[C, E, S])
    extends JournalInteractions[C, E, S]
    with SnapshotInteractions[C, E, S]
    with StashManagement[C, E, S] {

  import InternalProtocol._

  onRecoveryStart(setup.context)

  def createBehavior(receivedPoisonPillInPreviousPhase: Boolean): Behavior[InternalProtocol] = {
    // protect against snapshot stalling forever because of journal overloaded and such
    setup.startRecoveryTimer(snapshot = true)

    loadSnapshot(setup.recovery.fromSnapshot, setup.recovery.toSequenceNr)

    def stay(receivedPoisonPill: Boolean): Behavior[InternalProtocol] = {
      Behaviors
        .receiveMessage[InternalProtocol] {
          case SnapshotterResponse(r)          => onSnapshotterResponse(r, receivedPoisonPill)
          case JournalResponse(r)              => onJournalResponse(r)
          case RecoveryTickEvent(snapshot)     => onRecoveryTick(snapshot)
          case evt: ReplicatedEventEnvelope[E] => onReplicatedEvent(evt)
          case pe: PublishedEventImpl          => onPublishedEvent(pe)
          case cmd: IncomingCommand[C] =>
            if (receivedPoisonPill) {
              if (setup.settings.logOnStashing)
                setup.log.debug("Discarding message [{}], because actor is to be stopped.", cmd)
              Behaviors.unhandled
            } else
              onCommand(cmd)
          case get: GetState[S @unchecked] => stashInternal(get)
          case RecoveryPermitGranted       => Behaviors.unhandled // should not happen, we already have the permit
        }
        .receiveSignal(returnPermitOnStop.orElse {
          case (_, PoisonPill) =>
            stay(receivedPoisonPill = true)
          case (_, signal) =>
            if (setup.onSignal(setup.emptyState, signal, catchAndLog = true)) Behaviors.same
            else Behaviors.unhandled
        })
    }
    stay(receivedPoisonPillInPreviousPhase)
  }

  /**
   * Called whenever snapshot recovery fails.
   *
   * This method throws `JournalFailureException` which will be caught by the internal
   * supervision strategy to stop or restart the actor with backoff.
   *
   * @param cause failure cause.
   */
  private def onRecoveryFailure(cause: Throwable): Behavior[InternalProtocol] = {
    onRecoveryFailed(setup.context, cause)
    setup.onSignal(setup.emptyState, RecoveryFailed(cause), catchAndLog = true)
    setup.cancelRecoveryTimer()

    tryReturnRecoveryPermit("on snapshot recovery failure: " + cause.getMessage)

    if (setup.log.isDebugEnabled)
      setup.log.debug("Recovery failure for persistenceId [{}]", setup.persistenceId)

    val msg = s"Exception during recovery from snapshot. " +
      s"PersistenceId [${setup.persistenceId.id}]. ${cause.getMessage}"
    throw new JournalFailureException(msg, cause)
  }

  @InternalStableApi
  def onRecoveryStart(@unused context: ActorContext[_]): Unit = ()
  @InternalStableApi
  def onRecoveryFailed(@unused context: ActorContext[_], @unused reason: Throwable): Unit = ()

  private def onRecoveryTick(snapshot: Boolean): Behavior[InternalProtocol] =
    if (snapshot) {
      // we know we're in snapshotting mode; snapshot recovery timeout arrived
      val ex = new RecoveryTimedOut(
        s"Recovery timed out, didn't get snapshot within ${setup.settings.recoveryEventTimeout}")
      onRecoveryFailure(ex)
    } else Behaviors.same // ignore, since we received the snapshot already

  def onCommand(cmd: IncomingCommand[C]): Behavior[InternalProtocol] = {
    // during recovery, stash all incoming commands
    stashInternal(cmd)
  }

  def onReplicatedEvent(evt: InternalProtocol.ReplicatedEventEnvelope[E]): Behavior[InternalProtocol] = {
    stashInternal(evt)
  }

  def onPublishedEvent(event: PublishedEventImpl): Behavior[InternalProtocol] = {
    stashInternal(event)
  }

  def onJournalResponse(response: JournalProtocol.Response): Behavior[InternalProtocol] = {
    setup.log.debug(
      "Unexpected response from journal: [{}], may be due to an actor restart, ignoring...",
      response.getClass.getName)
    Behaviors.unhandled
  }

  def onSnapshotterResponse(
      response: SnapshotProtocol.Response,
      receivedPoisonPill: Boolean): Behavior[InternalProtocol] = {
    response match {
      case LoadSnapshotResult(sso, toSnr) =>
        var state: S = setup.emptyState

        val seqNr: Long = sso match {
          case Some(SelectedSnapshot(metadata, snapshot)) =>
            state = setup.snapshotAdapter.fromJournal(snapshot)
            metadata.sequenceNr
          case None => 0 // from the beginning please
        }

        becomeReplayingEvents(state, seqNr, toSnr, receivedPoisonPill)

      case LoadSnapshotFailed(cause) =>
        onRecoveryFailure(cause)

      case _ =>
        Behaviors.unhandled
    }
  }

  private def becomeReplayingEvents(
      state: S,
      lastSequenceNr: Long,
      toSnr: Long,
      receivedPoisonPill: Boolean): Behavior[InternalProtocol] = {
    setup.cancelRecoveryTimer()

    ReplayingEvents[C, E, S](
      setup,
      ReplayingEvents.ReplayingState(
        lastSequenceNr,
        state,
        eventSeenInInterval = false,
        toSnr,
        receivedPoisonPill,
        System.nanoTime(),
<<<<<<< HEAD
        VersionVector.empty,
        Map.empty)) // FIXME https://github.com/akka/akka/issues/29286
=======
        // FIXME seqNrs for other replicas needs to come from snapshot
        seenSeqNrPerReplica =
          setup.activeActive.map(_.allReplicas.map(replica => replica -> 0L).toMap).getOrElse(Map.empty)))
>>>>>>> 054d7b2b
  }

}<|MERGE_RESOLUTION|>--- conflicted
+++ resolved
@@ -179,14 +179,10 @@
         toSnr,
         receivedPoisonPill,
         System.nanoTime(),
-<<<<<<< HEAD
         VersionVector.empty,
-        Map.empty)) // FIXME https://github.com/akka/akka/issues/29286
-=======
-        // FIXME seqNrs for other replicas needs to come from snapshot
+        // FIXME seqNrs for other replicas needs to come from snapshot.
         seenSeqNrPerReplica =
           setup.activeActive.map(_.allReplicas.map(replica => replica -> 0L).toMap).getOrElse(Map.empty)))
->>>>>>> 054d7b2b
   }
 
 }