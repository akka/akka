/**
 * Copyright (C) 2009-2012 Typesafe Inc. <http://www.typesafe.com>
 */
package akka.actor.mailbox

import com.typesafe.config.Config
import akka.util.Duration
import java.util.concurrent.TimeUnit.MILLISECONDS
import akka.actor.ActorSystem

class FileBasedMailboxSettings(val systemSettings: ActorSystem.Settings, val userConfig: Config)
  extends DurableMailboxSettings {

  def name: String = "file-based"

  val config = initialize
  import config._

<<<<<<< HEAD
  val QueuePath: String = getString("directory-path")
  val MaxItems: Int = getInt("max-items")
  val MaxSize: Long = getBytes("max-size")
  val MaxItemSize: Long = getBytes("max-item-size")
  val MaxAge: Duration = Duration(getMilliseconds("max-age"), MILLISECONDS)
  val MaxJournalSize: Long = getBytes("max-journal-size")
  val MaxMemorySize: Long = getBytes("max-memory-size")
  val MaxJournalOverflow: Int = getInt("max-journal-overflow")
  val MaxJournalSizeAbsolute: Long = getBytes("max-journal-size-absolute")
  val DiscardOldWhenFull: Boolean = getBoolean("discard-old-when-full")
  val KeepJournal: Boolean = getBoolean("keep-journal")
  val SyncJournal: Boolean = getBoolean("sync-journal")
=======
  val QueuePath = getString("directory-path")

  val MaxItems = getInt("max-items")
  val MaxSize = getBytes("max-size")
  val MaxItemSize = getBytes("max-item-size")
  val MaxAge = Duration(getMilliseconds("max-age"), MILLISECONDS)
  val MaxJournalSize = getBytes("max-journal-size")
  val MaxMemorySize = getBytes("max-memory-size")
  val MaxJournalOverflow = getInt("max-journal-overflow")
  val MaxJournalSizeAbsolute = getBytes("max-journal-size-absolute")
  val DiscardOldWhenFull = getBoolean("discard-old-when-full")
  val KeepJournal = getBoolean("keep-journal")
  val SyncJournal = getBoolean("sync-journal")
>>>>>>> a513d823

  val CircuitBreakerMaxFailures = getInt("circuit-breaker.max-failures")
  val CircuitBreakerCallTimeout = Duration.fromNanos(getNanoseconds("circuit-breaker.call-timeout"))
  val CircuitBreakerResetTimeout = Duration.fromNanos(getNanoseconds("circuit-breaker.reset-timeout"))
}<|MERGE_RESOLUTION|>--- conflicted
+++ resolved
@@ -16,7 +16,6 @@
   val config = initialize
   import config._
 
-<<<<<<< HEAD
   val QueuePath: String = getString("directory-path")
   val MaxItems: Int = getInt("max-items")
   val MaxSize: Long = getBytes("max-size")
@@ -29,23 +28,11 @@
   val DiscardOldWhenFull: Boolean = getBoolean("discard-old-when-full")
   val KeepJournal: Boolean = getBoolean("keep-journal")
   val SyncJournal: Boolean = getBoolean("sync-journal")
-=======
-  val QueuePath = getString("directory-path")
-
-  val MaxItems = getInt("max-items")
-  val MaxSize = getBytes("max-size")
-  val MaxItemSize = getBytes("max-item-size")
-  val MaxAge = Duration(getMilliseconds("max-age"), MILLISECONDS)
-  val MaxJournalSize = getBytes("max-journal-size")
-  val MaxMemorySize = getBytes("max-memory-size")
-  val MaxJournalOverflow = getInt("max-journal-overflow")
-  val MaxJournalSizeAbsolute = getBytes("max-journal-size-absolute")
-  val DiscardOldWhenFull = getBoolean("discard-old-when-full")
-  val KeepJournal = getBoolean("keep-journal")
-  val SyncJournal = getBoolean("sync-journal")
->>>>>>> a513d823
 
   val CircuitBreakerMaxFailures = getInt("circuit-breaker.max-failures")
   val CircuitBreakerCallTimeout = Duration.fromNanos(getNanoseconds("circuit-breaker.call-timeout"))
   val CircuitBreakerResetTimeout = Duration.fromNanos(getNanoseconds("circuit-breaker.reset-timeout"))
+  val CircuitBreakerMaxFailures = getInt("circuit-breaker.max-failures")
+  val CircuitBreakerCallTimeout = Duration.fromNanos(getNanoseconds("circuit-breaker.call-timeout"))
+  val CircuitBreakerResetTimeout = Duration.fromNanos(getNanoseconds("circuit-breaker.reset-timeout"))
 }