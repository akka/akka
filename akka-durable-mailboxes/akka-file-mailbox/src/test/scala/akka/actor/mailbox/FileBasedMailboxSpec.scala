--- conflicted
+++ resolved
@@ -32,13 +32,9 @@
     }
   }
 
-<<<<<<< HEAD
-  def clean() {
-=======
   def isDurableMailbox(m: Mailbox): Boolean = m.messageQueue.isInstanceOf[FileBasedMessageQueue]
 
   def clean {
->>>>>>> a513d823
     FileUtils.deleteDirectory(new java.io.File(settings.QueuePath))
   }
 
