/*
 * Copyright (C) 2016-2020 Lightbend Inc. <https://www.lightbend.com>
 */

package akka

import sbt._
import Keys._
import scala.language.implicitConversions

object Dependencies {
  import DependencyHelpers._

  lazy val java8CompatVersion = settingKey[String]("The version of scala-java8-compat to use.")

  val junitVersion = "4.13"
  val slf4jVersion = "1.7.30"
  // check agrona version when updating this
  val aeronVersion = "1.27.0"
  // needs to be inline with the aeron version, check
  // https://github.com/real-logic/aeron/blob/1.x.y/build.gradle
  val agronaVersion = "1.4.1"
  val nettyVersion = "3.10.6.Final"
<<<<<<< HEAD
  val jacksonVersion = "2.11.0"
=======
  val jacksonVersion = "2.10.4"
>>>>>>> b52cda7b
  val protobufJavaVersion = "3.10.0"
  val logbackVersion = "1.2.3"

  val scala212Version = "2.12.11"
  val scala213Version = "2.13.1"

  val reactiveStreamsVersion = "1.0.3"

  val sslConfigVersion = "0.4.1"

  val scalaTestVersion = "3.1.1"
  val scalaCheckVersion = "1.14.3"

  val Versions = Seq(
    crossScalaVersions := Seq(scala212Version, scala213Version),
    scalaVersion := System.getProperty("akka.build.scalaVersion", crossScalaVersions.value.head),
    java8CompatVersion := {
      CrossVersion.partialVersion(scalaVersion.value) match {
        // java8-compat is only used in a couple of places for 2.13,
        // it is probably possible to remove the dependency if needed.
        case Some((2, n)) if n >= 13 => "0.9.0"
        case _                       => "0.8.0"
      }
    })

  object Compile {
    // Compile

    val config = "com.typesafe" % "config" % "1.4.0" // ApacheV2
    val netty = "io.netty" % "netty" % nettyVersion // ApacheV2

    val scalaReflect = ScalaVersionDependentModuleID.versioned("org.scala-lang" % "scala-reflect" % _) // Scala License

    val slf4jApi = "org.slf4j" % "slf4j-api" % slf4jVersion // MIT

    // mirrored in OSGi sample https://github.com/akka/akka-samples/tree/2.6/akka-sample-osgi-dining-hakkers
    val osgiCore = "org.osgi" % "org.osgi.core" % "6.0.0" // ApacheV2
    val osgiCompendium = "org.osgi" % "org.osgi.compendium" % "5.0.0" // ApacheV2

    val sigar = "org.fusesource" % "sigar" % "1.6.4" // ApacheV2

    val jctools = "org.jctools" % "jctools-core" % "3.0.0" // ApacheV2

    // reactive streams
    val reactiveStreams = "org.reactivestreams" % "reactive-streams" % reactiveStreamsVersion // CC0

    // ssl-config
    val sslConfigCore = "com.typesafe" %% "ssl-config-core" % sslConfigVersion // ApacheV2

    val lmdb = "org.lmdbjava" % "lmdbjava" % "0.7.0" // ApacheV2, OpenLDAP Public License

    val junit = "junit" % "junit" % junitVersion // Common Public License 1.0

    // For Java 8 Conversions
    val java8Compat = Def.setting { "org.scala-lang.modules" %% "scala-java8-compat" % java8CompatVersion.value } // Scala License

    val aeronDriver = "io.aeron" % "aeron-driver" % aeronVersion // ApacheV2
    val aeronClient = "io.aeron" % "aeron-client" % aeronVersion // ApacheV2
    // Added explicitly for when artery tcp is used
    val agrona = "org.agrona" % "agrona" % agronaVersion // ApacheV2

    val jacksonCore = "com.fasterxml.jackson.core" % "jackson-core" % jacksonVersion // ApacheV2
    val jacksonAnnotations = "com.fasterxml.jackson.core" % "jackson-annotations" % jacksonVersion // ApacheV2
    val jacksonDatabind = "com.fasterxml.jackson.core" % "jackson-databind" % jacksonVersion // ApacheV2
    val jacksonJdk8 = "com.fasterxml.jackson.datatype" % "jackson-datatype-jdk8" % jacksonVersion // ApacheV2
    val jacksonJsr310 = "com.fasterxml.jackson.datatype" % "jackson-datatype-jsr310" % jacksonVersion // ApacheV2
    val jacksonScala = "com.fasterxml.jackson.module" %% "jackson-module-scala" % jacksonVersion // ApacheV2
    val jacksonParameterNames = "com.fasterxml.jackson.module" % "jackson-module-parameter-names" % jacksonVersion // ApacheV2
    val jacksonCbor = "com.fasterxml.jackson.dataformat" % "jackson-dataformat-cbor" % jacksonVersion // ApacheV2

    val logback = "ch.qos.logback" % "logback-classic" % logbackVersion // EPL 1.0

    object Docs {
      val sprayJson = "io.spray" %% "spray-json" % "1.3.5" % "test"
      val gson = "com.google.code.gson" % "gson" % "2.8.6" % "test"
    }

    object Test {
      val commonsMath = "org.apache.commons" % "commons-math" % "2.2" % "test" // ApacheV2
      val commonsIo = "commons-io" % "commons-io" % "2.6" % "test" // ApacheV2
      val commonsCodec = "commons-codec" % "commons-codec" % "1.14" % "test" // ApacheV2
      val junit = "junit" % "junit" % junitVersion % "test" // Common Public License 1.0
      val logback = Compile.logback % "test" // EPL 1.0

      val scalatest = "org.scalatest" %% "scalatest" % scalaTestVersion % "test" // ApacheV2
      val scalacheck = "org.scalacheck" %% "scalacheck" % scalaCheckVersion % "test" // New BSD

      // The 'scalaTestPlus' projects are independently versioned,
      // but the version of each module starts with the scalatest
      // version it was intended to work with
      val scalatestJUnit = "org.scalatestplus" %% "junit-4-12" % (scalaTestVersion + ".0") % "test" // ApacheV2
      val scalatestTestNG = "org.scalatestplus" %% "testng-6-7" % (scalaTestVersion + ".0") % "test" // ApacheV2
      val scalatestScalaCheck = "org.scalatestplus" %% "scalacheck-1-14" % (scalaTestVersion + ".0") % "test" // ApacheV2
      val scalatestMockito = "org.scalatestplus" %% "mockito-3-2" % (scalaTestVersion + ".0") % "test" // ApacheV2

      val pojosr = "com.googlecode.pojosr" % "de.kalpatec.pojosr.framework" % "0.2.1" % "test" // ApacheV2
      val tinybundles = "org.ops4j.pax.tinybundles" % "tinybundles" % "3.0.0" % "test" // ApacheV2
      val log4j = "log4j" % "log4j" % "1.2.17" % "test" // ApacheV2

      // in-memory filesystem for file related tests
      val jimfs = "com.google.jimfs" % "jimfs" % "1.1" % "test" // ApacheV2

      // docker utils
      val dockerClient = "com.spotify" % "docker-client" % "8.16.0" % "test" // ApacheV2

      // metrics, measurements, perf testing
      val metrics = "io.dropwizard.metrics" % "metrics-core" % "4.1.7" % "test" // ApacheV2
      val metricsJvm = "io.dropwizard.metrics" % "metrics-jvm" % "4.1.7" % "test" // ApacheV2
      val latencyUtils = "org.latencyutils" % "LatencyUtils" % "2.0.3" % "test" // Free BSD
      val hdrHistogram = "org.hdrhistogram" % "HdrHistogram" % "2.1.12" % "test" // CC0
      val metricsAll = Seq(metrics, metricsJvm, latencyUtils, hdrHistogram)

      // sigar logging
      val slf4jJul = "org.slf4j" % "jul-to-slf4j" % slf4jVersion % "test" // MIT
      val slf4jLog4j = "org.slf4j" % "log4j-over-slf4j" % slf4jVersion % "test" // MIT

      // reactive streams tck
      val reactiveStreamsTck = "org.reactivestreams" % "reactive-streams-tck" % reactiveStreamsVersion % "test" // CC0

      val protobufRuntime = "com.google.protobuf" % "protobuf-java" % protobufJavaVersion % "test"
    }

    object Provided {
      // TODO remove from "test" config
      val sigarLoader = "io.kamon" % "sigar-loader" % "1.6.6-rev002" % "optional;provided;test" // ApacheV2

      val activation = "com.sun.activation" % "javax.activation" % "1.2.0" % "provided;test"

      val levelDB = "org.iq80.leveldb" % "leveldb" % "0.12" % "optional;provided" // ApacheV2
      val levelDBmultiJVM = "org.iq80.leveldb" % "leveldb" % "0.12" % "optional;provided;multi-jvm;test" // ApacheV2
      val levelDBNative = "org.fusesource.leveldbjni" % "leveldbjni-all" % "1.8" % "optional;provided" // New BSD

      val junit = Compile.junit % "optional;provided;test"

      val scalatest = "org.scalatest" %% "scalatest" % scalaTestVersion % "optional;provided;test" // ApacheV2

      val logback = Compile.logback % "optional;provided;test" // EPL 1.0

      val protobufRuntime = "com.google.protobuf" % "protobuf-java" % protobufJavaVersion % "optional;provided"

    }

  }

  import Compile._
  // TODO check if `l ++=` everywhere expensive?
  val l = libraryDependencies

  val actor = l ++= Seq(config, java8Compat.value)

  val actorTyped = l ++= Seq(slf4jApi)

  val discovery = l ++= Seq(Test.junit, Test.scalatest)

  val coordination = l ++= Seq(Test.junit, Test.scalatest)

  val testkit = l ++= Seq(Test.junit, Test.scalatest) ++ Test.metricsAll

  val actorTests = l ++= Seq(
        Test.junit,
        Test.scalatest,
        Test.scalatestJUnit,
        Test.scalatestScalaCheck,
        Test.commonsCodec,
        Test.commonsMath,
        Test.scalacheck,
        Test.jimfs,
        Test.dockerClient,
        Provided.activation // dockerClient needs javax.activation.DataSource in JDK 11+
      )

  val actorTestkitTyped = l ++= Seq(Provided.logback, Provided.junit, Provided.scalatest, Test.scalatestJUnit)

  val remoteDependencies = Seq(netty, aeronDriver, aeronClient)
  val remoteOptionalDependencies = remoteDependencies.map(_ % "optional")

  val remote = l ++= Seq(agrona, Test.junit, Test.scalatest, Test.jimfs, Test.protobufRuntime) ++ remoteOptionalDependencies

  val remoteTests = l ++= Seq(Test.junit, Test.scalatest) ++ remoteDependencies

  val multiNodeTestkit = l ++= Seq(netty)

  val cluster = l ++= Seq(Test.junit, Test.scalatest)

  val clusterTools = l ++= Seq(Test.junit, Test.scalatest)

  val clusterSharding = l ++= Seq(
        Provided.levelDBmultiJVM,
        Provided.levelDBNative,
        Test.junit,
        Test.scalatest,
        Test.commonsIo)

  val clusterMetrics = l ++= Seq(
        Provided.sigarLoader,
        Test.slf4jJul,
        Test.slf4jLog4j,
        Test.logback,
        Test.scalatestMockito)

  val distributedData = l ++= Seq(lmdb, Test.junit, Test.scalatest)

  val slf4j = l ++= Seq(slf4jApi, Test.logback)

  val persistence = l ++= Seq(
        Provided.levelDB,
        Provided.levelDBNative,
        Test.scalatest,
        Test.scalatestJUnit,
        Test.junit,
        Test.commonsIo,
        Test.commonsCodec)

  val persistenceQuery = l ++= Seq(Test.scalatest, Test.junit, Test.commonsIo, Provided.levelDB, Provided.levelDBNative)

  val persistenceTck = l ++= Seq(
        Test.scalatest.withConfigurations(Some("compile")),
        Test.junit.withConfigurations(Some("compile")),
        Provided.levelDB,
        Provided.levelDBNative)

  val persistenceTestKit = l ++= Seq(Test.scalatest, Test.logback)

  val persistenceShared = l ++= Seq(Provided.levelDB, Provided.levelDBNative)

  val jackson = l ++= Seq(
        jacksonCore,
        jacksonAnnotations,
        jacksonDatabind,
        jacksonScala,
        jacksonJdk8,
        jacksonJsr310,
        jacksonParameterNames,
        jacksonCbor,
        Test.junit,
        Test.scalatest)

  val osgi = l ++= Seq(
        osgiCore,
        osgiCompendium,
        Test.logback,
        Test.commonsIo,
        Test.pojosr,
        Test.tinybundles,
        Test.scalatest,
        Test.junit)

  val docs = l ++= Seq(Test.scalatest, Test.junit, Docs.sprayJson, Docs.gson, Provided.levelDB)

  val benchJmh = l ++= Seq(logback, Provided.levelDB, Provided.levelDBNative, Compile.jctools)

  // akka stream

  lazy val stream = l ++= Seq[sbt.ModuleID](reactiveStreams, sslConfigCore, Test.scalatest)

  lazy val streamTestkit = l ++= Seq(Test.scalatest, Test.scalacheck, Test.junit)

  lazy val streamTests = l ++= Seq(
        Test.scalatest,
        Test.scalacheck,
        Test.scalatestScalaCheck,
        Test.junit,
        Test.commonsIo,
        Test.jimfs)

  lazy val streamTestsTck = l ++= Seq(
        Test.scalatest,
        Test.scalatestTestNG,
        Test.scalacheck,
        Test.junit,
        Test.reactiveStreamsTck)

}

object DependencyHelpers {
  case class ScalaVersionDependentModuleID(modules: String => Seq[ModuleID]) {
    def %(config: String): ScalaVersionDependentModuleID =
      ScalaVersionDependentModuleID(version => modules(version).map(_ % config))
  }
  object ScalaVersionDependentModuleID {
    implicit def liftConstantModule(mod: ModuleID): ScalaVersionDependentModuleID = versioned(_ => mod)

    def versioned(f: String => ModuleID): ScalaVersionDependentModuleID = ScalaVersionDependentModuleID(v => Seq(f(v)))
    def fromPF(f: PartialFunction[String, ModuleID]): ScalaVersionDependentModuleID =
      ScalaVersionDependentModuleID(version => if (f.isDefinedAt(version)) Seq(f(version)) else Nil)
  }

  /**
   * Use this as a dependency setting if the dependencies contain both static and Scala-version
   * dependent entries.
   */
  def versionDependentDeps(modules: ScalaVersionDependentModuleID*): Def.Setting[Seq[ModuleID]] =
    libraryDependencies ++= modules.flatMap(m => m.modules(scalaVersion.value))

  val ScalaVersion = """\d\.\d+\.\d+(?:-(?:M|RC)\d+)?""".r
  val nominalScalaVersion: String => String = {
    // matches:
    // 2.12.0-M1
    // 2.12.0-RC1
    // 2.12.0
    case version @ ScalaVersion() => version
    // transforms 2.12.0-custom-version to 2.12.0
    case version => version.takeWhile(_ != '-')
  }
}<|MERGE_RESOLUTION|>--- conflicted
+++ resolved
@@ -21,11 +21,7 @@
   // https://github.com/real-logic/aeron/blob/1.x.y/build.gradle
   val agronaVersion = "1.4.1"
   val nettyVersion = "3.10.6.Final"
-<<<<<<< HEAD
-  val jacksonVersion = "2.11.0"
-=======
   val jacksonVersion = "2.10.4"
->>>>>>> b52cda7b
   val protobufJavaVersion = "3.10.0"
   val logbackVersion = "1.2.3"
 
