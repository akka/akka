/*
 * Copyright (C) 2016-2020 Lightbend Inc. <https://www.lightbend.com>
 */

package akka

import sbt._
import Keys._
import scala.language.implicitConversions

object Dependencies {
  import DependencyHelpers._

  lazy val java8CompatVersion = settingKey[String]("The version of scala-java8-compat to use.")

  val junitVersion = "4.13.1"
  val slf4jVersion = "1.7.30"
  // check agrona version when updating this
  val aeronVersion = "1.30.0"
  // needs to be inline with the aeron version, check
  // https://github.com/real-logic/aeron/blob/1.x.y/build.gradle
  val agronaVersion = "1.7.2"
  val nettyVersion = "3.10.6.Final"
  val jacksonVersion = "2.10.5"
  val protobufJavaVersion = "3.11.4"
  val logbackVersion = "1.2.3"

  val scala212Version = "2.12.11"
  val scala213Version = "2.13.3"

  val reactiveStreamsVersion = "1.0.3"

  val sslConfigVersion = "0.4.2"

  val scalaTestVersion = "3.1.4"
  val scalaCheckVersion = "1.14.3"

  val Versions =
    Seq(
      crossScalaVersions := Seq(scala212Version, scala213Version),
      scalaVersion := {
        // don't allow full override to keep compatible with the version of silencer
        // don't mandate patch not specified to allow builds to migrate
        System.getProperty("akka.build.scalaVersion", "default") match {
          case twoThirteen if twoThirteen.startsWith("2.13") => scala213Version
          case twoTwelve if twoTwelve.startsWith("2.12")     => scala212Version
          case "default"                                     => crossScalaVersions.value.head
          case other                                         => throw new IllegalArgumentException(s"Unsupported scala version [$other]. Must be 2.12 or 2.13.")
        }
      },
      java8CompatVersion := {
        CrossVersion.partialVersion(scalaVersion.value) match {
          // java8-compat is only used in a couple of places for 2.13,
          // it is probably possible to remove the dependency if needed.
          case Some((2, n)) if n >= 13 => "0.9.0"
          case _                       => "0.8.0"
        }
      })

  object Compile {
    // Compile

    val config = "com.typesafe" % "config" % "1.4.0" // ApacheV2
    val netty = "io.netty" % "netty" % nettyVersion // ApacheV2

    val scalaReflect = ScalaVersionDependentModuleID.versioned("org.scala-lang" % "scala-reflect" % _) // Scala License

    val slf4jApi = "org.slf4j" % "slf4j-api" % slf4jVersion // MIT

    // mirrored in OSGi sample https://github.com/akka/akka-samples/tree/2.6/akka-sample-osgi-dining-hakkers
    val osgiCore = "org.osgi" % "org.osgi.core" % "6.0.0" // ApacheV2
    val osgiCompendium = "org.osgi" % "org.osgi.compendium" % "5.0.0" // ApacheV2

    val sigar = "org.fusesource" % "sigar" % "1.6.4" // ApacheV2

    val jctools = "org.jctools" % "jctools-core" % "3.1.0" // ApacheV2

    // reactive streams
    val reactiveStreams = "org.reactivestreams" % "reactive-streams" % reactiveStreamsVersion // CC0

    // ssl-config
    val sslConfigCore = "com.typesafe" %% "ssl-config-core" % sslConfigVersion // ApacheV2

    val lmdb = "org.lmdbjava" % "lmdbjava" % "0.7.0" // ApacheV2, OpenLDAP Public License

    val junit = "junit" % "junit" % junitVersion // Common Public License 1.0

    // For Java 8 Conversions
    val java8Compat = Def.setting { "org.scala-lang.modules" %% "scala-java8-compat" % java8CompatVersion.value } // Scala License

    val aeronDriver = "io.aeron" % "aeron-driver" % aeronVersion // ApacheV2
    val aeronClient = "io.aeron" % "aeron-client" % aeronVersion // ApacheV2
    // Added explicitly for when artery tcp is used
    val agrona = "org.agrona" % "agrona" % agronaVersion // ApacheV2

    val asnOne = ("com.hierynomus" % "asn-one" % "0.4.0").exclude("org.slf4j", "slf4j-api") // ApacheV2

    val jacksonCore = "com.fasterxml.jackson.core" % "jackson-core" % jacksonVersion // ApacheV2
    val jacksonAnnotations = "com.fasterxml.jackson.core" % "jackson-annotations" % jacksonVersion // ApacheV2
    val jacksonDatabind = "com.fasterxml.jackson.core" % "jackson-databind" % jacksonVersion // ApacheV2
    val jacksonJdk8 = "com.fasterxml.jackson.datatype" % "jackson-datatype-jdk8" % jacksonVersion // ApacheV2
    val jacksonJsr310 = "com.fasterxml.jackson.datatype" % "jackson-datatype-jsr310" % jacksonVersion // ApacheV2
    val jacksonScala = "com.fasterxml.jackson.module" %% "jackson-module-scala" % jacksonVersion // ApacheV2
    val jacksonParameterNames = "com.fasterxml.jackson.module" % "jackson-module-parameter-names" % jacksonVersion // ApacheV2
    val jacksonCbor = "com.fasterxml.jackson.dataformat" % "jackson-dataformat-cbor" % jacksonVersion // ApacheV2
    val lz4Java = "org.lz4" % "lz4-java" % "1.7.1" // ApacheV2

    val logback = "ch.qos.logback" % "logback-classic" % logbackVersion // EPL 1.0

    val scalatest = "org.scalatest" %% "scalatest" % scalaTestVersion // ApacheV2

    object Docs {
      val sprayJson = "io.spray" %% "spray-json" % "1.3.5" % Test
      val gson = "com.google.code.gson" % "gson" % "2.8.6" % Test
    }

<<<<<<< HEAD
    object TestDependencies {
      val commonsMath = "org.apache.commons" % "commons-math" % "2.2" % Test // ApacheV2
      val commonsIo = "commons-io" % "commons-io" % "2.6" % Test // ApacheV2
      val commonsCodec = "commons-codec" % "commons-codec" % "1.14" % Test // ApacheV2
      val junit = "junit" % "junit" % junitVersion % Test // Common Public License 1.0
      val logback = Compile.logback % Test // EPL 1.0
=======
    object Test {
      val commonsMath = "org.apache.commons" % "commons-math" % "2.2" % "test" // ApacheV2
      val commonsIo = "commons-io" % "commons-io" % "2.8.0" % "test" // ApacheV2
      val commonsCodec = "commons-codec" % "commons-codec" % "1.15" % "test" // ApacheV2
      val junit = "junit" % "junit" % junitVersion % "test" // Common Public License 1.0
      val logback = Compile.logback % "test" // EPL 1.0
>>>>>>> 0b1e7edc

      val scalatest = "org.scalatest" %% "scalatest" % scalaTestVersion % Test // ApacheV2
      val scalacheck = "org.scalacheck" %% "scalacheck" % scalaCheckVersion % Test // New BSD

      // The 'scalaTestPlus' projects are independently versioned,
      // but the version of each module starts with the scalatest
      // version it was intended to work with
<<<<<<< HEAD
      val scalatestJUnit = "org.scalatestplus" %% "junit-4-12" % (scalaTestVersion + ".0") % Test // ApacheV2
      val scalatestTestNG = "org.scalatestplus" %% "testng-6-7" % (scalaTestVersion + ".0") % Test // ApacheV2
      val scalatestScalaCheck = "org.scalatestplus" %% "scalacheck-1-14" % (scalaTestVersion + ".0") % Test // ApacheV2
      val scalatestMockito = "org.scalatestplus" %% "mockito-3-2" % (scalaTestVersion + ".0") % Test // ApacheV2
=======
      val scalatestJUnit = "org.scalatestplus" %% "junit-4-13" % (scalaTestVersion + ".0") % "test" // ApacheV2
      val scalatestTestNG = "org.scalatestplus" %% "testng-6-7" % (scalaTestVersion + ".0") % "test" // ApacheV2
      val scalatestScalaCheck = "org.scalatestplus" %% "scalacheck-1-14" % (scalaTestVersion + ".0") % "test" // ApacheV2
      val scalatestMockito = "org.scalatestplus" %% "mockito-3-3" % (scalaTestVersion + ".0") % "test" // ApacheV2
>>>>>>> 0b1e7edc

      val pojosr = "com.googlecode.pojosr" % "de.kalpatec.pojosr.framework" % "0.2.1" % Test // ApacheV2
      val tinybundles = "org.ops4j.pax.tinybundles" % "tinybundles" % "3.0.0" % Test // ApacheV2
      val log4j = "log4j" % "log4j" % "1.2.17" % Test // ApacheV2

      // in-memory filesystem for file related tests
      val jimfs = "com.google.jimfs" % "jimfs" % "1.1" % Test // ApacheV2

      // docker utils
      val dockerClient = "com.spotify" % "docker-client" % "8.16.0" % Test // ApacheV2

      // metrics, measurements, perf testing
<<<<<<< HEAD
      val metrics = "io.dropwizard.metrics" % "metrics-core" % "4.1.5" % Test // ApacheV2
      val metricsJvm = "io.dropwizard.metrics" % "metrics-jvm" % "4.1.5" % Test // ApacheV2
      val latencyUtils = "org.latencyutils" % "LatencyUtils" % "2.0.3" % Test // Free BSD
      val hdrHistogram = "org.hdrhistogram" % "HdrHistogram" % "2.1.12" % Test // CC0
=======
      val metrics = "io.dropwizard.metrics" % "metrics-core" % "4.1.12.1" % "test" // ApacheV2
      val metricsJvm = "io.dropwizard.metrics" % "metrics-jvm" % "4.1.12.1" % "test" // ApacheV2
      val latencyUtils = "org.latencyutils" % "LatencyUtils" % "2.0.3" % "test" // Free BSD
      val hdrHistogram = "org.hdrhistogram" % "HdrHistogram" % "2.1.12" % "test" // CC0
>>>>>>> 0b1e7edc
      val metricsAll = Seq(metrics, metricsJvm, latencyUtils, hdrHistogram)

      // sigar logging
      val slf4jJul = "org.slf4j" % "jul-to-slf4j" % slf4jVersion % Test // MIT
      val slf4jLog4j = "org.slf4j" % "log4j-over-slf4j" % slf4jVersion % Test // MIT

      // reactive streams tck
      val reactiveStreamsTck = "org.reactivestreams" % "reactive-streams-tck" % reactiveStreamsVersion % Test // CC0

      val protobufRuntime = "com.google.protobuf" % "protobuf-java" % protobufJavaVersion % Test
    }

    object ProvidedDependencies {
      // TODO remove from Test config
      val sigarLoaderOrganisation = "io.kamon"
      val sigarLoaderName = "sigar-loader"
      val sigarLoaderVersion = "1.6.6-rev002"
      val sigarLoader = Seq(
        sigarLoaderOrganisation % sigarLoaderName % sigarLoaderVersion % Optional,
        sigarLoaderOrganisation % sigarLoaderName % sigarLoaderVersion % Provided,
        sigarLoaderOrganisation % sigarLoaderName % sigarLoaderVersion % Test
      ) // ApacheV2

      val activationVersion = "1.2.0"
      val activation = Seq(
        "com.sun.activation" % "javax.activation" % activationVersion % Provided,
        "com.sun.activation" % "javax.activation" % activationVersion % Test
      )

      val levelDBVersion = "0.12"
      val levelDB = Seq(
        "org.iq80.leveldb" % "leveldb" % levelDBVersion % Optional,
        "org.iq80.leveldb" % "leveldb" % levelDBVersion % Provided
      ) // ApacheV2

      val levelDBmultiJVMVersion = "0.12"
      val levelDBmultiJVM = Seq(
        "org.iq80.leveldb" % "leveldb" % levelDBmultiJVMVersion % Optional,
        "org.iq80.leveldb" % "leveldb" % levelDBmultiJVMVersion % Provided,
        "org.iq80.leveldb" % "leveldb" % levelDBmultiJVMVersion % "multi-jvm",
        "org.iq80.leveldb" % "leveldb" % levelDBmultiJVMVersion % Test
      ) // ApacheV2

      val levelDBNativeVersion = "1.8"
      val levelDBNative = Seq(
        "org.fusesource.leveldbjni" % "leveldbjni-all" % levelDBNativeVersion % Optional,
        "org.fusesource.leveldbjni" % "leveldbjni-all" % levelDBNativeVersion % Provided
      ) // New BSD

      val junit = Seq(
        Compile.junit % Optional,
        Compile.junit % Provided,
        Compile.junit % Test
      )

      val logback = Seq(
        Compile.logback % Optional,
        Compile.logback % Provided,
        Compile.logback % Test
      ) // EPL 1.0

      val scalatest = Seq(
        "org.scalatest" %% "scalatest" % scalaTestVersion % Optional,
        "org.scalatest" %% "scalatest" % scalaTestVersion % Provided,
        "org.scalatest" %% "scalatest" % scalaTestVersion % Test
      ) // ApacheV2

      val protobufRuntime = "com.google.protobuf" % "protobuf-java" % protobufJavaVersion % "optional;provided"

    }

  }

  import Compile.{ TestDependencies => Test, ProvidedDependencies => Provided, _ }

  // TODO check if `l ++=` everywhere expensive?
  val l = libraryDependencies

  val actor = l ++= Seq(config, java8Compat.value)

  val actorTyped = l ++= Seq(slf4jApi)

  val discovery = l ++= Seq(Test.junit, Test.scalatest)

  val coordination = l ++= Seq(Test.junit, Test.scalatest)

  val testkit = l ++= Seq(Test.junit, Test.scalatest) ++ Test.metricsAll

  val actorTests = l ++= Seq(
        Test.junit,
        Test.scalatest,
        Test.scalatestJUnit,
        Test.scalatestScalaCheck,
        Test.commonsCodec,
        Test.commonsMath,
        Test.scalacheck,
        Test.jimfs,
        Test.dockerClient
      ) ++ Provided.activation // dockerClient needs javax.activation.DataSource in JDK 11+

  val actorTestkitTyped = l ++= Provided.logback ++ Provided.junit ++ Provided.scalatest :+ Test.scalatestJUnit

  val pki = l ++=
      Seq(
        asnOne,
        // pull up slf4j version from the one provided transitively in asnOne to fix unidoc
        Compile.slf4jApi,
        Test.scalatest)

  val remoteDependencies = Seq(netty, aeronDriver, aeronClient)
  val remoteOptionalDependencies = remoteDependencies.map(_ % Optional)

  val remote = l ++= Seq(agrona, Test.junit, Test.scalatest, Test.jimfs, Test.protobufRuntime) ++ remoteOptionalDependencies

  val remoteTests = l ++= Seq(Test.junit, Test.scalatest) ++ remoteDependencies

  val multiNodeTestkit = l ++= Seq(netty)

  val cluster = l ++= Seq(Test.junit, Test.scalatest)

  val clusterTools = l ++= Seq(Test.junit, Test.scalatest)

  val clusterSharding = l ++= Provided.levelDBmultiJVM ++
  Provided.levelDBNative ++
  Seq(
        Test.junit,
        Test.scalatest,
        Test.commonsIo)

  val clusterMetrics = l ++= Provided.sigarLoader ++ Seq(Test.slf4jJul, Test.slf4jLog4j, Test.logback, Test.scalatestMockito)

  val distributedData = l ++= Seq(lmdb, Test.junit, Test.scalatest)

  val slf4j = l ++= Seq(slf4jApi, Test.logback)

  val persistence = l ++=
    Provided.levelDB ++
    Provided.levelDBNative ++
    Seq(
        Test.scalatest,
        Test.scalatestJUnit,
        Test.junit,
        Test.commonsIo,
        Test.commonsCodec
      )

  val persistenceQuery = l ++=
    Provided.levelDB ++
    Provided.levelDBNative ++
    Seq(
        Test.scalatest,
        Test.junit,
        Test.commonsIo,
      )

  val persistenceTck = l ++=
    Seq(Compile.scalatest, Compile.junit) ++
    Provided.levelDB ++
    Provided.levelDBNative

<<<<<<< HEAD
  val persistenceTestKit = l += Test.scalatest

  val persistenceShared = l ++= Provided.levelDB ++ Provided.levelDBNative
=======
  val persistenceTestKit = l ++= Seq(Test.scalatest, Test.logback)

  val persistenceTypedTests = l ++= Seq(Test.scalatest, Test.logback)

  val persistenceShared = l ++= Seq(Provided.levelDB, Provided.levelDBNative, Test.logback)
>>>>>>> 0b1e7edc

  val jackson = l ++= Seq(
        jacksonCore,
        jacksonAnnotations,
        jacksonDatabind,
        jacksonScala,
        jacksonJdk8,
        jacksonJsr310,
        jacksonParameterNames,
        jacksonCbor,
        lz4Java,
        Test.junit,
        Test.scalatest)

  val osgi = l ++= Seq(
        osgiCore,
        osgiCompendium,
        Test.logback,
        Test.commonsIo,
        Test.pojosr,
        Test.tinybundles,
        Test.scalatest,
        Test.junit)

  val docs = l ++= Seq(Test.scalatest, Test.junit, Docs.sprayJson, Docs.gson) ++ Provided.levelDB

  val benchJmh = l ++= Seq(Compile.jctools) ++ Provided.levelDB ++ Provided.levelDBNative

  // akka stream

  lazy val stream = l ++= Seq[sbt.ModuleID](reactiveStreams, sslConfigCore, Test.scalatest)

  lazy val streamTestkit = l ++= Seq(Test.scalatest, Test.scalacheck, Test.junit)

  lazy val streamTests = l ++= Seq(
        Test.scalatest,
        Test.scalacheck,
        Test.scalatestScalaCheck,
        Test.junit,
        Test.commonsIo,
        Test.jimfs)

  lazy val streamTestsTck = l ++= Seq(
        Test.scalatest,
        Test.scalatestTestNG,
        Test.scalacheck,
        Test.junit,
        Test.reactiveStreamsTck)

}

object DependencyHelpers {
  case class ScalaVersionDependentModuleID(modules: String => Seq[ModuleID]) {
    def %(config: String): ScalaVersionDependentModuleID =
      ScalaVersionDependentModuleID(version => modules(version).map(_ % config))
  }
  object ScalaVersionDependentModuleID {
    implicit def liftConstantModule(mod: ModuleID): ScalaVersionDependentModuleID = versioned(_ => mod)

    def versioned(f: String => ModuleID): ScalaVersionDependentModuleID = ScalaVersionDependentModuleID(v => Seq(f(v)))
    def fromPF(f: PartialFunction[String, ModuleID]): ScalaVersionDependentModuleID =
      ScalaVersionDependentModuleID(version => if (f.isDefinedAt(version)) Seq(f(version)) else Nil)
  }

  /**
   * Use this as a dependency setting if the dependencies contain both static and Scala-version
   * dependent entries.
   */
  def versionDependentDeps(modules: ScalaVersionDependentModuleID*): Def.Setting[Seq[ModuleID]] =
    libraryDependencies ++= modules.flatMap(m => m.modules(scalaVersion.value))

  val ScalaVersion = """\d\.\d+\.\d+(?:-(?:M|RC)\d+)?""".r
  val nominalScalaVersion: String => String = {
    // matches:
    // 2.12.0-M1
    // 2.12.0-RC1
    // 2.12.0
    case version @ ScalaVersion() => version
    // transforms 2.12.0-custom-version to 2.12.0
    case version => version.takeWhile(_ != '-')
  }
}<|MERGE_RESOLUTION|>--- conflicted
+++ resolved
@@ -114,21 +114,12 @@
       val gson = "com.google.code.gson" % "gson" % "2.8.6" % Test
     }
 
-<<<<<<< HEAD
-    object TestDependencies {
+    object Test {
       val commonsMath = "org.apache.commons" % "commons-math" % "2.2" % Test // ApacheV2
-      val commonsIo = "commons-io" % "commons-io" % "2.6" % Test // ApacheV2
-      val commonsCodec = "commons-codec" % "commons-codec" % "1.14" % Test // ApacheV2
+      val commonsIo = "commons-io" % "commons-io" % "2.8.0" % Test // ApacheV2
+      val commonsCodec = "commons-codec" % "commons-codec" % "1.15" % Test // ApacheV2
       val junit = "junit" % "junit" % junitVersion % Test // Common Public License 1.0
       val logback = Compile.logback % Test // EPL 1.0
-=======
-    object Test {
-      val commonsMath = "org.apache.commons" % "commons-math" % "2.2" % "test" // ApacheV2
-      val commonsIo = "commons-io" % "commons-io" % "2.8.0" % "test" // ApacheV2
-      val commonsCodec = "commons-codec" % "commons-codec" % "1.15" % "test" // ApacheV2
-      val junit = "junit" % "junit" % junitVersion % "test" // Common Public License 1.0
-      val logback = Compile.logback % "test" // EPL 1.0
->>>>>>> 0b1e7edc
 
       val scalatest = "org.scalatest" %% "scalatest" % scalaTestVersion % Test // ApacheV2
       val scalacheck = "org.scalacheck" %% "scalacheck" % scalaCheckVersion % Test // New BSD
@@ -136,17 +127,10 @@
       // The 'scalaTestPlus' projects are independently versioned,
       // but the version of each module starts with the scalatest
       // version it was intended to work with
-<<<<<<< HEAD
-      val scalatestJUnit = "org.scalatestplus" %% "junit-4-12" % (scalaTestVersion + ".0") % Test // ApacheV2
+      val scalatestJUnit = "org.scalatestplus" %% "junit-4-13" % (scalaTestVersion + ".0") % Test // ApacheV2
       val scalatestTestNG = "org.scalatestplus" %% "testng-6-7" % (scalaTestVersion + ".0") % Test // ApacheV2
       val scalatestScalaCheck = "org.scalatestplus" %% "scalacheck-1-14" % (scalaTestVersion + ".0") % Test // ApacheV2
-      val scalatestMockito = "org.scalatestplus" %% "mockito-3-2" % (scalaTestVersion + ".0") % Test // ApacheV2
-=======
-      val scalatestJUnit = "org.scalatestplus" %% "junit-4-13" % (scalaTestVersion + ".0") % "test" // ApacheV2
-      val scalatestTestNG = "org.scalatestplus" %% "testng-6-7" % (scalaTestVersion + ".0") % "test" // ApacheV2
-      val scalatestScalaCheck = "org.scalatestplus" %% "scalacheck-1-14" % (scalaTestVersion + ".0") % "test" // ApacheV2
-      val scalatestMockito = "org.scalatestplus" %% "mockito-3-3" % (scalaTestVersion + ".0") % "test" // ApacheV2
->>>>>>> 0b1e7edc
+      val scalatestMockito = "org.scalatestplus" %% "mockito-3-3" % (scalaTestVersion + ".0") % Test // ApacheV2
 
       val pojosr = "com.googlecode.pojosr" % "de.kalpatec.pojosr.framework" % "0.2.1" % Test // ApacheV2
       val tinybundles = "org.ops4j.pax.tinybundles" % "tinybundles" % "3.0.0" % Test // ApacheV2
@@ -159,17 +143,10 @@
       val dockerClient = "com.spotify" % "docker-client" % "8.16.0" % Test // ApacheV2
 
       // metrics, measurements, perf testing
-<<<<<<< HEAD
-      val metrics = "io.dropwizard.metrics" % "metrics-core" % "4.1.5" % Test // ApacheV2
-      val metricsJvm = "io.dropwizard.metrics" % "metrics-jvm" % "4.1.5" % Test // ApacheV2
+      val metrics = "io.dropwizard.metrics" % "metrics-core" % "4.1.12.1" % Test // ApacheV2
+      val metricsJvm = "io.dropwizard.metrics" % "metrics-jvm" % "4.1.12.1" % Test // ApacheV2
       val latencyUtils = "org.latencyutils" % "LatencyUtils" % "2.0.3" % Test // Free BSD
       val hdrHistogram = "org.hdrhistogram" % "HdrHistogram" % "2.1.12" % Test // CC0
-=======
-      val metrics = "io.dropwizard.metrics" % "metrics-core" % "4.1.12.1" % "test" // ApacheV2
-      val metricsJvm = "io.dropwizard.metrics" % "metrics-jvm" % "4.1.12.1" % "test" // ApacheV2
-      val latencyUtils = "org.latencyutils" % "LatencyUtils" % "2.0.3" % "test" // Free BSD
-      val hdrHistogram = "org.hdrhistogram" % "HdrHistogram" % "2.1.12" % "test" // CC0
->>>>>>> 0b1e7edc
       val metricsAll = Seq(metrics, metricsJvm, latencyUtils, hdrHistogram)
 
       // sigar logging
@@ -330,17 +307,11 @@
     Provided.levelDB ++
     Provided.levelDBNative
 
-<<<<<<< HEAD
-  val persistenceTestKit = l += Test.scalatest
-
-  val persistenceShared = l ++= Provided.levelDB ++ Provided.levelDBNative
-=======
   val persistenceTestKit = l ++= Seq(Test.scalatest, Test.logback)
 
   val persistenceTypedTests = l ++= Seq(Test.scalatest, Test.logback)
 
   val persistenceShared = l ++= Seq(Provided.levelDB, Provided.levelDBNative, Test.logback)
->>>>>>> 0b1e7edc
 
   val jackson = l ++= Seq(
         jacksonCore,
