/*
 * Copyright (C) 2016-2021 Lightbend Inc. <https://www.lightbend.com>
 */

package akka

import sbt._
import Keys._
import scala.language.implicitConversions

object Dependencies {
  import DependencyHelpers._

  lazy val java8CompatVersion = settingKey[String]("The version of scala-java8-compat to use.")
    .withRank(KeyRanks.Invisible) // avoid 'unused key' warning

  val junitVersion = "4.13.2"
  val slf4jVersion = "1.7.31"
  // check agrona version when updating this
  val aeronVersion = "1.32.0"
  // needs to be inline with the aeron version, check
  // https://github.com/real-logic/aeron/blob/1.x.y/build.gradle
  val agronaVersion = "1.9.0"
  val nettyVersion = "3.10.6.Final"
  val protobufJavaVersion = "3.11.4"
  val logbackVersion = "1.2.3"

  val jacksonVersion = "2.11.4"

  val scala212Version = "2.12.14"
<<<<<<< HEAD
  val scala213Version = "2.13.6"
  val scala3Version = "3.0.0"
=======
  val scala213Version = "2.13.5"
  val scala3Version = "3.0.1-RC1"
>>>>>>> 1e3903bc

  val reactiveStreamsVersion = "1.0.3"

  val sslConfigVersion = "0.4.2"

  val scalaTestVersion = {
    if (getScalaVersion().startsWith("3.")) {
      "3.2.9"
    } else {
      "3.1.4"
    }
  }
  val scalaTestScalaCheckVersion = {
    if (getScalaVersion().startsWith("3.")) {
      "1-15"
    } else {
      "1-14"
    }
  }
  val scalaCheckVersion = "1.15.1"

  def getScalaVersion() = {
    // don't mandate patch not specified to allow builds to migrate
    System.getProperty("akka.build.scalaVersion", "default") match {
      case twoThirteen if twoThirteen.startsWith("2.13") => scala213Version
      case twoTwelve if twoTwelve.startsWith("2.12")     => scala212Version
      case three if three.startsWith("3.")               => scala3Version
      case "default"                                     => scala213Version
      case other =>
        throw new IllegalArgumentException(s"Unsupported scala version [$other]. Must be 2.12, 2.13 or 3.x.")
    }
  }

  val Versions =
    Seq(
      crossScalaVersions := Seq(scala212Version, scala213Version),
      scalaVersion := getScalaVersion(),
      java8CompatVersion := {
        CrossVersion.partialVersion(scalaVersion.value) match {
          // java8-compat is only used in a couple of places for 2.13,
          // it is probably possible to remove the dependency if needed.
          case Some((3, _))            => "1.0.0"
          case Some((2, n)) if n >= 13 => "1.0.0"
          case _                       => "0.8.0"
        }
      })

  object Compile {
    // Compile

    val config = "com.typesafe" % "config" % "1.4.0" // ApacheV2
    val netty = "io.netty" % "netty" % nettyVersion // ApacheV2

    val scalaReflect = ScalaVersionDependentModuleID.versioned("org.scala-lang" % "scala-reflect" % _) // Scala License

    val slf4jApi = "org.slf4j" % "slf4j-api" % slf4jVersion // MIT

    // mirrored in OSGi sample https://github.com/akka/akka-samples/tree/2.6/akka-sample-osgi-dining-hakkers
    val osgiCore = "org.osgi" % "org.osgi.core" % "6.0.0" // ApacheV2
    val osgiCompendium = "org.osgi" % "org.osgi.compendium" % "5.0.0" // ApacheV2

    val sigar = "org.fusesource" % "sigar" % "1.6.4" // ApacheV2

    val jctools = "org.jctools" % "jctools-core" % "3.3.0" // ApacheV2

    // reactive streams
    val reactiveStreams = "org.reactivestreams" % "reactive-streams" % reactiveStreamsVersion // CC0

    // ssl-config
    val sslConfigCore = ("com.typesafe" %% "ssl-config-core" % sslConfigVersion).cross(CrossVersion.for3Use2_13) // ApacheV2

    val lmdb = "org.lmdbjava" % "lmdbjava" % "0.7.0" // ApacheV2, OpenLDAP Public License

    val junit = "junit" % "junit" % junitVersion // Common Public License 1.0

    // For Java 8 Conversions
    val java8Compat = Def.setting {
      ("org.scala-lang.modules" %% "scala-java8-compat" % java8CompatVersion.value).cross(CrossVersion.for3Use2_13)
    } // Scala License

    val aeronDriver = "io.aeron" % "aeron-driver" % aeronVersion // ApacheV2
    val aeronClient = "io.aeron" % "aeron-client" % aeronVersion // ApacheV2
    // Added explicitly for when artery tcp is used
    val agrona = "org.agrona" % "agrona" % agronaVersion // ApacheV2

    val asnOne = ("com.hierynomus" % "asn-one" % "0.5.0").exclude("org.slf4j", "slf4j-api") // ApacheV2

    val jacksonCore = "com.fasterxml.jackson.core" % "jackson-core" % jacksonVersion // ApacheV2
    val jacksonAnnotations = "com.fasterxml.jackson.core" % "jackson-annotations" % jacksonVersion // ApacheV2
    val jacksonDatabind = "com.fasterxml.jackson.core" % "jackson-databind" % jacksonVersion // ApacheV2
    val jacksonJdk8 = "com.fasterxml.jackson.datatype" % "jackson-datatype-jdk8" % jacksonVersion // ApacheV2
    val jacksonJsr310 = "com.fasterxml.jackson.datatype" % "jackson-datatype-jsr310" % jacksonVersion // ApacheV2
    val jacksonScala = "com.fasterxml.jackson.module" %% "jackson-module-scala" % jacksonVersion // ApacheV2
    val jacksonParameterNames = "com.fasterxml.jackson.module" % "jackson-module-parameter-names" % jacksonVersion // ApacheV2
    val jacksonCbor = "com.fasterxml.jackson.dataformat" % "jackson-dataformat-cbor" % jacksonVersion // ApacheV2
    val lz4Java = "org.lz4" % "lz4-java" % "1.8.0" // ApacheV2

    val logback = "ch.qos.logback" % "logback-classic" % logbackVersion // EPL 1.0

    object Docs {
      val sprayJson = "io.spray" %% "spray-json" % "1.3.6" % "test"
      val gson = "com.google.code.gson" % "gson" % "2.8.7" % "test"
    }

    object Test {
      val commonsMath = "org.apache.commons" % "commons-math" % "2.2" % "test" // ApacheV2
      val commonsIo = "commons-io" % "commons-io" % "2.10.0" % "test" // ApacheV2
      val commonsCodec = "commons-codec" % "commons-codec" % "1.15" % "test" // ApacheV2
      val junit = "junit" % "junit" % junitVersion % "test" // Common Public License 1.0
      val logback = Compile.logback % "test" // EPL 1.0

      val scalatest = "org.scalatest" %% "scalatest" % scalaTestVersion % "test" // ApacheV2

      // The 'scalaTestPlus' projects are independently versioned,
      // but the version of each module starts with the scalatest
      // version it was intended to work with
      val scalatestJUnit = "org.scalatestplus" %% "junit-4-13" % (scalaTestVersion + ".0") % "test" // ApacheV2
      val scalatestTestNG = "org.scalatestplus" %% "testng-6-7" % (scalaTestVersion + ".0") % "test" // ApacheV2
      val scalatestScalaCheck = "org.scalatestplus" %% s"scalacheck-${scalaTestScalaCheckVersion}" % (scalaTestVersion + ".0") % "test" // ApacheV2
      val scalatestMockito = "org.scalatestplus" %% "mockito-3-4" % (scalaTestVersion + ".0") % "test" // ApacheV2

      val pojosr = "com.googlecode.pojosr" % "de.kalpatec.pojosr.framework" % "0.2.1" % "test" // ApacheV2
      val tinybundles = "org.ops4j.pax.tinybundles" % "tinybundles" % "3.0.0" % "test" // ApacheV2
      val log4j = "log4j" % "log4j" % "1.2.17" % "test" // ApacheV2

      // in-memory filesystem for file related tests
      val jimfs = "com.google.jimfs" % "jimfs" % "1.1" % "test" // ApacheV2

      // docker utils
      val dockerClient = "com.spotify" % "docker-client" % "8.16.0" % "test" // ApacheV2

      // metrics, measurements, perf testing
      val metrics = "io.dropwizard.metrics" % "metrics-core" % "4.1.24" % "test" // ApacheV2
      val metricsJvm = "io.dropwizard.metrics" % "metrics-jvm" % "4.1.24" % "test" // ApacheV2
      val latencyUtils = "org.latencyutils" % "LatencyUtils" % "2.0.3" % "test" // Free BSD
      val hdrHistogram = "org.hdrhistogram" % "HdrHistogram" % "2.1.12" % "test" // CC0
      val metricsAll = Seq(metrics, metricsJvm, latencyUtils, hdrHistogram)

      // sigar logging
      val slf4jJul = "org.slf4j" % "jul-to-slf4j" % slf4jVersion % "test" // MIT
      val slf4jLog4j = "org.slf4j" % "log4j-over-slf4j" % slf4jVersion % "test" // MIT

      // reactive streams tck
      val reactiveStreamsTck = "org.reactivestreams" % "reactive-streams-tck" % reactiveStreamsVersion % "test" // CC0

      val protobufRuntime = "com.google.protobuf" % "protobuf-java" % protobufJavaVersion % "test"
    }

    object Provided {
      // TODO remove from "test" config
      val sigarLoader = "io.kamon" % "sigar-loader" % "1.6.6-rev002" % "optional;provided;test" // ApacheV2

      val activation = "com.sun.activation" % "javax.activation" % "1.2.0" % "provided;test"

      val levelDB = "org.iq80.leveldb" % "leveldb" % "0.12" % "optional;provided" // ApacheV2
      val levelDBmultiJVM = "org.iq80.leveldb" % "leveldb" % "0.12" % "optional;provided;multi-jvm;test" // ApacheV2
      val levelDBNative = "org.fusesource.leveldbjni" % "leveldbjni-all" % "1.8" % "optional;provided" // New BSD

      val junit = Compile.junit % "optional;provided;test"

      val scalatest = "org.scalatest" %% "scalatest" % scalaTestVersion % "optional;provided;test" // ApacheV2

      val logback = Compile.logback % "optional;provided;test" // EPL 1.0

      val protobufRuntime = "com.google.protobuf" % "protobuf-java" % protobufJavaVersion % "optional;provided"

    }

  }

  import Compile._
  // TODO check if `l ++=` everywhere expensive?
  val l = libraryDependencies

  val actor = l ++= Seq(config, java8Compat.value)

  val actorTyped = l ++= Seq(slf4jApi)

  val discovery = l ++= Seq(Test.junit, Test.scalatest)

  val coordination = l ++= Seq(Test.junit, Test.scalatest)

  val testkit = l ++= Seq(Test.junit, Test.scalatest) ++ Test.metricsAll

  val actorTests = l ++= Seq(
        Test.junit,
        Test.scalatest,
        Test.scalatestJUnit,
        Test.scalatestScalaCheck,
        Test.commonsCodec,
        Test.commonsMath,
        Test.jimfs,
        Test.dockerClient,
        Provided.activation // dockerClient needs javax.activation.DataSource in JDK 11+
      )

  val actorTestkitTyped = l ++= Seq(Provided.logback, Provided.junit, Provided.scalatest, Test.scalatestJUnit)

  val pki = l ++=
      Seq(
        asnOne,
        // pull up slf4j version from the one provided transitively in asnOne to fix unidoc
        Compile.slf4jApi,
        Test.scalatest)

  val remoteDependencies = Seq(netty, aeronDriver, aeronClient)
  val remoteOptionalDependencies = remoteDependencies.map(_ % "optional")

  val remote = l ++= Seq(agrona, Test.junit, Test.scalatest, Test.jimfs, Test.protobufRuntime) ++ remoteOptionalDependencies

  val remoteTests = l ++= Seq(Test.junit, Test.scalatest) ++ remoteDependencies

  val multiNodeTestkit = l ++= Seq(netty)

  val cluster = l ++= Seq(Test.junit, Test.scalatest)

  val clusterTools = l ++= Seq(Test.junit, Test.scalatest)

  val clusterSharding = l ++= Seq(
        Provided.levelDBmultiJVM,
        Provided.levelDBNative,
        Test.junit,
        Test.scalatest,
        Test.commonsIo)

  val clusterMetrics = l ++= Seq(
        Provided.sigarLoader,
        Test.slf4jJul,
        Test.slf4jLog4j,
        Test.logback,
        Test.scalatestMockito)

  val distributedData = l ++= Seq(lmdb, Test.junit, Test.scalatest)

  val slf4j = l ++= Seq(slf4jApi, Test.logback)

  val persistence = l ++= Seq(
        Provided.levelDB,
        Provided.levelDBNative,
        Test.scalatest,
        Test.scalatestJUnit,
        Test.junit,
        Test.commonsIo,
        Test.commonsCodec)

  val persistenceQuery = l ++= Seq(Test.scalatest, Test.junit, Test.commonsIo, Provided.levelDB, Provided.levelDBNative)

  val persistenceTck = l ++= Seq(
        Test.scalatest.withConfigurations(Some("compile")),
        Test.junit.withConfigurations(Some("compile")),
        Provided.levelDB,
        Provided.levelDBNative)

  val persistenceTestKit = l ++= Seq(Test.scalatest, Test.logback)

  val persistenceTypedTests = l ++= Seq(Test.scalatest, Test.logback)

  val persistenceShared = l ++= Seq(Provided.levelDB, Provided.levelDBNative, Test.logback)

  val jackson = l ++= Seq(
        jacksonCore,
        jacksonAnnotations,
        jacksonDatabind,
        jacksonScala,
        jacksonJdk8,
        jacksonJsr310,
        jacksonParameterNames,
        jacksonCbor,
        lz4Java,
        Test.junit,
        Test.scalatest)

  val osgi = l ++= Seq(
        osgiCore,
        osgiCompendium,
        Test.logback,
        Test.commonsIo,
        Test.pojosr,
        Test.tinybundles,
        Test.scalatest,
        Test.junit)

  val docs = l ++= Seq(Test.scalatest, Test.junit, Docs.sprayJson, Docs.gson, Provided.levelDB)

  val benchJmh = l ++= Seq(logback, Provided.levelDB, Provided.levelDBNative, Compile.jctools)

  // akka stream

  lazy val stream = l ++= Seq[sbt.ModuleID](reactiveStreams, sslConfigCore, Test.scalatest)

  lazy val streamTestkit = l ++= Seq(Test.scalatest, Test.scalatestScalaCheck, Test.junit)

  lazy val streamTests = l ++= Seq(Test.scalatest, Test.scalatestScalaCheck, Test.junit, Test.commonsIo, Test.jimfs)

  lazy val streamTestsTck = l ++= Seq(
        Test.scalatest,
        Test.scalatestTestNG,
        Test.scalatestScalaCheck,
        Test.junit,
        Test.reactiveStreamsTck)

}

object DependencyHelpers {
  case class ScalaVersionDependentModuleID(modules: String => Seq[ModuleID]) {
    def %(config: String): ScalaVersionDependentModuleID =
      ScalaVersionDependentModuleID(version => modules(version).map(_ % config))
  }
  object ScalaVersionDependentModuleID {
    implicit def liftConstantModule(mod: ModuleID): ScalaVersionDependentModuleID = versioned(_ => mod)

    def versioned(f: String => ModuleID): ScalaVersionDependentModuleID = ScalaVersionDependentModuleID(v => Seq(f(v)))
    def fromPF(f: PartialFunction[String, ModuleID]): ScalaVersionDependentModuleID =
      ScalaVersionDependentModuleID(version => if (f.isDefinedAt(version)) Seq(f(version)) else Nil)
  }

  /**
   * Use this as a dependency setting if the dependencies contain both static and Scala-version
   * dependent entries.
   */
  def versionDependentDeps(modules: ScalaVersionDependentModuleID*): Def.Setting[Seq[ModuleID]] =
    libraryDependencies ++= modules.flatMap(m => m.modules(scalaVersion.value))

  val ScalaVersion = """\d\.\d+\.\d+(?:-(?:M|RC)\d+)?""".r
  val nominalScalaVersion: String => String = {
    // matches:
    // 2.12.0-M1
    // 2.12.0-RC1
    // 2.12.0
    case version @ ScalaVersion() => version
    // transforms 2.12.0-custom-version to 2.12.0
    case version => version.takeWhile(_ != '-')
  }
}<|MERGE_RESOLUTION|>--- conflicted
+++ resolved
@@ -28,13 +28,8 @@
   val jacksonVersion = "2.11.4"
 
   val scala212Version = "2.12.14"
-<<<<<<< HEAD
   val scala213Version = "2.13.6"
-  val scala3Version = "3.0.0"
-=======
-  val scala213Version = "2.13.5"
   val scala3Version = "3.0.1-RC1"
->>>>>>> 1e3903bc
 
   val reactiveStreamsVersion = "1.0.3"
 
