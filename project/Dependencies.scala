/*
 * Copyright (C) 2016-2021 Lightbend Inc. <https://www.lightbend.com>
 */

package akka

import sbt._
import Keys._
import scala.language.implicitConversions

object Dependencies {
  import DependencyHelpers._

  lazy val java8CompatVersion = settingKey[String]("The version of scala-java8-compat to use.")
    .withRank(KeyRanks.Invisible) // avoid 'unused key' warning

  val junitVersion = "4.13.2"
  val slf4jVersion = "1.7.30"
  // check agrona version when updating this
  val aeronVersion = "1.32.0"
  // needs to be inline with the aeron version, check
  // https://github.com/real-logic/aeron/blob/1.x.y/build.gradle
  val agronaVersion = "1.9.0"
  val nettyVersion = "3.10.6.Final"
  val protobufJavaVersion = "3.11.4"
  val logbackVersion = "1.2.3"

  val jacksonVersion = "2.11.4"

<<<<<<< HEAD
  val scala212Version = "2.12.13"
  val scala213Version = "2.13.6"
=======
  val scala212Version = "2.12.14"
  val scala213Version = "2.13.5"
>>>>>>> ceac6705
  val scala3Version = "3.0.0"

  val reactiveStreamsVersion = "1.0.3"

  val sslConfigVersion = "0.4.2"

  val scalaTestVersion = {
    if (getScalaVersion().startsWith("3.0")) {
      "3.2.9"
    } else {
      "3.1.4"
    }
  }
  val scalaTestScalaCheckVersion = {
    if (getScalaVersion().startsWith("3.0")) {
      "1-15"
    } else {
      "1-14"
    }
  }
  val scalaCheckVersion = "1.15.1"

  def getScalaVersion() = {
    // don't mandate patch not specified to allow builds to migrate
    System.getProperty("akka.build.scalaVersion", "default") match {
      case twoThirteen if twoThirteen.startsWith("2.13") => scala213Version
      case twoTwelve if twoTwelve.startsWith("2.12")     => scala212Version
      case three if three.startsWith("3.0")              => scala3Version
      case "default"                                     => scala213Version
      case other =>
        throw new IllegalArgumentException(s"Unsupported scala version [$other]. Must be 2.12, 2.13 or 3.0.")
    }
  }

  val Versions =
    Seq(
      crossScalaVersions := Seq(scala212Version, scala213Version),
      scalaVersion := getScalaVersion(),
      java8CompatVersion := {
        CrossVersion.partialVersion(scalaVersion.value) match {
          // java8-compat is only used in a couple of places for 2.13,
          // it is probably possible to remove the dependency if needed.
          case Some((3, _))            => "0.9.0"
          case Some((2, n)) if n >= 13 => "0.9.0"
          case _                       => "0.8.0"
        }
      })

  object Compile {
    // Compile

    val config = "com.typesafe" % "config" % "1.4.0" // ApacheV2
    val netty = "io.netty" % "netty" % nettyVersion // ApacheV2

    val scalaReflect = ScalaVersionDependentModuleID.versioned("org.scala-lang" % "scala-reflect" % _) // Scala License

    val slf4jApi = "org.slf4j" % "slf4j-api" % slf4jVersion // MIT

    // mirrored in OSGi sample https://github.com/akka/akka-samples/tree/2.6/akka-sample-osgi-dining-hakkers
    val osgiCore = "org.osgi" % "org.osgi.core" % "6.0.0" // ApacheV2
    val osgiCompendium = "org.osgi" % "org.osgi.compendium" % "5.0.0" // ApacheV2

    val sigar = "org.fusesource" % "sigar" % "1.6.4" // ApacheV2

    val jctools = "org.jctools" % "jctools-core" % "3.3.0" // ApacheV2

    // reactive streams
    val reactiveStreams = "org.reactivestreams" % "reactive-streams" % reactiveStreamsVersion // CC0

    // ssl-config
    val sslConfigCore = ("com.typesafe" %% "ssl-config-core" % sslConfigVersion).cross(CrossVersion.for3Use2_13) // ApacheV2

    val lmdb = "org.lmdbjava" % "lmdbjava" % "0.7.0" // ApacheV2, OpenLDAP Public License

    val junit = "junit" % "junit" % junitVersion // Common Public License 1.0

    // For Java 8 Conversions
    val java8Compat = Def.setting {
      ("org.scala-lang.modules" %% "scala-java8-compat" % java8CompatVersion.value).cross(CrossVersion.for3Use2_13)
    } // Scala License

    val aeronDriver = "io.aeron" % "aeron-driver" % aeronVersion // ApacheV2
    val aeronClient = "io.aeron" % "aeron-client" % aeronVersion // ApacheV2
    // Added explicitly for when artery tcp is used
    val agrona = "org.agrona" % "agrona" % agronaVersion // ApacheV2

    val asnOne = ("com.hierynomus" % "asn-one" % "0.5.0").exclude("org.slf4j", "slf4j-api") // ApacheV2

    val jacksonCore = "com.fasterxml.jackson.core" % "jackson-core" % jacksonVersion // ApacheV2
    val jacksonAnnotations = "com.fasterxml.jackson.core" % "jackson-annotations" % jacksonVersion // ApacheV2
    val jacksonDatabind = "com.fasterxml.jackson.core" % "jackson-databind" % jacksonVersion // ApacheV2
    val jacksonJdk8 = "com.fasterxml.jackson.datatype" % "jackson-datatype-jdk8" % jacksonVersion // ApacheV2
    val jacksonJsr310 = "com.fasterxml.jackson.datatype" % "jackson-datatype-jsr310" % jacksonVersion // ApacheV2
    val jacksonScala = "com.fasterxml.jackson.module" %% "jackson-module-scala" % jacksonVersion // ApacheV2
    val jacksonParameterNames = "com.fasterxml.jackson.module" % "jackson-module-parameter-names" % jacksonVersion // ApacheV2
    val jacksonCbor = "com.fasterxml.jackson.dataformat" % "jackson-dataformat-cbor" % jacksonVersion // ApacheV2
    val lz4Java = "org.lz4" % "lz4-java" % "1.7.1" // ApacheV2

    val logback = "ch.qos.logback" % "logback-classic" % logbackVersion // EPL 1.0

    object Docs {
      val sprayJson = "io.spray" %% "spray-json" % "1.3.6" % "test"
      val gson = "com.google.code.gson" % "gson" % "2.8.6" % "test"
    }

    object Test {
      val commonsMath = "org.apache.commons" % "commons-math" % "2.2" % "test" // ApacheV2
      val commonsIo = "commons-io" % "commons-io" % "2.8.0" % "test" // ApacheV2
      val commonsCodec = "commons-codec" % "commons-codec" % "1.15" % "test" // ApacheV2
      val junit = "junit" % "junit" % junitVersion % "test" // Common Public License 1.0
      val logback = Compile.logback % "test" // EPL 1.0

      val scalatest = "org.scalatest" %% "scalatest" % scalaTestVersion % "test" // ApacheV2

      // The 'scalaTestPlus' projects are independently versioned,
      // but the version of each module starts with the scalatest
      // version it was intended to work with
      val scalatestJUnit = "org.scalatestplus" %% "junit-4-13" % (scalaTestVersion + ".0") % "test" // ApacheV2
      val scalatestTestNG = "org.scalatestplus" %% "testng-6-7" % (scalaTestVersion + ".0") % "test" // ApacheV2
      val scalatestScalaCheck = "org.scalatestplus" %% s"scalacheck-${scalaTestScalaCheckVersion}" % (scalaTestVersion + ".0") % "test" // ApacheV2
      val scalatestMockito = "org.scalatestplus" %% "mockito-3-4" % (scalaTestVersion + ".0") % "test" // ApacheV2

      val pojosr = "com.googlecode.pojosr" % "de.kalpatec.pojosr.framework" % "0.2.1" % "test" // ApacheV2
      val tinybundles = "org.ops4j.pax.tinybundles" % "tinybundles" % "3.0.0" % "test" // ApacheV2
      val log4j = "log4j" % "log4j" % "1.2.17" % "test" // ApacheV2

      // in-memory filesystem for file related tests
      val jimfs = "com.google.jimfs" % "jimfs" % "1.1" % "test" // ApacheV2

      // docker utils
      val dockerClient = "com.spotify" % "docker-client" % "8.16.0" % "test" // ApacheV2

      // metrics, measurements, perf testing
      val metrics = "io.dropwizard.metrics" % "metrics-core" % "4.1.21" % "test" // ApacheV2
      val metricsJvm = "io.dropwizard.metrics" % "metrics-jvm" % "4.1.21" % "test" // ApacheV2
      val latencyUtils = "org.latencyutils" % "LatencyUtils" % "2.0.3" % "test" // Free BSD
      val hdrHistogram = "org.hdrhistogram" % "HdrHistogram" % "2.1.12" % "test" // CC0
      val metricsAll = Seq(metrics, metricsJvm, latencyUtils, hdrHistogram)

      // sigar logging
      val slf4jJul = "org.slf4j" % "jul-to-slf4j" % slf4jVersion % "test" // MIT
      val slf4jLog4j = "org.slf4j" % "log4j-over-slf4j" % slf4jVersion % "test" // MIT

      // reactive streams tck
      val reactiveStreamsTck = "org.reactivestreams" % "reactive-streams-tck" % reactiveStreamsVersion % "test" // CC0

      val protobufRuntime = "com.google.protobuf" % "protobuf-java" % protobufJavaVersion % "test"
    }

    object Provided {
      // TODO remove from "test" config
      val sigarLoader = "io.kamon" % "sigar-loader" % "1.6.6-rev002" % "optional;provided;test" // ApacheV2

      val activation = "com.sun.activation" % "javax.activation" % "1.2.0" % "provided;test"

      val levelDB = "org.iq80.leveldb" % "leveldb" % "0.12" % "optional;provided" // ApacheV2
      val levelDBmultiJVM = "org.iq80.leveldb" % "leveldb" % "0.12" % "optional;provided;multi-jvm;test" // ApacheV2
      val levelDBNative = "org.fusesource.leveldbjni" % "leveldbjni-all" % "1.8" % "optional;provided" // New BSD

      val junit = Compile.junit % "optional;provided;test"

      val scalatest = "org.scalatest" %% "scalatest" % scalaTestVersion % "optional;provided;test" // ApacheV2

      val logback = Compile.logback % "optional;provided;test" // EPL 1.0

      val protobufRuntime = "com.google.protobuf" % "protobuf-java" % protobufJavaVersion % "optional;provided"

    }

  }

  import Compile._
  // TODO check if `l ++=` everywhere expensive?
  val l = libraryDependencies

  val actor = l ++= Seq(config, java8Compat.value)

  val actorTyped = l ++= Seq(slf4jApi)

  val discovery = l ++= Seq(Test.junit, Test.scalatest)

  val coordination = l ++= Seq(Test.junit, Test.scalatest)

  val testkit = l ++= Seq(Test.junit, Test.scalatest) ++ Test.metricsAll

  val actorTests = l ++= Seq(
        Test.junit,
        Test.scalatest,
        Test.scalatestJUnit,
        Test.scalatestScalaCheck,
        Test.commonsCodec,
        Test.commonsMath,
        Test.jimfs,
        Test.dockerClient,
        Provided.activation // dockerClient needs javax.activation.DataSource in JDK 11+
      )

  val actorTestkitTyped = l ++= Seq(Provided.logback, Provided.junit, Provided.scalatest, Test.scalatestJUnit)

  val pki = l ++=
      Seq(
        asnOne,
        // pull up slf4j version from the one provided transitively in asnOne to fix unidoc
        Compile.slf4jApi,
        Test.scalatest)

  val remoteDependencies = Seq(netty, aeronDriver, aeronClient)
  val remoteOptionalDependencies = remoteDependencies.map(_ % "optional")

  val remote = l ++= Seq(agrona, Test.junit, Test.scalatest, Test.jimfs, Test.protobufRuntime) ++ remoteOptionalDependencies

  val remoteTests = l ++= Seq(Test.junit, Test.scalatest) ++ remoteDependencies

  val multiNodeTestkit = l ++= Seq(netty)

  val cluster = l ++= Seq(Test.junit, Test.scalatest)

  val clusterTools = l ++= Seq(Test.junit, Test.scalatest)

  val clusterSharding = l ++= Seq(
        Provided.levelDBmultiJVM,
        Provided.levelDBNative,
        Test.junit,
        Test.scalatest,
        Test.commonsIo)

  val clusterMetrics = l ++= Seq(
        Provided.sigarLoader,
        Test.slf4jJul,
        Test.slf4jLog4j,
        Test.logback,
        Test.scalatestMockito)

  val distributedData = l ++= Seq(lmdb, Test.junit, Test.scalatest)

  val slf4j = l ++= Seq(slf4jApi, Test.logback)

  val persistence = l ++= Seq(
        Provided.levelDB,
        Provided.levelDBNative,
        Test.scalatest,
        Test.scalatestJUnit,
        Test.junit,
        Test.commonsIo,
        Test.commonsCodec)

  val persistenceQuery = l ++= Seq(Test.scalatest, Test.junit, Test.commonsIo, Provided.levelDB, Provided.levelDBNative)

  val persistenceTck = l ++= Seq(
        Test.scalatest.withConfigurations(Some("compile")),
        Test.junit.withConfigurations(Some("compile")),
        Provided.levelDB,
        Provided.levelDBNative)

  val persistenceTestKit = l ++= Seq(Test.scalatest, Test.logback)

  val persistenceTypedTests = l ++= Seq(Test.scalatest, Test.logback)

  val persistenceShared = l ++= Seq(Provided.levelDB, Provided.levelDBNative, Test.logback)

  val jackson = l ++= Seq(
        jacksonCore,
        jacksonAnnotations,
        jacksonDatabind,
        jacksonScala,
        jacksonJdk8,
        jacksonJsr310,
        jacksonParameterNames,
        jacksonCbor,
        lz4Java,
        Test.junit,
        Test.scalatest)

  val osgi = l ++= Seq(
        osgiCore,
        osgiCompendium,
        Test.logback,
        Test.commonsIo,
        Test.pojosr,
        Test.tinybundles,
        Test.scalatest,
        Test.junit)

  val docs = l ++= Seq(Test.scalatest, Test.junit, Docs.sprayJson, Docs.gson, Provided.levelDB)

  val benchJmh = l ++= Seq(logback, Provided.levelDB, Provided.levelDBNative, Compile.jctools)

  // akka stream

  lazy val stream = l ++= Seq[sbt.ModuleID](reactiveStreams, sslConfigCore, Test.scalatest)

  lazy val streamTestkit = l ++= Seq(Test.scalatest, Test.scalatestScalaCheck, Test.junit)

  lazy val streamTests = l ++= Seq(Test.scalatest, Test.scalatestScalaCheck, Test.junit, Test.commonsIo, Test.jimfs)

  lazy val streamTestsTck = l ++= Seq(
        Test.scalatest,
        Test.scalatestTestNG,
        Test.scalatestScalaCheck,
        Test.junit,
        Test.reactiveStreamsTck)

}

object DependencyHelpers {
  case class ScalaVersionDependentModuleID(modules: String => Seq[ModuleID]) {
    def %(config: String): ScalaVersionDependentModuleID =
      ScalaVersionDependentModuleID(version => modules(version).map(_ % config))
  }
  object ScalaVersionDependentModuleID {
    implicit def liftConstantModule(mod: ModuleID): ScalaVersionDependentModuleID = versioned(_ => mod)

    def versioned(f: String => ModuleID): ScalaVersionDependentModuleID = ScalaVersionDependentModuleID(v => Seq(f(v)))
    def fromPF(f: PartialFunction[String, ModuleID]): ScalaVersionDependentModuleID =
      ScalaVersionDependentModuleID(version => if (f.isDefinedAt(version)) Seq(f(version)) else Nil)
  }

  /**
   * Use this as a dependency setting if the dependencies contain both static and Scala-version
   * dependent entries.
   */
  def versionDependentDeps(modules: ScalaVersionDependentModuleID*): Def.Setting[Seq[ModuleID]] =
    libraryDependencies ++= modules.flatMap(m => m.modules(scalaVersion.value))

  val ScalaVersion = """\d\.\d+\.\d+(?:-(?:M|RC)\d+)?""".r
  val nominalScalaVersion: String => String = {
    // matches:
    // 2.12.0-M1
    // 2.12.0-RC1
    // 2.12.0
    case version @ ScalaVersion() => version
    // transforms 2.12.0-custom-version to 2.12.0
    case version => version.takeWhile(_ != '-')
  }
}<|MERGE_RESOLUTION|>--- conflicted
+++ resolved
@@ -27,13 +27,8 @@
 
   val jacksonVersion = "2.11.4"
 
-<<<<<<< HEAD
-  val scala212Version = "2.12.13"
+  val scala212Version = "2.12.14"
   val scala213Version = "2.13.6"
-=======
-  val scala212Version = "2.12.14"
-  val scala213Version = "2.13.5"
->>>>>>> ceac6705
   val scala3Version = "3.0.0"
 
   val reactiveStreamsVersion = "1.0.3"
