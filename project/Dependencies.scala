--- conflicted
+++ resolved
@@ -14,13 +14,8 @@
   lazy val scalaCheckVersion = settingKey[String]("The version of ScalaCheck to use.")
   lazy val java8CompatVersion = settingKey[String]("The version of scala-java8-compat to use.")
 
-<<<<<<< HEAD
-  val junitVersion = "4.12"
-  val slf4jVersion = "1.7.30"
-=======
   val junitVersion = "4.13"
   val slf4jVersion = "1.7.29"
->>>>>>> 6278968a
   // check agrona version when updating this
   val aeronVersion = "1.24.0"
   // needs to be inline with the aeron version, check
