--- conflicted
+++ resolved
@@ -21,11 +21,7 @@
   // https://github.com/real-logic/aeron/blob/1.x.y/build.gradle
   // Note: 1.23+ is JDK 17 only so we cannot bump until we stop supporting JDK 11
   val agronaVersion = "1.22.0"
-<<<<<<< HEAD
   val nettyVersion = "4.2.0.Final"
-=======
-  val nettyVersion = "4.1.122.Final"
->>>>>>> db5df836
   val protobufJavaVersion = "3.25.5" // also sync with protocVersion in Protobuf.scala
   val logbackVersion = "1.5.18"
   val scalaFortifyVersion = "1.0.22"
