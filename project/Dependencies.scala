/*
 * Copyright (C) 2016-2023 Lightbend Inc. <https://www.lightbend.com>
 */

package akka

import sbt._
import Keys._

import scala.language.implicitConversions

object Dependencies {
  import DependencyHelpers._

  val junitVersion = "4.13.2"
  val slf4jVersion = "2.0.16"
  // check agrona version when updating this
  // Note: 1.46 is JDK 17 only so we cannot bump until we stop supporting JDK 11
  val aeronVersion = "1.44.3"
  // needs to be inline with the aeron version, check
  // https://github.com/real-logic/aeron/blob/1.x.y/build.gradle
  // Note: 1.23+ is JDK 17 only so we cannot bump until we stop supporting JDK 11
  val agronaVersion = "1.22.0"
  val nettyVersion = "4.1.113.Final"
  val protobufJavaVersion = "3.25.5" // also sync with protocVersion in Protobuf.scala
  val logbackVersion = "1.5.7"
  val scalaFortifyVersion = "1.0.22"
  val fortifySCAVersion = "22.1"
  val jacksonCoreVersion = "2.17.2" // https://github.com/FasterXML/jackson/wiki/Jackson-Releases
  val jacksonDatabindVersion = jacksonCoreVersion // https://github.com/FasterXML/jackson/wiki/Jackson-Releases

  // Also update URLs in link-validator.conf
<<<<<<< HEAD
  val scala213Version = "2.13.15"
  val scala3Version = "3.3.3"
=======
  val scala213Version = "2.13.14"
  val scala3Version = "3.3.4"
>>>>>>> 8262fe7b
  val allScalaVersions = Seq(scala213Version, scala3Version)

  val reactiveStreamsVersion = "1.0.4"

  val graalVmNativeImageVersion = "24.1.0"

  val scalaTestVersion = "3.2.17"

  val scalaTestScalaCheckVersion = "1-17"

  val scalaCheckVersion = "1.17.0"

  val Versions =
    Seq(crossScalaVersions := allScalaVersions, scalaVersion := allScalaVersions.head)

  object Compile {
    // Compile

    val config = "com.typesafe" % "config" % "1.4.3" // ApacheV2
    val `netty-transport` = "io.netty" % "netty-transport" % nettyVersion // ApacheV2
    val `netty-handler` = "io.netty" % "netty-handler" % nettyVersion // ApacheV2

    val scalaReflect = ScalaVersionDependentModuleID.versioned("org.scala-lang" % "scala-reflect" % _) // Scala License

    val slf4jApi = "org.slf4j" % "slf4j-api" % slf4jVersion // MIT

    val sigar = "org.fusesource" % "sigar" % "1.6.4" // ApacheV2

    val jctools = "org.jctools" % "jctools-core" % "4.0.5" // ApacheV2

    // reactive streams
    val reactiveStreams = "org.reactivestreams" % "reactive-streams" % reactiveStreamsVersion // MIT-0

    val lmdb = "org.lmdbjava" % "lmdbjava" % "0.9.0" // ApacheV2, OpenLDAP Public License

    val junit = "junit" % "junit" % junitVersion // Common Public License 1.0

    val aeronDriver = "io.aeron" % "aeron-driver" % aeronVersion // ApacheV2
    val aeronClient = "io.aeron" % "aeron-client" % aeronVersion // ApacheV2
    // Added explicitly for when artery tcp is used
    val agrona = "org.agrona" % "agrona" % agronaVersion // ApacheV2

    val asnOne = ("com.hierynomus" % "asn-one" % "0.6.0").exclude("org.slf4j", "slf4j-api") // ApacheV2

    val jacksonCore = "com.fasterxml.jackson.core" % "jackson-core" % jacksonCoreVersion // ApacheV2
    val jacksonAnnotations = "com.fasterxml.jackson.core" % "jackson-annotations" % jacksonCoreVersion // ApacheV2
    val jacksonDatabind = "com.fasterxml.jackson.core" % "jackson-databind" % jacksonDatabindVersion // ApacheV2
    val jacksonJdk8 = "com.fasterxml.jackson.datatype" % "jackson-datatype-jdk8" % jacksonCoreVersion // ApacheV2
    val jacksonJsr310 = "com.fasterxml.jackson.datatype" % "jackson-datatype-jsr310" % jacksonCoreVersion // ApacheV2
    val jacksonScala = "com.fasterxml.jackson.module" %% "jackson-module-scala" % jacksonCoreVersion // ApacheV2
    val jacksonParameterNames = "com.fasterxml.jackson.module" % "jackson-module-parameter-names" % jacksonCoreVersion // ApacheV2
    val jacksonCbor = "com.fasterxml.jackson.dataformat" % "jackson-dataformat-cbor" % jacksonCoreVersion // ApacheV2
    val lz4Java = "org.lz4" % "lz4-java" % "1.8.0" // ApacheV2

    val logback = "ch.qos.logback" % "logback-classic" % logbackVersion // EPL 1.0
  }
  object Docs {
    val sprayJson = "io.spray" %% "spray-json" % "1.3.6" % Test
    val gson = "com.google.code.gson" % "gson" % "2.11.0" % Test
  }

  object TestDependencies {
    val commonsMath = "org.apache.commons" % "commons-math" % "2.2" % Test // ApacheV2

    val commonsIo = "commons-io" % "commons-io" % "2.17.0" % Test // ApacheV2
    val commonsCodec = "commons-codec" % "commons-codec" % "1.17.1" % Test // ApacheV2
    val junit = "junit" % "junit" % junitVersion % "test" // Common Public License 1.0
    val logback = Compile.logback % Test // EPL 1.0

    val scalatest = "org.scalatest" %% "scalatest" % scalaTestVersion % Test // ApacheV2

    // The 'scalaTestPlus' projects are independently versioned,
    // but the version of each module starts with the scalatest
    // version it was intended to work with
    // Used for the Junit Suite - running Junit tests from scalatest
    val scalatestJUnit = "org.scalatestplus" %% "junit-4-13" % (scalaTestVersion + ".0") % Test // ApacheV2
    // Used for running the streams TCK which is testng based
    val scalatestTestNG = "org.scalatestplus" %% "testng-7-5" % (scalaTestVersion + ".0") % Test // ApacheV2
    val scalatestScalaCheck = "org.scalatestplus" %% s"scalacheck-$scalaTestScalaCheckVersion" % (scalaTestVersion + ".0") % Test // ApacheV2
    // Used in one place in cluster metrics, but we can't get away without mockito because of a package private constructor
    val scalatestMockito = "org.scalatestplus" %% "mockito-4-11" % (scalaTestVersion + ".0") % Test // ApacheV2

    val log4j = "log4j" % "log4j" % "1.2.17" % Test // ApacheV2

    // in-memory filesystem for file related tests
    val jimfs = "com.google.jimfs" % "jimfs" % "1.3.0" % Test // ApacheV2

    // docker utils
    val dockerClient = "com.spotify" % "docker-client" % "8.16.0" % Test // ApacheV2

    // metrics, measurements, perf testing
    val metrics = "io.dropwizard.metrics" % "metrics-core" % "4.2.27" % Test // ApacheV2
    val metricsJvm = "io.dropwizard.metrics" % "metrics-jvm" % "4.2.27" % Test // ApacheV2
    val latencyUtils = "org.latencyutils" % "LatencyUtils" % "2.0.3" % Test // Free BSD
    val hdrHistogram = "org.hdrhistogram" % "HdrHistogram" % "2.2.2" % Test // CC0
    val metricsAll = Seq(metrics, metricsJvm, latencyUtils, hdrHistogram)

    // sigar logging
    val slf4jJul = "org.slf4j" % "jul-to-slf4j" % slf4jVersion % Test // MIT
    val slf4jLog4j = "org.slf4j" % "log4j-over-slf4j" % slf4jVersion % Test // MIT

    // reactive streams tck
    val reactiveStreamsTck = ("org.reactivestreams" % "reactive-streams-tck" % reactiveStreamsVersion % Test)
      .exclude("org.testng", "testng") // MIT-0

    val protobufRuntime = "com.google.protobuf" % "protobuf-java" % protobufJavaVersion % Test

    // YCSB (Yahoo Cloud Serving Benchmark https://ycsb.site)
    val ycsb = "site.ycsb" % "core" % "0.17.0" % Test // ApacheV2
  }

  object Provided {
    val sigarLoader = "io.kamon" % "sigar-loader" % "1.6.6-rev002" % "optional;provided" // ApacheV2

    val activation = "com.sun.activation" % "javax.activation" % "1.2.0" % "provided;test"

    val levelDB = "org.iq80.leveldb" % "leveldb" % "0.12" % "optional;provided" // ApacheV2
    val levelDBmultiJVM = "org.iq80.leveldb" % "leveldb" % "0.12" % "optional;provided;multi-jvm;test" // ApacheV2
    val levelDBNative = "org.fusesource.leveldbjni" % "leveldbjni-all" % "1.8" % "optional;provided" // New BSD

    val junit = Compile.junit % "optional;provided;test"

    val scalatest = "org.scalatest" %% "scalatest" % scalaTestVersion % "optional;provided;test" // ApacheV2

    val logback = Compile.logback % "optional;provided;test" // EPL 1.0

    val protobufRuntime = "com.google.protobuf" % "protobuf-java" % protobufJavaVersion % "optional;provided"

    // used for classpath scanning in testkit/tests for native-image metadata
    val classgraph = "io.github.classgraph" % "classgraph" % "4.8.176" % "optional;provided;test" // MIT
    val jacksonCore = Compile.jacksonCore % "optional;provided;test"
    val jacksonScala = Compile.jacksonScala % "optional;provided;test"
    val optionalForNativeImageMetadata = Seq(classgraph, jacksonCore, jacksonScala)

    val graalVmNativeImage = "org.graalvm.sdk" % "nativeimage" % graalVmNativeImageVersion % "optional;provided" // UPL-1.0 https://opensource.org/license/upl/
  }

  import Compile._
  // TODO check if `l ++=` everywhere expensive?
  val l = libraryDependencies

  val actor = l += config

  val actorTyped = l ++= Seq(slf4jApi)

  val discovery = l ++= Seq(TestDependencies.junit, TestDependencies.scalatest)

  val coordination = l ++= Seq(TestDependencies.junit, TestDependencies.scalatest)

  val testkit = l ++= Seq(TestDependencies.junit, TestDependencies.scalatest) ++ TestDependencies.metricsAll ++ Provided.optionalForNativeImageMetadata

  val actorTests = l ++= Seq(
        TestDependencies.junit,
        TestDependencies.scalatest,
        TestDependencies.scalatestJUnit,
        TestDependencies.scalatestScalaCheck,
        TestDependencies.commonsCodec,
        TestDependencies.commonsMath,
        TestDependencies.jimfs,
        TestDependencies.dockerClient,
        Provided.activation // dockerClient needs javax.activation.DataSource in JDK 11+
      ) ++ Provided.optionalForNativeImageMetadata

  val actorTestkitTyped = l ++= Seq(
        Provided.logback,
        Provided.junit,
        Provided.scalatest,
        TestDependencies.scalatestJUnit)

  val pki = l ++=
      Seq(
        asnOne,
        // pull up slf4j version from the one provided transitively in asnOne to fix unidoc
        Compile.slf4jApi,
        TestDependencies.scalatest)

  val remoteDependencies = Seq(aeronDriver, aeronClient)
  val remoteOptionalDependencies = remoteDependencies.map(_ % "optional")

  val remote = l ++= Seq(
        agrona,
        TestDependencies.junit,
        TestDependencies.scalatest,
        TestDependencies.jimfs,
        TestDependencies.protobufRuntime) ++ remoteOptionalDependencies

  val remoteTests = l ++= Seq(TestDependencies.junit, TestDependencies.scalatest) ++ remoteDependencies

  val multiNodeTestkit = l ++= Seq(`netty-transport`, `netty-handler`)

  val cluster = l ++= Seq(TestDependencies.junit, TestDependencies.scalatest, TestDependencies.logback)

  val clusterTools = l ++= Seq(TestDependencies.junit, TestDependencies.scalatest)

  val clusterSharding = l ++= Seq(
        Provided.levelDBmultiJVM,
        Provided.levelDBNative,
        TestDependencies.junit,
        TestDependencies.scalatest,
        TestDependencies.commonsIo,
        TestDependencies.ycsb)

  val clusterMetrics = l ++= Seq(
        Provided.sigarLoader,
        TestDependencies.slf4jJul,
        TestDependencies.slf4jLog4j,
        TestDependencies.logback,
        TestDependencies.scalatestMockito)

  val distributedData = l ++= Seq(lmdb, TestDependencies.junit, TestDependencies.scalatest)

  val slf4j = l ++= Seq(slf4jApi, TestDependencies.logback)

  val persistence = l ++= Seq(
        Provided.levelDB,
        Provided.levelDBNative,
        TestDependencies.scalatest,
        TestDependencies.scalatestJUnit,
        TestDependencies.junit,
        TestDependencies.commonsIo,
        TestDependencies.commonsCodec)

  val persistenceQuery = l ++= Seq(
        TestDependencies.scalatest,
        TestDependencies.junit,
        TestDependencies.commonsIo,
        Provided.levelDB,
        Provided.levelDBNative)

  val persistenceTck = l ++= Seq(
        TestDependencies.scalatest.withConfigurations(Some("compile")),
        TestDependencies.junit.withConfigurations(Some("compile")),
        Provided.levelDB,
        Provided.levelDBNative)

  val persistenceTestKit = l ++= Seq(TestDependencies.scalatest, TestDependencies.logback)

  val persistenceTypedTests = l ++= Seq(TestDependencies.scalatest, TestDependencies.logback)

  val persistenceShared = l ++= Seq(Provided.levelDB, Provided.levelDBNative, TestDependencies.logback)

  val jackson = l ++= Seq(
        jacksonCore,
        jacksonAnnotations,
        jacksonDatabind,
        jacksonJdk8,
        jacksonJsr310,
        jacksonParameterNames,
        jacksonCbor,
        jacksonScala,
        lz4Java,
        Provided.graalVmNativeImage,
        TestDependencies.junit,
        TestDependencies.scalatest)

  val docs = l ++= Seq(TestDependencies.scalatest, TestDependencies.junit, Docs.sprayJson, Docs.gson, Provided.levelDB)

  val benchJmh = l ++= Seq(logback, Provided.levelDB, Provided.levelDBNative, Compile.jctools)

  // akka stream

  lazy val stream = l ++= Seq[sbt.ModuleID](reactiveStreams, TestDependencies.scalatest)

  lazy val streamTestkit = l ++= Seq(
        TestDependencies.scalatest,
        TestDependencies.scalatestScalaCheck,
        TestDependencies.junit)

  lazy val streamTests = l ++= Seq(
        TestDependencies.scalatest,
        TestDependencies.scalatestScalaCheck,
        TestDependencies.junit,
        TestDependencies.commonsIo,
        TestDependencies.jimfs)

  lazy val streamTestsTck = l ++= Seq(
        TestDependencies.scalatest,
        TestDependencies.scalatestTestNG,
        TestDependencies.scalatestScalaCheck,
        TestDependencies.junit,
        TestDependencies.reactiveStreamsTck)

}

object DependencyHelpers {
  case class ScalaVersionDependentModuleID(modules: String => Seq[ModuleID]) {
    def %(config: String): ScalaVersionDependentModuleID =
      ScalaVersionDependentModuleID(version => modules(version).map(_ % config))
  }
  object ScalaVersionDependentModuleID {
    implicit def liftConstantModule(mod: ModuleID): ScalaVersionDependentModuleID = versioned(_ => mod)

    def versioned(f: String => ModuleID): ScalaVersionDependentModuleID = ScalaVersionDependentModuleID(v => Seq(f(v)))
    def fromPF(f: PartialFunction[String, ModuleID]): ScalaVersionDependentModuleID =
      ScalaVersionDependentModuleID(version => if (f.isDefinedAt(version)) Seq(f(version)) else Nil)
  }

  /**
   * Use this as a dependency setting if the dependencies contain both static and Scala-version
   * dependent entries.
   */
  def versionDependentDeps(modules: ScalaVersionDependentModuleID*): Def.Setting[Seq[ModuleID]] =
    libraryDependencies ++= modules.flatMap(m => m.modules(scalaVersion.value))

  val ScalaVersion = """\d\.\d+\.\d+(?:-(?:M|RC)\d+)?""".r
  val nominalScalaVersion: String => String = {
    // matches:
    // 2.12.0-M1
    // 2.12.0-RC1
    // 2.12.0
    case version @ ScalaVersion() => version
    // transforms 2.12.0-custom-version to 2.12.0
    case version => version.takeWhile(_ != '-')
  }
}<|MERGE_RESOLUTION|>--- conflicted
+++ resolved
@@ -30,13 +30,9 @@
   val jacksonDatabindVersion = jacksonCoreVersion // https://github.com/FasterXML/jackson/wiki/Jackson-Releases
 
   // Also update URLs in link-validator.conf
-<<<<<<< HEAD
   val scala213Version = "2.13.15"
-  val scala3Version = "3.3.3"
-=======
-  val scala213Version = "2.13.14"
   val scala3Version = "3.3.4"
->>>>>>> 8262fe7b
+
   val allScalaVersions = Seq(scala213Version, scala3Version)
 
   val reactiveStreamsVersion = "1.0.4"
