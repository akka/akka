/*
 * Copyright (C) 2016-2020 Lightbend Inc. <https://www.lightbend.com>
 */

package akka

import sbt._
import Keys._
import scala.language.implicitConversions

object Dependencies {
  import DependencyHelpers._

  lazy val java8CompatVersion = settingKey[String]("The version of scala-java8-compat to use.")

  val junitVersion = "4.13"
  val slf4jVersion = "1.7.30"
  // check agrona version when updating this
  val aeronVersion = "1.27.0"
  // needs to be inline with the aeron version, check
  // https://github.com/real-logic/aeron/blob/1.x.y/build.gradle
  val agronaVersion = "1.4.1"
  val nettyVersion = "3.10.6.Final"
  val jacksonVersion = "2.10.5"
  val protobufJavaVersion = "3.11.4"
  val logbackVersion = "1.2.3"

  val scala212Version = "2.12.11"
  val scala213Version = "2.13.3"

  val reactiveStreamsVersion = "1.0.3"

  val sslConfigVersion = "0.4.2"

  val scalaTestVersion = "3.1.1"
  val scalaCheckVersion = "1.14.3"

  val Versions =
    Seq(
      crossScalaVersions := Seq(scala212Version, scala213Version),
      scalaVersion := {
        // don't allow full override to keep compatible with the version of silencer
        // don't mandate patch not specified to allow builds to migrate
        System.getProperty("akka.build.scalaVersion", "default") match {
          case twoThirteen if twoThirteen.startsWith("2.13") => scala213Version
          case twoTwelve if twoTwelve.startsWith("2.12")     => scala212Version
          case "default"                                     => crossScalaVersions.value.head
          case other                                         => throw new IllegalArgumentException(s"Unsupported scala version [$other]. Must be 2.12 or 2.13.")
        }
      },
      java8CompatVersion := {
        CrossVersion.partialVersion(scalaVersion.value) match {
          // java8-compat is only used in a couple of places for 2.13,
          // it is probably possible to remove the dependency if needed.
          case Some((2, n)) if n >= 13 => "0.9.0"
          case _                       => "0.8.0"
        }
      })

  object Compile {
    // Compile

    val config = "com.typesafe" % "config" % "1.4.0" // ApacheV2
    val netty = "io.netty" % "netty" % nettyVersion // ApacheV2

    val scalaReflect = ScalaVersionDependentModuleID.versioned("org.scala-lang" % "scala-reflect" % _) // Scala License

    val slf4jApi = "org.slf4j" % "slf4j-api" % slf4jVersion // MIT

    // mirrored in OSGi sample https://github.com/akka/akka-samples/tree/2.6/akka-sample-osgi-dining-hakkers
    val osgiCore = "org.osgi" % "org.osgi.core" % "6.0.0" // ApacheV2
    val osgiCompendium = "org.osgi" % "org.osgi.compendium" % "5.0.0" // ApacheV2

    val sigar = "org.fusesource" % "sigar" % "1.6.4" // ApacheV2

    val jctools = "org.jctools" % "jctools-core" % "3.1.0" // ApacheV2

    // reactive streams
    val reactiveStreams = "org.reactivestreams" % "reactive-streams" % reactiveStreamsVersion // CC0

    // ssl-config
    val sslConfigCore = "com.typesafe" %% "ssl-config-core" % sslConfigVersion // ApacheV2

    val lmdb = "org.lmdbjava" % "lmdbjava" % "0.7.0" // ApacheV2, OpenLDAP Public License

    val junit = "junit" % "junit" % junitVersion // Common Public License 1.0

    // For Java 8 Conversions
    val java8Compat = Def.setting { "org.scala-lang.modules" %% "scala-java8-compat" % java8CompatVersion.value } // Scala License

    val aeronDriver = "io.aeron" % "aeron-driver" % aeronVersion // ApacheV2
    val aeronClient = "io.aeron" % "aeron-client" % aeronVersion // ApacheV2
    // Added explicitly for when artery tcp is used
    val agrona = "org.agrona" % "agrona" % agronaVersion // ApacheV2

    val asnOne = ("com.hierynomus" % "asn-one" % "0.4.0").exclude("org.slf4j", "slf4j-api") // ApacheV2

    val jacksonCore = "com.fasterxml.jackson.core" % "jackson-core" % jacksonVersion // ApacheV2
    val jacksonAnnotations = "com.fasterxml.jackson.core" % "jackson-annotations" % jacksonVersion // ApacheV2
    val jacksonDatabind = "com.fasterxml.jackson.core" % "jackson-databind" % jacksonVersion // ApacheV2
    val jacksonJdk8 = "com.fasterxml.jackson.datatype" % "jackson-datatype-jdk8" % jacksonVersion // ApacheV2
    val jacksonJsr310 = "com.fasterxml.jackson.datatype" % "jackson-datatype-jsr310" % jacksonVersion // ApacheV2
    val jacksonScala = "com.fasterxml.jackson.module" %% "jackson-module-scala" % jacksonVersion // ApacheV2
    val jacksonParameterNames = "com.fasterxml.jackson.module" % "jackson-module-parameter-names" % jacksonVersion // ApacheV2
    val jacksonCbor = "com.fasterxml.jackson.dataformat" % "jackson-dataformat-cbor" % jacksonVersion // ApacheV2
    val lz4Java = "org.lz4" % "lz4-java" % "1.7.1" // ApacheV2

    val logback = "ch.qos.logback" % "logback-classic" % logbackVersion // EPL 1.0

    object Docs {
      val sprayJson = "io.spray" %% "spray-json" % "1.3.5" % "test"
      val gson = "com.google.code.gson" % "gson" % "2.8.6" % "test"
    }

    object Test {
      val commonsMath = "org.apache.commons" % "commons-math" % "2.2" % "test" // ApacheV2
<<<<<<< HEAD
      val commonsIo = "commons-io" % "commons-io" % "2.7" % "test" // ApacheV2
      val commonsCodec = "commons-codec" % "commons-codec" % "1.15" % "test" // ApacheV2
=======
      val commonsIo = "commons-io" % "commons-io" % "2.8.0" % "test" // ApacheV2
      val commonsCodec = "commons-codec" % "commons-codec" % "1.14" % "test" // ApacheV2
>>>>>>> 84278bd6
      val junit = "junit" % "junit" % junitVersion % "test" // Common Public License 1.0
      val logback = Compile.logback % "test" // EPL 1.0

      val scalatest = "org.scalatest" %% "scalatest" % scalaTestVersion % "test" // ApacheV2
      val scalacheck = "org.scalacheck" %% "scalacheck" % scalaCheckVersion % "test" // New BSD

      // The 'scalaTestPlus' projects are independently versioned,
      // but the version of each module starts with the scalatest
      // version it was intended to work with
      val scalatestJUnit = "org.scalatestplus" %% "junit-4-12" % (scalaTestVersion + ".0") % "test" // ApacheV2
      val scalatestTestNG = "org.scalatestplus" %% "testng-6-7" % (scalaTestVersion + ".0") % "test" // ApacheV2
      val scalatestScalaCheck = "org.scalatestplus" %% "scalacheck-1-14" % (scalaTestVersion + ".0") % "test" // ApacheV2
      val scalatestMockito = "org.scalatestplus" %% "mockito-3-2" % (scalaTestVersion + ".0") % "test" // ApacheV2

      val pojosr = "com.googlecode.pojosr" % "de.kalpatec.pojosr.framework" % "0.2.1" % "test" // ApacheV2
      val tinybundles = "org.ops4j.pax.tinybundles" % "tinybundles" % "3.0.0" % "test" // ApacheV2
      val log4j = "log4j" % "log4j" % "1.2.17" % "test" // ApacheV2

      // in-memory filesystem for file related tests
      val jimfs = "com.google.jimfs" % "jimfs" % "1.1" % "test" // ApacheV2

      // docker utils
      val dockerClient = "com.spotify" % "docker-client" % "8.16.0" % "test" // ApacheV2

      // metrics, measurements, perf testing
      val metrics = "io.dropwizard.metrics" % "metrics-core" % "4.1.12.1" % "test" // ApacheV2
      val metricsJvm = "io.dropwizard.metrics" % "metrics-jvm" % "4.1.12.1" % "test" // ApacheV2
      val latencyUtils = "org.latencyutils" % "LatencyUtils" % "2.0.3" % "test" // Free BSD
      val hdrHistogram = "org.hdrhistogram" % "HdrHistogram" % "2.1.12" % "test" // CC0
      val metricsAll = Seq(metrics, metricsJvm, latencyUtils, hdrHistogram)

      // sigar logging
      val slf4jJul = "org.slf4j" % "jul-to-slf4j" % slf4jVersion % "test" // MIT
      val slf4jLog4j = "org.slf4j" % "log4j-over-slf4j" % slf4jVersion % "test" // MIT

      // reactive streams tck
      val reactiveStreamsTck = "org.reactivestreams" % "reactive-streams-tck" % reactiveStreamsVersion % "test" // CC0

      val protobufRuntime = "com.google.protobuf" % "protobuf-java" % protobufJavaVersion % "test"
    }

    object Provided {
      // TODO remove from "test" config
      val sigarLoader = "io.kamon" % "sigar-loader" % "1.6.6-rev002" % "optional;provided;test" // ApacheV2

      val activation = "com.sun.activation" % "javax.activation" % "1.2.0" % "provided;test"

      val levelDB = "org.iq80.leveldb" % "leveldb" % "0.12" % "optional;provided" // ApacheV2
      val levelDBmultiJVM = "org.iq80.leveldb" % "leveldb" % "0.12" % "optional;provided;multi-jvm;test" // ApacheV2
      val levelDBNative = "org.fusesource.leveldbjni" % "leveldbjni-all" % "1.8" % "optional;provided" // New BSD

      val junit = Compile.junit % "optional;provided;test"

      val scalatest = "org.scalatest" %% "scalatest" % scalaTestVersion % "optional;provided;test" // ApacheV2

      val logback = Compile.logback % "optional;provided;test" // EPL 1.0

      val protobufRuntime = "com.google.protobuf" % "protobuf-java" % protobufJavaVersion % "optional;provided"

    }

  }

  import Compile._
  // TODO check if `l ++=` everywhere expensive?
  val l = libraryDependencies

  val actor = l ++= Seq(config, java8Compat.value)

  val actorTyped = l ++= Seq(slf4jApi)

  val discovery = l ++= Seq(Test.junit, Test.scalatest)

  val coordination = l ++= Seq(Test.junit, Test.scalatest)

  val testkit = l ++= Seq(Test.junit, Test.scalatest) ++ Test.metricsAll

  val actorTests = l ++= Seq(
        Test.junit,
        Test.scalatest,
        Test.scalatestJUnit,
        Test.scalatestScalaCheck,
        Test.commonsCodec,
        Test.commonsMath,
        Test.scalacheck,
        Test.jimfs,
        Test.dockerClient,
        Provided.activation // dockerClient needs javax.activation.DataSource in JDK 11+
      )

  val actorTestkitTyped = l ++= Seq(Provided.logback, Provided.junit, Provided.scalatest, Test.scalatestJUnit)

  val pki = l ++=
      Seq(
        asnOne,
        // pull up slf4j version from the one provided transitively in asnOne to fix unidoc
        Compile.slf4jApi,
        Test.scalatest)

  val remoteDependencies = Seq(netty, aeronDriver, aeronClient)
  val remoteOptionalDependencies = remoteDependencies.map(_ % "optional")

  val remote = l ++= Seq(agrona, Test.junit, Test.scalatest, Test.jimfs, Test.protobufRuntime) ++ remoteOptionalDependencies

  val remoteTests = l ++= Seq(Test.junit, Test.scalatest) ++ remoteDependencies

  val multiNodeTestkit = l ++= Seq(netty)

  val cluster = l ++= Seq(Test.junit, Test.scalatest)

  val clusterTools = l ++= Seq(Test.junit, Test.scalatest)

  val clusterSharding = l ++= Seq(
        Provided.levelDBmultiJVM,
        Provided.levelDBNative,
        Test.junit,
        Test.scalatest,
        Test.commonsIo)

  val clusterMetrics = l ++= Seq(
        Provided.sigarLoader,
        Test.slf4jJul,
        Test.slf4jLog4j,
        Test.logback,
        Test.scalatestMockito)

  val distributedData = l ++= Seq(lmdb, Test.junit, Test.scalatest)

  val slf4j = l ++= Seq(slf4jApi, Test.logback)

  val persistence = l ++= Seq(
        Provided.levelDB,
        Provided.levelDBNative,
        Test.scalatest,
        Test.scalatestJUnit,
        Test.junit,
        Test.commonsIo,
        Test.commonsCodec)

  val persistenceQuery = l ++= Seq(Test.scalatest, Test.junit, Test.commonsIo, Provided.levelDB, Provided.levelDBNative)

  val persistenceTck = l ++= Seq(
        Test.scalatest.withConfigurations(Some("compile")),
        Test.junit.withConfigurations(Some("compile")),
        Provided.levelDB,
        Provided.levelDBNative)

  val persistenceTestKit = l ++= Seq(Test.scalatest, Test.logback)

  val persistenceTypedTests = l ++= Seq(Test.scalatest, Test.logback)

  val persistenceShared = l ++= Seq(Provided.levelDB, Provided.levelDBNative, Test.logback)

  val jackson = l ++= Seq(
        jacksonCore,
        jacksonAnnotations,
        jacksonDatabind,
        jacksonScala,
        jacksonJdk8,
        jacksonJsr310,
        jacksonParameterNames,
        jacksonCbor,
        lz4Java,
        Test.junit,
        Test.scalatest)

  val osgi = l ++= Seq(
        osgiCore,
        osgiCompendium,
        Test.logback,
        Test.commonsIo,
        Test.pojosr,
        Test.tinybundles,
        Test.scalatest,
        Test.junit)

  val docs = l ++= Seq(Test.scalatest, Test.junit, Docs.sprayJson, Docs.gson, Provided.levelDB)

  val benchJmh = l ++= Seq(logback, Provided.levelDB, Provided.levelDBNative, Compile.jctools)

  // akka stream

  lazy val stream = l ++= Seq[sbt.ModuleID](reactiveStreams, sslConfigCore, Test.scalatest)

  lazy val streamTestkit = l ++= Seq(Test.scalatest, Test.scalacheck, Test.junit)

  lazy val streamTests = l ++= Seq(
        Test.scalatest,
        Test.scalacheck,
        Test.scalatestScalaCheck,
        Test.junit,
        Test.commonsIo,
        Test.jimfs)

  lazy val streamTestsTck = l ++= Seq(
        Test.scalatest,
        Test.scalatestTestNG,
        Test.scalacheck,
        Test.junit,
        Test.reactiveStreamsTck)

}

object DependencyHelpers {
  case class ScalaVersionDependentModuleID(modules: String => Seq[ModuleID]) {
    def %(config: String): ScalaVersionDependentModuleID =
      ScalaVersionDependentModuleID(version => modules(version).map(_ % config))
  }
  object ScalaVersionDependentModuleID {
    implicit def liftConstantModule(mod: ModuleID): ScalaVersionDependentModuleID = versioned(_ => mod)

    def versioned(f: String => ModuleID): ScalaVersionDependentModuleID = ScalaVersionDependentModuleID(v => Seq(f(v)))
    def fromPF(f: PartialFunction[String, ModuleID]): ScalaVersionDependentModuleID =
      ScalaVersionDependentModuleID(version => if (f.isDefinedAt(version)) Seq(f(version)) else Nil)
  }

  /**
   * Use this as a dependency setting if the dependencies contain both static and Scala-version
   * dependent entries.
   */
  def versionDependentDeps(modules: ScalaVersionDependentModuleID*): Def.Setting[Seq[ModuleID]] =
    libraryDependencies ++= modules.flatMap(m => m.modules(scalaVersion.value))

  val ScalaVersion = """\d\.\d+\.\d+(?:-(?:M|RC)\d+)?""".r
  val nominalScalaVersion: String => String = {
    // matches:
    // 2.12.0-M1
    // 2.12.0-RC1
    // 2.12.0
    case version @ ScalaVersion() => version
    // transforms 2.12.0-custom-version to 2.12.0
    case version => version.takeWhile(_ != '-')
  }
}<|MERGE_RESOLUTION|>--- conflicted
+++ resolved
@@ -114,13 +114,8 @@
 
     object Test {
       val commonsMath = "org.apache.commons" % "commons-math" % "2.2" % "test" // ApacheV2
-<<<<<<< HEAD
-      val commonsIo = "commons-io" % "commons-io" % "2.7" % "test" // ApacheV2
+      val commonsIo = "commons-io" % "commons-io" % "2.8.0" % "test" // ApacheV2
       val commonsCodec = "commons-codec" % "commons-codec" % "1.15" % "test" // ApacheV2
-=======
-      val commonsIo = "commons-io" % "commons-io" % "2.8.0" % "test" // ApacheV2
-      val commonsCodec = "commons-codec" % "commons-codec" % "1.14" % "test" // ApacheV2
->>>>>>> 84278bd6
       val junit = "junit" % "junit" % junitVersion % "test" // Common Public License 1.0
       val logback = Compile.logback % "test" // EPL 1.0
 
