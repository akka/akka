/*
 * Copyright (C) 2016-2023 Lightbend Inc. <https://www.lightbend.com>
 */

package akka

import sbt._
import Keys._

import scala.language.implicitConversions

object Dependencies {
  import DependencyHelpers._

  // java8-compat is only used in a couple of places for 2.13,
  // it is probably possible to remove the dependency if needed.
  val java8CompatVersion = "1.0.2"

  val junitVersion = "4.13.2"
  val slf4jVersion = "1.7.36"
  // check agrona version when updating this
  val aeronVersion = "1.42.1"
  // needs to be inline with the aeron version, check
  // https://github.com/real-logic/aeron/blob/1.x.y/build.gradle
  val agronaVersion = "1.19.2"
  val nettyVersion = "4.1.107.Final"
  val protobufJavaVersion = "3.24.0" // also sync with protocVersion in Protobuf.scala
  val logbackVersion = "1.2.13"
  val scalaFortifyVersion = "1.0.22"
  val fortifySCAVersion = "22.1"
  val jacksonCoreVersion = "2.15.3" // https://github.com/FasterXML/jackson/wiki/Jackson-Releases
  val jacksonDatabindVersion = jacksonCoreVersion // https://github.com/FasterXML/jackson/wiki/Jackson-Releases

  val scala213Version = "2.13.12"
  val scala3Version = "3.3.1"
  val allScalaVersions = Seq(scala213Version, scala3Version)

  val reactiveStreamsVersion = "1.0.4"

  val graalVmNativeImageVersion = "23.1.2"

  val scalaTestVersion = "3.2.17"

  val scalaTestScalaCheckVersion = "1-17"

  val scalaCheckVersion = "1.17.0"

  val Versions =
    Seq(crossScalaVersions := allScalaVersions, scalaVersion := allScalaVersions.head)

  object Compile {
    // Compile

    val config = "com.typesafe" % "config" % "1.4.3" // ApacheV2
    val `netty-transport` = "io.netty" % "netty-transport" % nettyVersion // ApacheV2
    val `netty-handler` = "io.netty" % "netty-handler" % nettyVersion // ApacheV2

    val scalaReflect = ScalaVersionDependentModuleID.versioned("org.scala-lang" % "scala-reflect" % _) // Scala License

    val slf4jApi = "org.slf4j" % "slf4j-api" % slf4jVersion // MIT

    val sigar = "org.fusesource" % "sigar" % "1.6.4" // ApacheV2

    val jctools = "org.jctools" % "jctools-core" % "3.3.0" // ApacheV2

    // reactive streams
    val reactiveStreams = "org.reactivestreams" % "reactive-streams" % reactiveStreamsVersion // MIT-0

    val lmdb = "org.lmdbjava" % "lmdbjava" % "0.8.3" // ApacheV2, OpenLDAP Public License

    val junit = "junit" % "junit" % junitVersion // Common Public License 1.0

    // For Java 8 Conversions
    val java8Compat = "org.scala-lang.modules" %% "scala-java8-compat" % java8CompatVersion // Scala License

    val aeronDriver = "io.aeron" % "aeron-driver" % aeronVersion // ApacheV2
    val aeronClient = "io.aeron" % "aeron-client" % aeronVersion // ApacheV2
    // Added explicitly for when artery tcp is used
    val agrona = "org.agrona" % "agrona" % agronaVersion // ApacheV2

    val asnOne = ("com.hierynomus" % "asn-one" % "0.6.0").exclude("org.slf4j", "slf4j-api") // ApacheV2

    val jacksonCore = "com.fasterxml.jackson.core" % "jackson-core" % jacksonCoreVersion // ApacheV2
    val jacksonAnnotations = "com.fasterxml.jackson.core" % "jackson-annotations" % jacksonCoreVersion // ApacheV2
    val jacksonDatabind = "com.fasterxml.jackson.core" % "jackson-databind" % jacksonDatabindVersion // ApacheV2
    val jacksonJdk8 = "com.fasterxml.jackson.datatype" % "jackson-datatype-jdk8" % jacksonCoreVersion // ApacheV2
    val jacksonJsr310 = "com.fasterxml.jackson.datatype" % "jackson-datatype-jsr310" % jacksonCoreVersion // ApacheV2
    val jacksonScala = "com.fasterxml.jackson.module" %% "jackson-module-scala" % jacksonCoreVersion // ApacheV2
    val jacksonParameterNames = "com.fasterxml.jackson.module" % "jackson-module-parameter-names" % jacksonCoreVersion // ApacheV2
    val jacksonCbor = "com.fasterxml.jackson.dataformat" % "jackson-dataformat-cbor" % jacksonCoreVersion // ApacheV2
    val lz4Java = "org.lz4" % "lz4-java" % "1.8.0" // ApacheV2

    val logback = "ch.qos.logback" % "logback-classic" % logbackVersion // EPL 1.0
  }
  object Docs {
    val sprayJson = "io.spray" %% "spray-json" % "1.3.6" % Test
    val gson = "com.google.code.gson" % "gson" % "2.10.1" % Test
  }

  object TestDependencies {
    val commonsMath = "org.apache.commons" % "commons-math" % "2.2" % Test // ApacheV2

<<<<<<< HEAD
    val commonsIo = "commons-io" % "commons-io" % "2.15.1" % Test // ApacheV2
    val commonsCodec = "commons-codec" % "commons-codec" % "1.16.0" % Test // ApacheV2
    val junit = "junit" % "junit" % junitVersion % "test" // Common Public License 1.0
    val logback = Compile.logback % Test // EPL 1.0
=======
      val commonsIo = "commons-io" % "commons-io" % "2.15.1" % Test // ApacheV2
      val commonsCodec = "commons-codec" % "commons-codec" % "1.16.1" % Test // ApacheV2
      val junit = "junit" % "junit" % junitVersion % "test" // Common Public License 1.0
      val logback = Compile.logback % Test // EPL 1.0
>>>>>>> 053f1516

    val scalatest = "org.scalatest" %% "scalatest" % scalaTestVersion % Test // ApacheV2

    // The 'scalaTestPlus' projects are independently versioned,
    // but the version of each module starts with the scalatest
    // version it was intended to work with
    // Used for the Junit Suite - running Junit tests from scalatest
    val scalatestJUnit = "org.scalatestplus" %% "junit-4-13" % (scalaTestVersion + ".0") % Test // ApacheV2
    // Used for running the streams TCK which is testng based
    val scalatestTestNG = "org.scalatestplus" %% "testng-7-5" % (scalaTestVersion + ".0") % Test // ApacheV2
    val scalatestScalaCheck = "org.scalatestplus" %% s"scalacheck-$scalaTestScalaCheckVersion" % (scalaTestVersion + ".0") % Test // ApacheV2
    // Used in one place in cluster metrics, but we can't get away without mockito because of a package private constructor
    val scalatestMockito = "org.scalatestplus" %% "mockito-4-11" % (scalaTestVersion + ".0") % Test // ApacheV2

    val log4j = "log4j" % "log4j" % "1.2.17" % Test // ApacheV2

    // in-memory filesystem for file related tests
    val jimfs = "com.google.jimfs" % "jimfs" % "1.3.0" % Test // ApacheV2

    // docker utils
    val dockerClient = "com.spotify" % "docker-client" % "8.16.0" % Test // ApacheV2

    // metrics, measurements, perf testing
    val metrics = "io.dropwizard.metrics" % "metrics-core" % "4.2.23" % Test // ApacheV2
    val metricsJvm = "io.dropwizard.metrics" % "metrics-jvm" % "4.2.23" % Test // ApacheV2
    val latencyUtils = "org.latencyutils" % "LatencyUtils" % "2.0.3" % Test // Free BSD
    val hdrHistogram = "org.hdrhistogram" % "HdrHistogram" % "2.1.12" % Test // CC0
    val metricsAll = Seq(metrics, metricsJvm, latencyUtils, hdrHistogram)

    // sigar logging
    val slf4jJul = "org.slf4j" % "jul-to-slf4j" % slf4jVersion % Test // MIT
    val slf4jLog4j = "org.slf4j" % "log4j-over-slf4j" % slf4jVersion % Test // MIT

    // reactive streams tck
    val reactiveStreamsTck = ("org.reactivestreams" % "reactive-streams-tck" % reactiveStreamsVersion % Test)
      .exclude("org.testng", "testng") // MIT-0

    val protobufRuntime = "com.google.protobuf" % "protobuf-java" % protobufJavaVersion % Test

    // YCSB (Yahoo Cloud Serving Benchmark https://ycsb.site)
    val ycsb = "site.ycsb" % "core" % "0.17.0" % Test // ApacheV2
  }

  object Provided {
    val sigarLoader = "io.kamon" % "sigar-loader" % "1.6.6-rev002" % "optional;provided" // ApacheV2

    val activation = "com.sun.activation" % "javax.activation" % "1.2.0" % "provided;test"

    val levelDB = "org.iq80.leveldb" % "leveldb" % "0.12" % "optional;provided" // ApacheV2
    val levelDBmultiJVM = "org.iq80.leveldb" % "leveldb" % "0.12" % "optional;provided;multi-jvm;test" // ApacheV2
    val levelDBNative = "org.fusesource.leveldbjni" % "leveldbjni-all" % "1.8" % "optional;provided" // New BSD

    val junit = Compile.junit % "optional;provided;test"

    val scalatest = "org.scalatest" %% "scalatest" % scalaTestVersion % "optional;provided;test" // ApacheV2

    val logback = Compile.logback % "optional;provided;test" // EPL 1.0

    val protobufRuntime = "com.google.protobuf" % "protobuf-java" % protobufJavaVersion % "optional;provided"

    // used for classpath scanning in testkit/tests for native-image metadata
    val classgraph = "io.github.classgraph" % "classgraph" % "4.8.165" % "optional;provided;test" // MIT
    val jacksonCore = Compile.jacksonCore % "optional;provided;test"
    val jacksonScala = Compile.jacksonScala % "optional;provided;test"
    val optionalForNativeImageMetadata = Seq(classgraph, jacksonCore, jacksonScala)

    val graalVmNativeImage = "org.graalvm.sdk" % "nativeimage" % graalVmNativeImageVersion % "optional;provided" // UPL-1.0 https://opensource.org/license/upl/
  }

  import Compile._
  // TODO check if `l ++=` everywhere expensive?
  val l = libraryDependencies

  val actor = l ++= Seq(config, java8Compat)

  val actorTyped = l ++= Seq(slf4jApi)

  val discovery = l ++= Seq(TestDependencies.junit, TestDependencies.scalatest)

  val coordination = l ++= Seq(TestDependencies.junit, TestDependencies.scalatest)

  val testkit = l ++= Seq(TestDependencies.junit, TestDependencies.scalatest) ++ TestDependencies.metricsAll ++ Provided.optionalForNativeImageMetadata

  val actorTests = l ++= Seq(
        TestDependencies.junit,
        TestDependencies.scalatest,
        TestDependencies.scalatestJUnit,
        TestDependencies.scalatestScalaCheck,
        TestDependencies.commonsCodec,
        TestDependencies.commonsMath,
        TestDependencies.jimfs,
        TestDependencies.dockerClient,
        Provided.activation // dockerClient needs javax.activation.DataSource in JDK 11+
      ) ++ Provided.optionalForNativeImageMetadata

  val actorTestkitTyped = l ++= Seq(
        Provided.logback,
        Provided.junit,
        Provided.scalatest,
        TestDependencies.scalatestJUnit)

  val pki = l ++=
      Seq(
        asnOne,
        // pull up slf4j version from the one provided transitively in asnOne to fix unidoc
        Compile.slf4jApi,
        TestDependencies.scalatest)

  val remoteDependencies = Seq(aeronDriver, aeronClient)
  val remoteOptionalDependencies = remoteDependencies.map(_ % "optional")

  val remote = l ++= Seq(
        agrona,
        TestDependencies.junit,
        TestDependencies.scalatest,
        TestDependencies.jimfs,
        TestDependencies.protobufRuntime) ++ remoteOptionalDependencies

  val remoteTests = l ++= Seq(TestDependencies.junit, TestDependencies.scalatest) ++ remoteDependencies

  val multiNodeTestkit = l ++= Seq(`netty-transport`, `netty-handler`)

  val cluster = l ++= Seq(TestDependencies.junit, TestDependencies.scalatest, TestDependencies.logback)

  val clusterTools = l ++= Seq(TestDependencies.junit, TestDependencies.scalatest)

  val clusterSharding = l ++= Seq(
        Provided.levelDBmultiJVM,
        Provided.levelDBNative,
        TestDependencies.junit,
        TestDependencies.scalatest,
        TestDependencies.commonsIo,
        TestDependencies.ycsb)

  val clusterMetrics = l ++= Seq(
        Provided.sigarLoader,
        TestDependencies.slf4jJul,
        TestDependencies.slf4jLog4j,
        TestDependencies.logback,
        TestDependencies.scalatestMockito)

  val distributedData = l ++= Seq(lmdb, TestDependencies.junit, TestDependencies.scalatest)

  val slf4j = l ++= Seq(slf4jApi, TestDependencies.logback)

  val persistence = l ++= Seq(
        Provided.levelDB,
        Provided.levelDBNative,
        TestDependencies.scalatest,
        TestDependencies.scalatestJUnit,
        TestDependencies.junit,
        TestDependencies.commonsIo,
        TestDependencies.commonsCodec)

  val persistenceQuery = l ++= Seq(
        TestDependencies.scalatest,
        TestDependencies.junit,
        TestDependencies.commonsIo,
        Provided.levelDB,
        Provided.levelDBNative)

  val persistenceTck = l ++= Seq(
        TestDependencies.scalatest.withConfigurations(Some("compile")),
        TestDependencies.junit.withConfigurations(Some("compile")),
        Provided.levelDB,
        Provided.levelDBNative)

  val persistenceTestKit = l ++= Seq(TestDependencies.scalatest, TestDependencies.logback)

  val persistenceTypedTests = l ++= Seq(TestDependencies.scalatest, TestDependencies.logback)

  val persistenceShared = l ++= Seq(Provided.levelDB, Provided.levelDBNative, TestDependencies.logback)

  val jackson = l ++= Seq(
        jacksonCore,
        jacksonAnnotations,
        jacksonDatabind,
        jacksonJdk8,
        jacksonJsr310,
        jacksonParameterNames,
        jacksonCbor,
        jacksonScala,
        lz4Java,
        Provided.graalVmNativeImage,
        TestDependencies.junit,
        TestDependencies.scalatest)

  val docs = l ++= Seq(TestDependencies.scalatest, TestDependencies.junit, Docs.sprayJson, Docs.gson, Provided.levelDB)

  val benchJmh = l ++= Seq(logback, Provided.levelDB, Provided.levelDBNative, Compile.jctools)

  // akka stream

  lazy val stream = l ++= Seq[sbt.ModuleID](reactiveStreams, TestDependencies.scalatest)

  lazy val streamTestkit = l ++= Seq(
        TestDependencies.scalatest,
        TestDependencies.scalatestScalaCheck,
        TestDependencies.junit)

  lazy val streamTests = l ++= Seq(
        TestDependencies.scalatest,
        TestDependencies.scalatestScalaCheck,
        TestDependencies.junit,
        TestDependencies.commonsIo,
        TestDependencies.jimfs)

  lazy val streamTestsTck = l ++= Seq(
        TestDependencies.scalatest,
        TestDependencies.scalatestTestNG,
        TestDependencies.scalatestScalaCheck,
        TestDependencies.junit,
        TestDependencies.reactiveStreamsTck)

}

object DependencyHelpers {
  case class ScalaVersionDependentModuleID(modules: String => Seq[ModuleID]) {
    def %(config: String): ScalaVersionDependentModuleID =
      ScalaVersionDependentModuleID(version => modules(version).map(_ % config))
  }
  object ScalaVersionDependentModuleID {
    implicit def liftConstantModule(mod: ModuleID): ScalaVersionDependentModuleID = versioned(_ => mod)

    def versioned(f: String => ModuleID): ScalaVersionDependentModuleID = ScalaVersionDependentModuleID(v => Seq(f(v)))
    def fromPF(f: PartialFunction[String, ModuleID]): ScalaVersionDependentModuleID =
      ScalaVersionDependentModuleID(version => if (f.isDefinedAt(version)) Seq(f(version)) else Nil)
  }

  /**
   * Use this as a dependency setting if the dependencies contain both static and Scala-version
   * dependent entries.
   */
  def versionDependentDeps(modules: ScalaVersionDependentModuleID*): Def.Setting[Seq[ModuleID]] =
    libraryDependencies ++= modules.flatMap(m => m.modules(scalaVersion.value))

  val ScalaVersion = """\d\.\d+\.\d+(?:-(?:M|RC)\d+)?""".r
  val nominalScalaVersion: String => String = {
    // matches:
    // 2.12.0-M1
    // 2.12.0-RC1
    // 2.12.0
    case version @ ScalaVersion() => version
    // transforms 2.12.0-custom-version to 2.12.0
    case version => version.takeWhile(_ != '-')
  }
}<|MERGE_RESOLUTION|>--- conflicted
+++ resolved
@@ -100,17 +100,10 @@
   object TestDependencies {
     val commonsMath = "org.apache.commons" % "commons-math" % "2.2" % Test // ApacheV2
 
-<<<<<<< HEAD
     val commonsIo = "commons-io" % "commons-io" % "2.15.1" % Test // ApacheV2
-    val commonsCodec = "commons-codec" % "commons-codec" % "1.16.0" % Test // ApacheV2
+    val commonsCodec = "commons-codec" % "commons-codec" % "1.16.1" % Test // ApacheV2
     val junit = "junit" % "junit" % junitVersion % "test" // Common Public License 1.0
     val logback = Compile.logback % Test // EPL 1.0
-=======
-      val commonsIo = "commons-io" % "commons-io" % "2.15.1" % Test // ApacheV2
-      val commonsCodec = "commons-codec" % "commons-codec" % "1.16.1" % Test // ApacheV2
-      val junit = "junit" % "junit" % junitVersion % "test" // Common Public License 1.0
-      val logback = Compile.logback % Test // EPL 1.0
->>>>>>> 053f1516
 
     val scalatest = "org.scalatest" %% "scalatest" % scalaTestVersion % Test // ApacheV2
 
