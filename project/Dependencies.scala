--- conflicted
+++ resolved
@@ -38,10 +38,6 @@
     scalaVersion := System.getProperty("akka.build.scalaVersion", crossScalaVersions.value.head),
     scalaCheckVersion := sys.props.get("akka.build.scalaCheckVersion").getOrElse("1.14.3"),
     scalaTestVersion := "3.1.0",
-<<<<<<< HEAD
-    scalaTestPlusVersion := "3.1.1.0",
-=======
->>>>>>> ea4ab811
     java8CompatVersion := {
       CrossVersion.partialVersion(scalaVersion.value) match {
         // java8-compat is only used in a couple of places for 2.13,
