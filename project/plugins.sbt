--- conflicted
+++ resolved
@@ -22,10 +22,6 @@
 addSbtPlugin("com.lightbend" % "sbt-whitesource" % "0.1.10")
 addSbtPlugin("com.typesafe.sbt" % "sbt-git" % "0.9.3")
 addSbtPlugin("net.virtual-void" % "sbt-dependency-graph" % "0.9.0") // for advanced PR validation features
-<<<<<<< HEAD
 addSbtPlugin("de.heikoseeberger" % "sbt-header" % "5.0.0") // for maintenance of copyright file header
-=======
-
 // used for @unidoc directive
-libraryDependencies += "io.github.lukehutch" % "fast-classpath-scanner" % "2.12.3"
->>>>>>> 1574faf1
+libraryDependencies += "io.github.lukehutch" % "fast-classpath-scanner" % "2.12.3"