/**
 *  Copyright (C) 2009-2012 Typesafe Inc. <http://www.typesafe.com>
 */

package akka

import sbt._
import sbt.Keys._
import com.typesafe.sbtmultijvm.MultiJvmPlugin
import com.typesafe.sbtmultijvm.MultiJvmPlugin.{ MultiJvm, extraOptions, jvmOptions, scalatestOptions }
import com.typesafe.schoir.SchoirPlugin.schoirSettings
import com.typesafe.sbtscalariform.ScalariformPlugin
import com.typesafe.sbtscalariform.ScalariformPlugin.ScalariformKeys
import java.lang.Boolean.getBoolean
import Sphinx.{ sphinxDocs, sphinxHtml, sphinxLatex, sphinxPdf, sphinxPygments, sphinxTags }

object AkkaBuild extends Build {
  System.setProperty("akka.mode", "test") // Is there better place for this?

  lazy val buildSettings = Seq(
    organization := "com.typesafe.akka",
    version      := "2.1-SNAPSHOT",
    scalaVersion := "2.9.2"
  )

  lazy val akka = Project(
    id = "akka",
    base = file("."),
    settings = parentSettings ++ Release.settings ++ Unidoc.settings ++ Sphinx.settings ++ Publish.versionSettings ++ Dist.settings ++ Seq(
      testMailbox in GlobalScope := System.getProperty("akka.testMailbox", "false").toBoolean,
      parallelExecution in GlobalScope := System.getProperty("akka.parallelExecution", "false").toBoolean,
      Publish.defaultPublishTo in ThisBuild <<= crossTarget / "repository",
      Unidoc.unidocExclude := Seq(samples.id, tutorials.id),
      Dist.distExclude := Seq(actorTests.id, akkaSbtPlugin.id, docs.id),
      // online version of docs
      sphinxDocs <<= baseDirectory / "akka-docs",
      sphinxTags in sphinxHtml += "online",
      sphinxPygments <<= sphinxPygments in LocalProject(docs.id),
      sphinxLatex <<= sphinxLatex in LocalProject(docs.id),
      sphinxPdf <<= sphinxPdf in LocalProject(docs.id)
    ),
    aggregate = Seq(actor, testkit, actorTests, remote, camel, cluster, slf4j, agent, transactor, mailboxes, zeroMQ, kernel, akkaSbtPlugin, samples, tutorials, docs)
  )

  lazy val actor = Project(
    id = "akka-actor",
    base = file("akka-actor"),
    settings = defaultSettings ++ Seq(
      autoCompilerPlugins := true,
      libraryDependencies <+= scalaVersion { v => compilerPlugin("org.scala-lang.plugins" % "continuations" % v) },
      scalacOptions += "-P:continuations:enable",
      // to fix scaladoc generation
      fullClasspath in doc in Compile <<= fullClasspath in Compile
    )
  )

  lazy val testkit = Project(
    id = "akka-testkit",
    base = file("akka-testkit"),
    dependencies = Seq(actor),
    settings = defaultSettings ++ Seq(
      libraryDependencies ++= Dependencies.testkit
    )
  )

  lazy val actorTests = Project(
    id = "akka-actor-tests",
    base = file("akka-actor-tests"),
    dependencies = Seq(testkit % "compile;test->test"),
    settings = defaultSettings ++ Seq(
      autoCompilerPlugins := true,
      libraryDependencies <+= scalaVersion { v => compilerPlugin("org.scala-lang.plugins" % "continuations" % v) },
      scalacOptions += "-P:continuations:enable",
      libraryDependencies ++= Dependencies.actorTests
    )
  )

  lazy val remote = Project(
    id = "akka-remote",
    base = file("akka-remote"),
    dependencies = Seq(actor, actorTests % "test->test", testkit % "test->test"),
    settings = defaultSettings ++ multiJvmSettings ++ schoirSettings ++ Seq(
      libraryDependencies ++= Dependencies.remote,
      // disable parallel tests
      parallelExecution in Test := false,
      extraOptions in MultiJvm <<= (sourceDirectory in MultiJvm) { src =>
        (name: String) => (src ** (name + ".conf")).get.headOption.map("-Dakka.config=" + _.absolutePath).toSeq
      },
      scalatestOptions in MultiJvm := Seq("-r", "org.scalatest.akka.QuietReporter"),
      jvmOptions in MultiJvm := defaultMultiJvmOptions,
      test in Test <<= ((test in Test), (test in MultiJvm)) map { case x => x }
    )
  ) configs (MultiJvm)

<<<<<<< HEAD
  lazy val remoteTests = Project(
    id = "akka-remote-tests",
    base = file("akka-remote-tests"),
    dependencies = Seq(remote % "compile;test->test;multi-jvm->multi-jvm", actorTests % "test->test", testkit % "test->test"),
    settings = defaultSettings ++ multiJvmSettings ++ Seq(
      // disable parallel tests
      parallelExecution in Test := false,
      extraOptions in MultiJvm <<= (sourceDirectory in MultiJvm) { src =>
        (name: String) => (src ** (name + ".conf")).get.headOption.map("-Dakka.config=" + _.absolutePath).toSeq
      },
      scalatestOptions in MultiJvm := Seq("-r", "org.scalatest.akka.QuietReporter"),
      jvmOptions in MultiJvm := defaultMultiJvmOptions,
      test in Test <<= ((test in Test), (test in MultiJvm)) map { case x => x }
    )
  ) configs (MultiJvm)

  lazy val cluster = Project(
    id = "akka-cluster",
    base = file("akka-cluster"),
    dependencies = Seq(remote, remoteTests % "compile;test->test;multi-jvm->multi-jvm", testkit % "test->test"),
    settings = defaultSettings ++ multiJvmSettings ++ Seq(
=======
  lazy val cluster = Project(
    id = "akka-cluster",
    base = file("akka-cluster"),
    dependencies = Seq(remote, remote % "test->test", testkit % "test->test"),
    settings = defaultSettings ++ multiJvmSettings ++ schoirSettings ++ Seq(
>>>>>>> a513d823
      libraryDependencies ++= Dependencies.cluster,
      // disable parallel tests
      parallelExecution in Test := false,
      extraOptions in MultiJvm <<= (sourceDirectory in MultiJvm) { src =>
        (name: String) => (src ** (name + ".conf")).get.headOption.map("-Dakka.config=" + _.absolutePath).toSeq
      },
      scalatestOptions in MultiJvm := Seq("-r", "org.scalatest.akka.QuietReporter"),
      jvmOptions in MultiJvm := defaultMultiJvmOptions,
      test in Test <<= ((test in Test), (test in MultiJvm)) map { case x => x }
    )
  ) configs (MultiJvm)

  lazy val slf4j = Project(
    id = "akka-slf4j",
    base = file("akka-slf4j"),
    dependencies = Seq(actor, testkit % "test->test"),
    settings = defaultSettings ++ Seq(
      libraryDependencies ++= Dependencies.slf4j
    )
  )

  lazy val agent = Project(
    id = "akka-agent",
    base = file("akka-agent"),
    dependencies = Seq(actor, testkit % "test->test"),
    settings = defaultSettings ++ Seq(
      libraryDependencies ++= Dependencies.agent
    )
  )

  lazy val transactor = Project(
    id = "akka-transactor",
    base = file("akka-transactor"),
    dependencies = Seq(actor, testkit % "test->test"),
    settings = defaultSettings ++ Seq(
      libraryDependencies ++= Dependencies.transactor
    )
  )

  val testMailbox = SettingKey[Boolean]("test-mailbox")

  lazy val mailboxes = Project(
    id = "akka-durable-mailboxes",
    base = file("akka-durable-mailboxes"),
    settings = parentSettings,
    aggregate = Seq(mailboxesCommon, fileMailbox)
  )

  lazy val mailboxesCommon = Project(
    id = "akka-mailboxes-common",
    base = file("akka-durable-mailboxes/akka-mailboxes-common"),
    dependencies = Seq(remote, testkit % "compile;test->test"),
    settings = defaultSettings ++ Seq(
      libraryDependencies ++= Dependencies.mailboxes
    )
  )

  lazy val fileMailbox = Project(
    id = "akka-file-mailbox",
    base = file("akka-durable-mailboxes/akka-file-mailbox"),
    dependencies = Seq(mailboxesCommon % "compile;test->test", testkit % "test"),
    settings = defaultSettings ++ Seq(
      libraryDependencies ++= Dependencies.fileMailbox
    )
  )

  lazy val zeroMQ = Project(
    id = "akka-zeromq",
    base = file("akka-zeromq"),
    dependencies = Seq(actor, testkit % "test;test->test"),
    settings = defaultSettings ++ Seq(
      libraryDependencies ++= Dependencies.zeroMQ
    )
  )

  lazy val kernel = Project(
    id = "akka-kernel",
    base = file("akka-kernel"),
    dependencies = Seq(actor, testkit % "test->test"),
    settings = defaultSettings ++ Seq(
      libraryDependencies ++= Dependencies.kernel
    )
  )

  lazy val camel = Project(
     id = "akka-camel",
     base = file("akka-camel"),
     dependencies = Seq(actor, slf4j, testkit % "test->test"),
     settings = defaultSettings ++ Seq(
       libraryDependencies ++= Dependencies.camel
     )
  )

  lazy val akkaSbtPlugin = Project(
    id = "akka-sbt-plugin",
    base = file("akka-sbt-plugin"),
    settings = defaultSettings ++ Seq(
      sbtPlugin := true,
      scalaVersion := "2.9.1"
    )
  )

  lazy val samples = Project(
    id = "akka-samples",
    base = file("akka-samples"),
    settings = parentSettings,
    aggregate = Seq(fsmSample, helloSample, helloKernelSample, remoteSample)
  )

  lazy val fsmSample = Project(
    id = "akka-sample-fsm",
    base = file("akka-samples/akka-sample-fsm"),
    dependencies = Seq(actor),
    settings = defaultSettings
  )

  lazy val helloSample = Project(
    id = "akka-sample-hello",
    base = file("akka-samples/akka-sample-hello"),
    dependencies = Seq(actor),
    settings = defaultSettings
  )

  lazy val helloKernelSample = Project(
    id = "akka-sample-hello-kernel",
    base = file("akka-samples/akka-sample-hello-kernel"),
    dependencies = Seq(kernel),
    settings = defaultSettings
  )

  lazy val remoteSample = Project(
    id = "akka-sample-remote",
    base = file("akka-samples/akka-sample-remote"),
    dependencies = Seq(actor, remote, kernel),
    settings = defaultSettings
  )

  lazy val tutorials = Project(
    id = "akka-tutorials",
    base = file("akka-tutorials"),
    settings = parentSettings,
    aggregate = Seq(firstTutorial)
  )

  lazy val firstTutorial = Project(
    id = "akka-tutorial-first",
    base = file("akka-tutorials/akka-tutorial-first"),
    dependencies = Seq(actor, testkit),
    settings = defaultSettings ++ Seq(
      libraryDependencies ++= Dependencies.tutorials
    )
  )

  lazy val docs = Project(
    id = "akka-docs",
    base = file("akka-docs"),
    dependencies = Seq(actor, testkit % "test->test", remote, cluster, slf4j, agent, transactor, fileMailbox, zeroMQ, camel),
    settings = defaultSettings ++ Sphinx.settings ++ Seq(
      unmanagedSourceDirectories in Test <<= baseDirectory { _ ** "code" get },
      libraryDependencies ++= Dependencies.docs,
      unmanagedSourceDirectories in ScalariformKeys.format in Test <<= unmanagedSourceDirectories in Test
    )
  )

  // Settings

  override lazy val settings = super.settings ++ buildSettings ++ Seq(
      resolvers += "Sonatype Snapshot Repo" at "https://oss.sonatype.org/content/repositories/snapshots/",
      shellPrompt := { s => Project.extract(s).currentProject.id + " > " }
    )

  lazy val baseSettings = Defaults.defaultSettings ++ Publish.settings

  lazy val parentSettings = baseSettings ++ Seq(
    publishArtifact in Compile := false
  )

  val excludeTestNames = SettingKey[Seq[String]]("exclude-test-names")
  val excludeTestTags = SettingKey[Seq[String]]("exclude-test-tags")
  val includeTestTags = SettingKey[Seq[String]]("include-test-tags")

  val defaultExcludedTags = Seq("timing", "long-running")

  val defaultMultiJvmOptions: Seq[String] = {
    (System.getProperty("akka.test.timefactor") match {
      case null => Nil
      case x => List("-Dakka.test.timefactor=" + x)
    }) :::
    (if (getBoolean("sbt.log.noformat")) List("-Dakka.test.nocolor=true") else Nil)
  }

  lazy val defaultSettings = baseSettings ++ formatSettings ++ Seq(
    resolvers += "Typesafe Repo" at "http://repo.typesafe.com/typesafe/releases/",

    // compile options
    scalacOptions ++= Seq("-encoding", "UTF-8", "-deprecation", "-unchecked") ++ (
      if (true || (System getProperty "java.runtime.version" startsWith "1.7")) Seq() else Seq("-optimize")), // -optimize fails with jdk7
    javacOptions  ++= Seq("-Xlint:unchecked", "-Xlint:deprecation"),

    ivyLoggingLevel in ThisBuild := UpdateLogging.Quiet,

    parallelExecution in Test := System.getProperty("akka.parallelExecution", "false").toBoolean,

    // for excluding tests by name (or use system property: -Dakka.test.names.exclude=TimingSpec)
    excludeTestNames := {
      val exclude = System.getProperty("akka.test.names.exclude", "")
      if (exclude.isEmpty) Seq.empty else exclude.split(",").toSeq
    },

    // for excluding tests by tag (or use system property: -Dakka.test.tags.exclude=timing)
    excludeTestTags := {
      val exclude = System.getProperty("akka.test.tags.exclude", "")
      if (exclude.isEmpty) defaultExcludedTags else exclude.split(",").toSeq
    },

    // for including tests by tag (or use system property: -Dakka.test.tags.include=timing)
    includeTestTags := {
      val include = System.getProperty("akka.test.tags.include", "")
      if (include.isEmpty) Seq.empty else include.split(",").toSeq
    },

    // add filters for tests excluded by name
    testOptions in Test <++= excludeTestNames map { _.map(exclude => Tests.Filter(test => !test.contains(exclude))) },

    // add arguments for tests excluded by tag - includes override excludes (opposite to scalatest)
    testOptions in Test <++= (excludeTestTags, includeTestTags) map { (excludes, includes) =>
      val tags = (excludes.toSet -- includes.toSet).toSeq
      if (tags.isEmpty) Seq.empty else Seq(Tests.Argument("-l", tags.mkString(" ")))
    },

    // add arguments for tests included by tag
    testOptions in Test <++= includeTestTags map { tags =>
      if (tags.isEmpty) Seq.empty else Seq(Tests.Argument("-n", tags.mkString(" ")))
    },

    // show full stack traces
    testOptions in Test += Tests.Argument("-oF")
  )

  lazy val formatSettings = ScalariformPlugin.scalariformSettings ++ Seq(
    ScalariformKeys.preferences in Compile := formattingPreferences,
    ScalariformKeys.preferences in Test    := formattingPreferences
  )

  def formattingPreferences = {
    import scalariform.formatter.preferences._
    FormattingPreferences()
    .setPreference(RewriteArrowSymbols, true)
    .setPreference(AlignParameters, true)
    .setPreference(AlignSingleLineCaseStatements, true)
  }

  lazy val multiJvmSettings = MultiJvmPlugin.settings ++ inConfig(MultiJvm)(ScalariformPlugin.scalariformSettings) ++ Seq(
    compileInputs in MultiJvm <<= (compileInputs in MultiJvm) dependsOn (ScalariformKeys.format in MultiJvm),
    ScalariformKeys.preferences in MultiJvm := formattingPreferences
  )
}

// Dependencies

object Dependencies {
  import Dependency._

  val testkit = Seq(Test.scalatest, Test.junit)

  val actorTests = Seq(
    Test.junit, Test.scalatest, Test.commonsMath, Test.mockito,
    Test.scalacheck, protobuf
  )

  val remote = Seq(
    netty, protobuf, Test.junit, Test.scalatest,
    Test.zookeeper, Test.log4j // needed for ZkBarrier in multi-jvm tests
  )

  val cluster = Seq(Test.junit, Test.scalatest)

  val slf4j = Seq(slf4jApi, Test.logback)

  val agent = Seq(scalaStm, Test.scalatest, Test.junit)

  val transactor = Seq(scalaStm, Test.scalatest, Test.junit)

  val mailboxes = Seq(Test.scalatest, Test.junit)

  val fileMailbox = Seq(Test.commonsIo, Test.scalatest, Test.junit)

  val kernel = Seq(jmxClient, Test.scalatest, Test.junit)

  val camel = Seq(camelCore, Test.scalatest, Test.junit, Test.mockito)

  val tutorials = Seq(Test.scalatest, Test.junit)

  val docs = Seq(Test.scalatest, Test.junit, Test.specs2)

  val zeroMQ = Seq(protobuf, Dependency.zeroMQ, Test.scalatest, Test.junit)
}

object Dependency {

  // Versions

  object V {
    val Camel        = "2.8.0"
    val Logback      = "0.9.28"
    val Netty        = "3.3.0.Final"
    val Protobuf     = "2.4.1"
    val ScalaStm     = "0.5"
    val Scalatest    = "1.6.1"
    val Slf4j        = "1.6.4"
  }

  // Compile

  val camelCore     = "org.apache.camel"            % "camel-core"             % V.Camel      // ApacheV2
  val jmxClient     = "cmdline-jmxclient"           % "cmdline-jmxclient"      % "0.10.3"     // LGPL
  val netty         = "io.netty"                    % "netty"                  % V.Netty      // ApacheV2
  val protobuf      = "com.google.protobuf"         % "protobuf-java"          % V.Protobuf   // New BSD
  val scalaStm      = "org.scala-tools"             % "scala-stm_2.9.1"        % V.ScalaStm   // Modified BSD (Scala)
  val slf4jApi      = "org.slf4j"                   % "slf4j-api"              % V.Slf4j      // MIT
  val zeroMQ        = "org.zeromq"                  % "zeromq-scala-binding_2.9.1"  % "0.0.6" // ApacheV2

  // Runtime

  object Runtime {
    val logback    = "ch.qos.logback"      % "logback-classic" % V.Logback    % "runtime" // MIT
  }

  // Test

  object Test {
    val commonsMath = "org.apache.commons"          % "commons-math"        % "2.1"        % "test" // ApacheV2
    val commonsIo     = "commons-io"                % "commons-io"          % "2.0.1"      % "test"// ApacheV2
    val junit       = "junit"                       % "junit"               % "4.5"        % "test" // Common Public License 1.0
    val logback     = "ch.qos.logback"              % "logback-classic"     % V.Logback    % "test" // EPL 1.0 / LGPL 2.1
    val mockito     = "org.mockito"                 % "mockito-all"         % "1.8.1"      % "test" // MIT
    val scalatest   = "org.scalatest"               % "scalatest_2.9.1"     % V.Scalatest  % "test" // ApacheV2
    val scalacheck  = "org.scala-tools.testing"     % "scalacheck_2.9.1"    % "1.9"        % "test" // New BSD
    val specs2      = "org.specs2"                  % "specs2_2.9.1"        % "1.9"        % "test" // Modified BSD / ApacheV2
    val zookeeper   = "org.apache.hadoop.zookeeper" % "zookeeper"           % "3.4.0"      % "test" // ApacheV2
    val log4j       = "log4j"                       % "log4j"               % "1.2.14"     % "test" // ApacheV2
  }
}<|MERGE_RESOLUTION|>--- conflicted
+++ resolved
@@ -87,40 +87,18 @@
         (name: String) => (src ** (name + ".conf")).get.headOption.map("-Dakka.config=" + _.absolutePath).toSeq
       },
       scalatestOptions in MultiJvm := Seq("-r", "org.scalatest.akka.QuietReporter"),
-      jvmOptions in MultiJvm := defaultMultiJvmOptions,
-      test in Test <<= ((test in Test), (test in MultiJvm)) map { case x => x }
+      jvmOptions in MultiJvm := {
+        if (getBoolean("sbt.log.noformat")) Seq("-Dakka.test.nocolor=true") else Nil
+      },
+      test in Test <<= (test in Test) dependsOn (test in MultiJvm)
     )
   ) configs (MultiJvm)
 
-<<<<<<< HEAD
-  lazy val remoteTests = Project(
-    id = "akka-remote-tests",
-    base = file("akka-remote-tests"),
-    dependencies = Seq(remote % "compile;test->test;multi-jvm->multi-jvm", actorTests % "test->test", testkit % "test->test"),
-    settings = defaultSettings ++ multiJvmSettings ++ Seq(
-      // disable parallel tests
-      parallelExecution in Test := false,
-      extraOptions in MultiJvm <<= (sourceDirectory in MultiJvm) { src =>
-        (name: String) => (src ** (name + ".conf")).get.headOption.map("-Dakka.config=" + _.absolutePath).toSeq
-      },
-      scalatestOptions in MultiJvm := Seq("-r", "org.scalatest.akka.QuietReporter"),
-      jvmOptions in MultiJvm := defaultMultiJvmOptions,
-      test in Test <<= ((test in Test), (test in MultiJvm)) map { case x => x }
-    )
-  ) configs (MultiJvm)
-
-  lazy val cluster = Project(
-    id = "akka-cluster",
-    base = file("akka-cluster"),
-    dependencies = Seq(remote, remoteTests % "compile;test->test;multi-jvm->multi-jvm", testkit % "test->test"),
-    settings = defaultSettings ++ multiJvmSettings ++ Seq(
-=======
   lazy val cluster = Project(
     id = "akka-cluster",
     base = file("akka-cluster"),
     dependencies = Seq(remote, remote % "test->test", testkit % "test->test"),
     settings = defaultSettings ++ multiJvmSettings ++ schoirSettings ++ Seq(
->>>>>>> a513d823
       libraryDependencies ++= Dependencies.cluster,
       // disable parallel tests
       parallelExecution in Test := false,
@@ -128,8 +106,10 @@
         (name: String) => (src ** (name + ".conf")).get.headOption.map("-Dakka.config=" + _.absolutePath).toSeq
       },
       scalatestOptions in MultiJvm := Seq("-r", "org.scalatest.akka.QuietReporter"),
-      jvmOptions in MultiJvm := defaultMultiJvmOptions,
-      test in Test <<= ((test in Test), (test in MultiJvm)) map { case x => x }
+      jvmOptions in MultiJvm := {
+        if (getBoolean("sbt.log.noformat")) Seq("-Dakka.test.nocolor=true") else Nil
+      },
+      test in Test <<= (test in Test) dependsOn (test in MultiJvm)
     )
   ) configs (MultiJvm)
 
@@ -304,14 +284,6 @@
 
   val defaultExcludedTags = Seq("timing", "long-running")
 
-  val defaultMultiJvmOptions: Seq[String] = {
-    (System.getProperty("akka.test.timefactor") match {
-      case null => Nil
-      case x => List("-Dakka.test.timefactor=" + x)
-    }) :::
-    (if (getBoolean("sbt.log.noformat")) List("-Dakka.test.nocolor=true") else Nil)
-  }
-
   lazy val defaultSettings = baseSettings ++ formatSettings ++ Seq(
     resolvers += "Typesafe Repo" at "http://repo.typesafe.com/typesafe/releases/",
 
@@ -414,7 +386,7 @@
 
   val tutorials = Seq(Test.scalatest, Test.junit)
 
-  val docs = Seq(Test.scalatest, Test.junit, Test.specs2)
+  val docs = Seq(Test.scalatest, Test.junit)
 
   val zeroMQ = Seq(protobuf, Dependency.zeroMQ, Test.scalatest, Test.junit)
 }
@@ -459,7 +431,6 @@
     val mockito     = "org.mockito"                 % "mockito-all"         % "1.8.1"      % "test" // MIT
     val scalatest   = "org.scalatest"               % "scalatest_2.9.1"     % V.Scalatest  % "test" // ApacheV2
     val scalacheck  = "org.scala-tools.testing"     % "scalacheck_2.9.1"    % "1.9"        % "test" // New BSD
-    val specs2      = "org.specs2"                  % "specs2_2.9.1"        % "1.9"        % "test" // Modified BSD / ApacheV2
     val zookeeper   = "org.apache.hadoop.zookeeper" % "zookeeper"           % "3.4.0"      % "test" // ApacheV2
     val log4j       = "log4j"                       % "log4j"               % "1.2.14"     % "test" // ApacheV2
   }
