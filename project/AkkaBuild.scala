--- conflicted
+++ resolved
@@ -32,11 +32,7 @@
       Unidoc.unidocExclude := Seq(samples.id, tutorials.id),
       Dist.distExclude := Seq(actorTests.id, akkaSbtPlugin.id, docs.id)
     ),
-<<<<<<< HEAD
-    aggregate = Seq(actor, testkit, actorTests, remote, cluster, slf4j, agent, transactor, amqp, mailboxes, zeroMQ, kernel, akkaSbtPlugin, actorMigration, samples, tutorials, docs)
-=======
     aggregate = Seq(actor, testkit, actorTests, remote, slf4j, agent, transactor, mailboxes, zeroMQ, kernel, akkaSbtPlugin, actorMigration, samples, tutorials, docs)
->>>>>>> 6b0f0b08
   )
 
   lazy val actor = Project(
@@ -350,12 +346,6 @@
 
   lazy val defaultSettings = baseSettings ++ formatSettings ++ Seq(
     resolvers += "Typesafe Repo" at "http://repo.typesafe.com/typesafe/releases/",
-<<<<<<< HEAD
-    resolvers += "Twitter Public Repo" at "http://maven.twttr.com", // This will be going away with com.mongodb.async's next release
-    resolvers += "Typesafe Snapshot Repo" at "http://repo.typesafe.com/typesafe/snapshots/", // Used while play-mini is still on RC
-    resolvers += "Codehaus Repo" at "http://repository.codehaus.org", // Used for AMQP tests
-=======
->>>>>>> 6b0f0b08
 
     // compile options
     scalacOptions ++= Seq("-encoding", "UTF-8", "-deprecation", "-unchecked") ++ (
