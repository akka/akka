/**
 *  Copyright (C) 2009-2012 Typesafe Inc. <http://www.typesafe.com>
 */

package akka

import sbt._
import sbt.Keys._
import com.typesafe.sbt.SbtMultiJvm
import com.typesafe.sbt.SbtMultiJvm.MultiJvmKeys.{ MultiJvm, extraOptions, jvmOptions, scalatestOptions, multiNodeExecuteTests, multiNodeJavaName, multiNodeHostsFileName, multiNodeTargetDirName }
import com.typesafe.sbt.SbtScalariform
import com.typesafe.sbt.SbtScalariform.ScalariformKeys
import com.typesafe.sbtosgi.OsgiPlugin.{ OsgiKeys, osgiSettings }
import com.typesafe.tools.mima.plugin.MimaPlugin.mimaDefaultSettings
import com.typesafe.tools.mima.plugin.MimaKeys.previousArtifact
import com.typesafe.sbt.SbtSite.site
import com.typesafe.sbt.site.SphinxSupport
import com.typesafe.sbt.site.SphinxSupport.{ enableOutput, generatePdf, generatedPdf, sphinxInputs, sphinxPackages, Sphinx }
import com.typesafe.sbt.preprocess.Preprocess.{ preprocess, preprocessExts, preprocessVars, simplePreprocess }
import ls.Plugin.{ lsSettings, LsKeys }
import java.lang.Boolean.getBoolean
import sbt.Tests
import LsKeys.{ lsync, docsUrl => lsDocsUrl, tags => lsTags }

object AkkaBuild extends Build {
  System.setProperty("akka.mode", "test") // Is there better place for this?
  val enableMiMa = false

  lazy val buildSettings = Seq(
    organization := "com.typesafe.akka",
    version      := "2.2-SNAPSHOT",
    // FIXME: use 2.10.0 for final
    scalaVersion := System.getProperty("akka.scalaVersion", "2.10.0-RC1")
  )

  lazy val akka = Project(
    id = "akka",
    base = file("."),
    settings = parentSettings ++ Release.settings ++ Unidoc.settings ++ Publish.versionSettings ++
      SphinxSupport.settings ++ Dist.settings ++ mimaSettings ++ Seq(
      testMailbox in GlobalScope := System.getProperty("akka.testMailbox", "false").toBoolean,
      parallelExecution in GlobalScope := System.getProperty("akka.parallelExecution", "false").toBoolean,
      Publish.defaultPublishTo in ThisBuild <<= crossTarget / "repository",
      Unidoc.unidocExclude := Seq(samples.id),
      Dist.distExclude := Seq(actorTests.id, akkaSbtPlugin.id, docs.id, samples.id, osgi.id, osgiAries.id),
      initialCommands in ThisBuild :=
        """|import language.postfixOps
           |import akka.actor._
           |import ActorDSL._
           |import scala.concurrent._
           |import com.typesafe.config.ConfigFactory
           |import scala.concurrent.duration._
           |import akka.util.Timeout
           |val config = ConfigFactory.parseString("akka.stdout-loglevel=INFO,akka.loglevel=DEBUG")
           |val remoteConfig = ConfigFactory.parseString("akka.remote.netty{port=0,use-dispatcher-for-io=akka.actor.default-dispatcher,execution-pool-size=0},akka.actor.provider=akka.remote.RemoteActorRefProvider").withFallback(config)
           |var system: ActorSystem = null
           |implicit def _system = system
           |def startSystem(remoting: Boolean = false) { system = ActorSystem("repl", if(remoting) remoteConfig else config); println("don’t forget to system.shutdown()!") }
           |implicit def ec = system.dispatcher
           |implicit val timeout = Timeout(5 seconds)
           |""".stripMargin,
      initialCommands in Test in ThisBuild += "import akka.testkit._",
      // generate online version of docs
      sphinxInputs in Sphinx <<= sphinxInputs in Sphinx in LocalProject(docs.id) map { inputs => inputs.copy(tags = inputs.tags :+ "online") },
      // don't regenerate the pdf, just reuse the akka-docs version
      generatedPdf in Sphinx <<= generatedPdf in Sphinx in LocalProject(docs.id) map identity

    ),
<<<<<<< HEAD
    aggregate = Seq(actor, testkit, actorTests, remote, remoteTests, camel, cluster, slf4j, agent, transactor, mailboxes, zeroMQ, kernel, /*akkaSbtPlugin,*/ samples, tutorials, osgi, osgiAries, osgiTests, docs)
=======
    aggregate = Seq(actor, testkit, actorTests, dataflow, remote, remoteTests, camel, cluster, slf4j, agent, transactor, mailboxes, zeroMQ, kernel, akkaSbtPlugin, osgi, osgiAries, docs, contrib, samples)
>>>>>>> e53370f1
  )

  lazy val actor = Project(
    id = "akka-actor",
    base = file("akka-actor"),
    settings = defaultSettings ++ OSGi.actor ++ Seq(
      autoCompilerPlugins := true,
      // to fix scaladoc generation
      fullClasspath in doc in Compile <<= fullClasspath in Compile,
      libraryDependencies ++= Dependencies.actor,
      previousArtifact := akkaPreviousArtifact("akka-actor")
    )
  )

  def cpsPlugin = Seq(
    libraryDependencies <+= scalaVersion { v => compilerPlugin("org.scala-lang.plugins" % "continuations" % v) },
    scalacOptions += "-P:continuations:enable"
  )

  lazy val dataflow = Project(
    id = "akka-dataflow",
    base = file("akka-dataflow"),
    dependencies = Seq(actor, testkit % "test->test"),
    settings = defaultSettings ++ OSGi.dataflow ++ cpsPlugin
  )

  lazy val testkit = Project(
    id = "akka-testkit",
    base = file("akka-testkit"),
    dependencies = Seq(actor),
    settings = defaultSettings ++ Seq(
      libraryDependencies ++= Dependencies.testkit,
      initialCommands += "import akka.testkit._",
      previousArtifact := akkaPreviousArtifact("akka-testkit")
    )
  )

  lazy val actorTests = Project(
    id = "akka-actor-tests",
    base = file("akka-actor-tests"),
    dependencies = Seq(testkit % "compile;test->test"),
    settings = defaultSettings ++ Seq(
      autoCompilerPlugins := true,
      libraryDependencies ++= Dependencies.actorTests
    )
  )

  lazy val remote = Project(
    id = "akka-remote",
    base = file("akka-remote"),
    dependencies = Seq(actor, actorTests % "test->test", testkit % "test->test"),
    settings = defaultSettings ++ OSGi.remote ++ Seq(
      libraryDependencies ++= Dependencies.remote,
      // disable parallel tests
      parallelExecution in Test := false
    )
  )

  lazy val remoteTests = Project(
    id = "akka-remote-tests-experimental",
    base = file("akka-remote-tests"),
    dependencies = Seq(remote, actorTests % "test->test", testkit),
    settings = defaultSettings ++ multiJvmSettings ++ experimentalSettings ++ Seq(
      libraryDependencies ++= Dependencies.remoteTests,
      // disable parallel tests
      parallelExecution in Test := false,
      extraOptions in MultiJvm <<= (sourceDirectory in MultiJvm) { src =>
        (name: String) => (src ** (name + ".conf")).get.headOption.map("-Dakka.config=" + _.absolutePath).toSeq
      },
      scalatestOptions in MultiJvm := defaultMultiJvmScalatestOptions,
      previousArtifact := akkaPreviousArtifact("akka-remote")
    )
  ) configs (MultiJvm)

  lazy val cluster = Project(
    id = "akka-cluster-experimental",
    base = file("akka-cluster"),
    dependencies = Seq(remote, remoteTests % "test->test" , testkit % "test->test"),
    settings = defaultSettings ++ multiJvmSettings ++ OSGi.cluster ++ experimentalSettings ++ Seq(
      libraryDependencies ++= Dependencies.cluster,
      // disable parallel tests
      parallelExecution in Test := false,
      extraOptions in MultiJvm <<= (sourceDirectory in MultiJvm) { src =>
        (name: String) => (src ** (name + ".conf")).get.headOption.map("-Dakka.config=" + _.absolutePath).toSeq
      },
      scalatestOptions in MultiJvm := defaultMultiJvmScalatestOptions,
      previousArtifact := akkaPreviousArtifact("akka-remote")
    )
  ) configs (MultiJvm)

  lazy val slf4j = Project(
    id = "akka-slf4j",
    base = file("akka-slf4j"),
    dependencies = Seq(actor, testkit % "test->test"),
    settings = defaultSettings ++ OSGi.slf4j ++ Seq(
      libraryDependencies ++= Dependencies.slf4j
    )
  )

  lazy val agent = Project(
    id = "akka-agent",
    base = file("akka-agent"),
    dependencies = Seq(actor, testkit % "test->test"),
    settings = defaultSettings ++ OSGi.agent ++ Seq(
      libraryDependencies ++= Dependencies.agent,
      previousArtifact := akkaPreviousArtifact("akka-agent")
    )
  )

  lazy val transactor = Project(
    id = "akka-transactor",
    base = file("akka-transactor"),
    dependencies = Seq(actor, testkit % "test->test"),
    settings = defaultSettings ++ OSGi.transactor ++ Seq(
      libraryDependencies ++= Dependencies.transactor,
      previousArtifact := akkaPreviousArtifact("akka-transactor")
    )
  )

  val testMailbox = SettingKey[Boolean]("test-mailbox")

  lazy val mailboxes = Project(
    id = "akka-durable-mailboxes",
    base = file("akka-durable-mailboxes"),
    settings = parentSettings,
    aggregate = Seq(mailboxesCommon, fileMailbox)
  )

  lazy val mailboxesCommon = Project(
    id = "akka-mailboxes-common",
    base = file("akka-durable-mailboxes/akka-mailboxes-common"),
    dependencies = Seq(remote, testkit % "compile;test->test"),
    settings = defaultSettings ++ OSGi.mailboxesCommon ++ Seq(
      libraryDependencies ++= Dependencies.mailboxes,
      previousArtifact := akkaPreviousArtifact("akka-mailboxes-common"),
      publishArtifact in Test := true
    )
  )

  lazy val fileMailbox = Project(
    id = "akka-file-mailbox",
    base = file("akka-durable-mailboxes/akka-file-mailbox"),
    dependencies = Seq(mailboxesCommon % "compile;test->test", testkit % "test"),
    settings = defaultSettings ++ OSGi.fileMailbox ++ Seq(
      libraryDependencies ++= Dependencies.fileMailbox,
      previousArtifact := akkaPreviousArtifact("akka-file-mailbox")
    )
  )

  lazy val zeroMQ = Project(
    id = "akka-zeromq",
    base = file("akka-zeromq"),
    dependencies = Seq(actor, testkit % "test;test->test"),
    settings = defaultSettings ++ OSGi.zeroMQ ++ Seq(
      resolvers += "sonatype" at "http://oss.sonatype.org/content/repositories/releases",
      libraryDependencies ++= Dependencies.zeroMQ,
      previousArtifact := akkaPreviousArtifact("akka-zeromq")
    )
  )

  lazy val kernel = Project(
    id = "akka-kernel",
    base = file("akka-kernel"),
    dependencies = Seq(actor, testkit % "test->test"),
    settings = defaultSettings ++ Seq(
      libraryDependencies ++= Dependencies.kernel,
      previousArtifact := akkaPreviousArtifact("akka-kernel")
    )
  )

  lazy val camel = Project(
     id = "akka-camel",
     base = file("akka-camel"),
     dependencies = Seq(actor, slf4j, testkit % "test->test"),
     settings = defaultSettings ++ OSGi.camel ++ Seq(
       libraryDependencies ++= Dependencies.camel
     )
  )

  lazy val osgi = Project(
    id = "akka-osgi",
    base = file("akka-osgi"),
    dependencies = Seq(actor),
    settings = defaultSettings ++ OSGi.osgi ++ Seq(
      libraryDependencies ++= Dependencies.osgi,
      parallelExecution in Test := false
    )
  )

  lazy val osgiAries = Project(
    id = "akka-osgi-aries",
    base = file("akka-osgi-aries"),
    dependencies = Seq(osgi % "compile;test->test"),
    settings = defaultSettings ++ OSGi.osgiAries ++ Seq(
      libraryDependencies ++= Dependencies.osgiAries,
      parallelExecution in Test := false
    )
  )

  lazy val osgiTests = Project(
    id = "akka-osgi-tests",
    base = file("akka-osgi-tests"),
    dependencies = Seq(osgi % "compile;test->test"),
    settings = defaultSettings ++ Seq(
      libraryDependencies ++= Dependencies.osgiTests,
      parallelExecution in Test := false
    )
  )

  lazy val akkaSbtPlugin = Project(
    id = "akka-sbt-plugin",
    base = file("akka-sbt-plugin"),
    settings = defaultSettings ++ Seq(
      sbtPlugin := true,
      publishMavenStyle := false, // SBT Plugins should be published as Ivy
      publishTo <<= Publish.akkaPluginPublishTo,
      scalacOptions in Compile := Seq("-encoding", "UTF-8", "-deprecation", "-unchecked"),
      scalaVersion := "2.9.1",
      scalaBinaryVersion <<= scalaVersion
    )
  )

  lazy val samples = Project(
    id = "akka-samples",
    base = file("akka-samples"),
    settings = parentSettings,
    aggregate = Seq(camelSample, fsmSample, helloSample, helloKernelSample, remoteSample, clusterSample, multiNodeSample)
  )

  lazy val camelSample = Project(
    id = "akka-sample-camel",
    base = file("akka-samples/akka-sample-camel"),
    dependencies = Seq(actor, camel),
    settings = sampleSettings ++ Seq(libraryDependencies ++= Dependencies.camelSample)
  )

  lazy val fsmSample = Project(
    id = "akka-sample-fsm",
    base = file("akka-samples/akka-sample-fsm"),
    dependencies = Seq(actor),
    settings = sampleSettings
  )

  lazy val helloSample = Project(
    id = "akka-sample-hello",
    base = file("akka-samples/akka-sample-hello"),
    dependencies = Seq(actor),
    settings = sampleSettings
  )

  lazy val helloKernelSample = Project(
    id = "akka-sample-hello-kernel",
    base = file("akka-samples/akka-sample-hello-kernel"),
    dependencies = Seq(kernel),
    settings = sampleSettings
  )

  lazy val remoteSample = Project(
    id = "akka-sample-remote",
    base = file("akka-samples/akka-sample-remote"),
    dependencies = Seq(actor, remote, kernel),
    settings = sampleSettings
  )

  lazy val clusterSample = Project(
    id = "akka-sample-cluster-experimental",
    base = file("akka-samples/akka-sample-cluster"),
    dependencies = Seq(cluster, remoteTests % "test", testkit % "test"),
    settings = sampleSettings ++ multiJvmSettings ++ experimentalSettings ++ Seq(
      libraryDependencies ++= Dependencies.clusterSample,
      // disable parallel tests
      parallelExecution in Test := false,
      extraOptions in MultiJvm <<= (sourceDirectory in MultiJvm) { src =>
        (name: String) => (src ** (name + ".conf")).get.headOption.map("-Dakka.config=" + _.absolutePath).toSeq
      }
    )
  ) configs (MultiJvm)

  lazy val multiNodeSample = Project(
    id = "akka-sample-multi-node-experimental",
    base = file("akka-samples/akka-sample-multi-node"),
    dependencies = Seq(remoteTests % "test", testkit % "test"),
    settings = sampleSettings ++ multiJvmSettings ++ experimentalSettings ++ Seq(
      libraryDependencies ++= Dependencies.multiNodeSample,
      // disable parallel tests
      parallelExecution in Test := false,
      extraOptions in MultiJvm <<= (sourceDirectory in MultiJvm) { src =>
        (name: String) => (src ** (name + ".conf")).get.headOption.map("-Dakka.config=" + _.absolutePath).toSeq
      }
    )
  ) configs (MultiJvm)

  lazy val docs = Project(
    id = "akka-docs",
    base = file("akka-docs"),
    dependencies = Seq(actor, testkit % "test->test", mailboxesCommon % "compile;test->test",
      remote, cluster, slf4j, agent, dataflow, transactor, fileMailbox, zeroMQ, camel, osgi, osgiAries),
    settings = defaultSettings ++ site.settings ++ site.sphinxSupport() ++ site.publishSite ++ sphinxPreprocessing ++ cpsPlugin ++ Seq(
      sourceDirectory in Sphinx <<= baseDirectory / "rst",
      sphinxPackages in Sphinx <+= baseDirectory { _ / "_sphinx" / "pygments" },
      // copy akka-contrib/docs into our rst_preprocess/contrib (and apply substitutions)
      preprocess in Sphinx <<= (preprocess in Sphinx,
                                baseDirectory in contrib,
                                target in preprocess in Sphinx,
                                cacheDirectory,
                                preprocessExts in Sphinx,
                                preprocessVars in Sphinx,
                                streams) map { (orig, src, target, cacheDir, exts, vars, s) =>
        val contribSrc = Map("contribSrc" -> "../../../akka-contrib")
        simplePreprocess(src / "docs", target / "contrib", cacheDir / "sphinx" / "preprocessed-contrib", exts, vars ++ contribSrc, s.log)
        orig
      },
      enableOutput in generatePdf in Sphinx := true,
      unmanagedSourceDirectories in Test <<= sourceDirectory in Sphinx apply { _ ** "code" get },
      libraryDependencies ++= Dependencies.docs,
      unmanagedSourceDirectories in ScalariformKeys.format in Test <<= unmanagedSourceDirectories in Test,
      testOptions += Tests.Argument(TestFrameworks.JUnit, "-v")
    )
  )

  lazy val contrib = Project(
    id = "akka-contrib",
    base = file("akka-contrib"),
    dependencies = Seq(remote, remoteTests % "compile;test->test"),
    settings = defaultSettings ++ multiJvmSettings ++ Seq(
      libraryDependencies ++= Dependencies.contrib,
      testOptions += Tests.Argument(TestFrameworks.JUnit, "-v"),
      description := """|
                        |This subproject provides a home to modules contributed by external
                        |developers which may or may not move into the officially supported code
                        |base over time. A module in this subproject doesn't have to obey the rule
                        |of staying binary compatible between minor releases. Breaking API changes
                        |may be introduced in minor releases without notice as we refine and
                        |simplify based on your feedback. A module may be dropped in any release
                        |without prior deprecation. The Typesafe subscription does not cover
                        |support for these modules.
                        |""".stripMargin
    )
  ) configs (MultiJvm)

  // Settings

  override lazy val settings =
    super.settings ++
    buildSettings ++
    Seq(
      shellPrompt := { s => Project.extract(s).currentProject.id + " > " }
    )

  lazy val baseSettings = Defaults.defaultSettings ++ Publish.settings

  lazy val parentSettings = baseSettings ++ Seq(
    publishArtifact in Compile := false
  )

  lazy val sampleSettings = defaultSettings ++ Seq(
    publishArtifact in (Compile, packageBin) := false
  )

  lazy val experimentalSettings = Seq(
    description := """|This module of Akka is marked as
                      |experimental, which means that it is in early
                      |access mode, which also means that it is not covered
                      |by commercial support. An experimental module doesn't
                      |have to obey the rule of staying binary compatible
                      |between minor releases. Breaking API changes may be
                      |introduced in minor releases without notice as we
                      |refine and simplify based on your feedback. An
                      |experimental module may be dropped in major releases
                      |without prior deprecation.
                      |""".stripMargin
  )

  val excludeTestNames = SettingKey[Seq[String]]("exclude-test-names")
  val excludeTestTags = SettingKey[Set[String]]("exclude-test-tags")
  val onlyTestTags = SettingKey[Set[String]]("only-test-tags")

  lazy val defaultMultiJvmOptions: Seq[String] = {
    import scala.collection.JavaConverters._
    // multinode.D= and multinode.X= makes it possible to pass arbitrary 
    // -D or -X arguments to the forked jvm, e.g.
    // -Dmultinode.Djava.net.preferIPv4Stack=true -Dmultinode.Xmx512m -Dmultinode.XX:MaxPermSize=256M
    val MultinodeJvmArgs = "multinode\\.(D|X)(.*)".r
    val akkaProperties = System.getProperties.propertyNames.asScala.toList.collect {
      case MultinodeJvmArgs(a, b) => 
        val value = System.getProperty("multinode." + a + b)
        "-" + a + b + (if (value == "") "" else "=" + value)
      case key: String if key.startsWith("multinode.") => "-D" + key + "=" + System.getProperty(key)
      case key: String if key.startsWith("akka.") => "-D" + key + "=" + System.getProperty(key)
    }
    akkaProperties ::: (if (getBoolean("sbt.log.noformat")) List("-Dakka.test.nocolor=true") else Nil)
  }

  // for excluding tests by name use system property: -Dakka.test.names.exclude=TimingSpec
  // not supported by multi-jvm tests
  lazy val useExcludeTestNames: Seq[String] = systemPropertyAsSeq("akka.test.names.exclude")

  // for excluding tests by tag use system property: -Dakka.test.tags.exclude=<tag name>
  // note that it will not be used if you specify -Dakka.test.tags.only
  lazy val useExcludeTestTags: Set[String] = {
    if (useOnlyTestTags.isEmpty) systemPropertyAsSeq("akka.test.tags.exclude").toSet
    else Set.empty
  }

  // for running only tests by tag use system property: -Dakka.test.tags.only=<tag name>
  lazy val useOnlyTestTags: Set[String] = systemPropertyAsSeq("akka.test.tags.only").toSet

  def executeMultiJvmTests: Boolean = {
    useOnlyTestTags.contains("long-running") || !useExcludeTestTags.contains("long-running")
  }

  def systemPropertyAsSeq(name: String): Seq[String] = {
    val prop = System.getProperty(name, "")
    if (prop.isEmpty) Seq.empty else prop.split(",").toSeq
  }

  val multiNodeEnabled = java.lang.Boolean.getBoolean("akka.test.multi-node")

  lazy val defaultMultiJvmScalatestOptions: Seq[String] = {
    val excludeTags = useExcludeTestTags.toSeq
    Seq("-C", "org.scalatest.akka.QuietReporter") ++
    (if (excludeTags.isEmpty) Seq.empty else Seq("-l", if (multiNodeEnabled) excludeTags.mkString("\"", " ", "\"") else excludeTags.mkString(" "))) ++
    (if (useOnlyTestTags.isEmpty) Seq.empty else Seq("-n", if (multiNodeEnabled) useOnlyTestTags.mkString("\"", " ", "\"") else useOnlyTestTags.mkString(" ")))
  }

  lazy val defaultSettings = baseSettings ++ formatSettings ++ mimaSettings ++ lsSettings ++ Seq(
    // compile options
    scalacOptions in Compile ++= Seq("-encoding", "UTF-8", "-target:jvm-1.6", "-deprecation", "-feature", "-unchecked", "-Xlog-reflective-calls", "-Ywarn-adapted-args"),
    javacOptions in Compile ++= Seq("-source", "1.6", "-target", "1.6", "-Xlint:unchecked", "-Xlint:deprecation"),

    crossVersion := CrossVersion.full,

    ivyLoggingLevel in ThisBuild := UpdateLogging.Quiet,

    description in lsync := "Akka is the platform for the next generation of event-driven, scalable and fault-tolerant architectures on the JVM.",
    homepage in lsync := Some(url("http://akka.io")),
    lsTags in lsync := Seq("actors", "stm", "concurrency", "distributed", "fault-tolerance", "scala", "java", "futures", "dataflow", "remoting"),
    lsDocsUrl in lsync := Some(url("http://akka.io/docs")),
    licenses in lsync := Seq(("Apache 2", url("http://www.apache.org/licenses/LICENSE-2.0.html"))),
    externalResolvers in lsync := Seq("Typesafe Releases" at "http://repo.typesafe.com/typesafe/releases"),

    /**
     * Test settings
     */

    parallelExecution in Test := System.getProperty("akka.parallelExecution", "false").toBoolean,
    logBuffered in Test := System.getProperty("akka.logBufferedTests", "false").toBoolean,

    excludeTestNames := useExcludeTestNames,
    excludeTestTags := useExcludeTestTags,
    onlyTestTags := useOnlyTestTags,

    // add filters for tests excluded by name
    testOptions in Test <++= excludeTestNames map { _.map(exclude => Tests.Filter(test => !test.contains(exclude))) },

    // add arguments for tests excluded by tag
    testOptions in Test <++= excludeTestTags map { tags =>
      if (tags.isEmpty) Seq.empty else Seq(Tests.Argument("-l", tags.mkString(" ")))
    },

    // add arguments for running only tests by tag
    testOptions in Test <++= onlyTestTags map { tags =>
      if (tags.isEmpty) Seq.empty else Seq(Tests.Argument("-n", tags.mkString(" ")))
    },

    // show full stack traces and test case durations
    testOptions in Test += Tests.Argument("-oDF")
  )

  // preprocessing settings for sphinx
  lazy val sphinxPreprocessing = inConfig(Sphinx)(Seq(
    target in preprocess <<= baseDirectory / "rst_preprocessed",
    preprocessExts := Set("rst", "py"),
    // customization of sphinx @<key>@ replacements, add to all sphinx-using projects
    // add additional replacements here
    preprocessVars <<= (scalaVersion, version) { (s, v) =>
      val isSnapshot = v.endsWith("SNAPSHOT")
      val BinVer = """(\d+\.\d+)\.\d+""".r
      Map(
        "version" -> v,
        "scalaVersion" -> s,
        "crossString" -> (s match {
            case BinVer(_) => ""
            case _         => "cross CrossVersion.full"
          }),
        "jarName" -> (s match {
            case BinVer(bv) => "akka-actor_" + bv + "-" + v + ".jar"
            case _          => "akka-actor_" + s + "-" + v + ".jar"
          }),
        "binVersion" -> (s match {
            case BinVer(bv) => bv
            case _          => s
          }),
        "github" -> "http://github.com/akka/akka/tree/%s".format((if (isSnapshot) "master" else "v" + v))
      )
    },
    preprocess <<= (sourceDirectory, target in preprocess, cacheDirectory, preprocessExts, preprocessVars, streams) map {
      (src, target, cacheDir, exts, vars, s) => simplePreprocess(src, target, cacheDir / "sphinx" / "preprocessed", exts, vars, s.log)
    },
    sphinxInputs <<= (sphinxInputs, preprocess) map { (inputs, preprocessed) => inputs.copy(src = preprocessed) }
  )) ++ Seq(
    cleanFiles <+= target in preprocess in Sphinx
  )

  lazy val formatSettings = SbtScalariform.scalariformSettings ++ Seq(
    ScalariformKeys.preferences in Compile := formattingPreferences,
    ScalariformKeys.preferences in Test    := formattingPreferences
  )

  def formattingPreferences = {
    import scalariform.formatter.preferences._
    FormattingPreferences()
    .setPreference(RewriteArrowSymbols, true)
    .setPreference(AlignParameters, true)
    .setPreference(AlignSingleLineCaseStatements, true)
  }

  lazy val multiJvmSettings = SbtMultiJvm.multiJvmSettings ++ inConfig(MultiJvm)(SbtScalariform.scalariformSettings) ++ Seq(
    jvmOptions in MultiJvm := defaultMultiJvmOptions,
    compileInputs in MultiJvm <<= (compileInputs in MultiJvm) dependsOn (ScalariformKeys.format in MultiJvm),
    compile in MultiJvm <<= (compile in MultiJvm) triggeredBy (compile in Test),
    ScalariformKeys.preferences in MultiJvm := formattingPreferences) ++
    Option(System.getProperty("akka.test.multi-node.hostsFileName")).map(x => Seq(multiNodeHostsFileName in MultiJvm := x)).getOrElse(Seq.empty) ++
    Option(System.getProperty("akka.test.multi-node.java")).map(x => Seq(multiNodeJavaName in MultiJvm := x)).getOrElse(Seq.empty) ++
    Option(System.getProperty("akka.test.multi-node.targetDirName")).map(x => Seq(multiNodeTargetDirName in MultiJvm := x)).getOrElse(Seq.empty) ++
    ((executeMultiJvmTests, multiNodeEnabled) match {
      case (true, true) =>
        executeTests in Test <<= ((executeTests in Test), (multiNodeExecuteTests in MultiJvm)) map {
          case ((_, testResults), (_, multiNodeResults))  =>
            val results = testResults ++ multiNodeResults
            (Tests.overall(results.values), results)
        }
      case (true, false) =>
        executeTests in Test <<= ((executeTests in Test), (executeTests in MultiJvm)) map {
          case ((_, testResults), (_, multiNodeResults)) =>
            val results = testResults ++ multiNodeResults
            (Tests.overall(results.values), results)
        }
      case (false, _) => Seq.empty
    })


  lazy val mimaSettings = mimaDefaultSettings ++ Seq(
    // MiMa
    previousArtifact := None
  )

  def akkaPreviousArtifact(id: String, organization: String = "com.typesafe.akka", version: String = "2.0"): Option[sbt.ModuleID] =
    if (enableMiMa) Some(organization % id % version) // the artifact to compare binary compatibility with
    else None

  // OSGi settings

  object OSGi {

    val actor = exports(Seq("akka*"))

    val agent = exports(Seq("akka.agent.*"))

    val camel = exports(Seq("akka.camel.*"))

    val cluster = exports(Seq("akka.cluster.*"))

    val fileMailbox = exports(Seq("akka.actor.mailbox.filebased.*"))

    val mailboxesCommon = exports(Seq("akka.actor.mailbox.*"))

    val osgi = exports(Seq("akka.osgi")) ++ Seq(OsgiKeys.privatePackage := Seq("akka.osgi.impl"))

    val osgiAries = exports() ++ Seq(OsgiKeys.privatePackage := Seq("akka.osgi.aries.*"))

    val remote = exports(Seq("akka.remote.*"))

    val slf4j = exports(Seq("akka.event.slf4j.*"))

    val dataflow = exports(Seq("akka.dataflow.*"))

    val transactor = exports(Seq("akka.transactor.*"))

    val zeroMQ = exports(Seq("akka.zeromq.*"))

    def exports(packages: Seq[String] = Seq()) = osgiSettings ++ Seq(
      OsgiKeys.importPackage := defaultImports,
      OsgiKeys.exportPackage := packages
    )

<<<<<<< HEAD
  val osgiTests = Seq(osgiCore, Test.scalatest, Test.junit, Test.paxExamUnit , Test.karaf , Test.paxKaraf, Test.commonsIo1 )

  val tutorials = Seq(Test.scalatest, Test.junit)
=======
    def defaultImports = Seq("!sun.misc", akkaImport(), configImport(), scalaImport(), "*")
    def akkaImport(packageName: String = "akka.*") = "%s;version=\"[2.1,2.2)\"".format(packageName)
    def configImport(packageName: String = "com.typesafe.config.*") = "%s;version=\"[0.4.1,1.1.0)\"".format(packageName)
    def scalaImport(packageName: String = "scala.*") = "%s;version=\"[2.10,2.11)\"".format(packageName)
  }
}
>>>>>>> e53370f1

// Dependencies

object Dependencies {

<<<<<<< HEAD
object Dependency {
  // Compile
  val config        = "com.typesafe"                % "config"                       % "0.4.1"       // ApacheV2
  val camelCore     = "org.apache.camel"            % "camel-core"                   % "2.8.0"       // ApacheV2
  val netty         = "io.netty"                    % "netty"                        % "3.5.1.Final" // ApacheV2
  val protobuf      = "com.google.protobuf"         % "protobuf-java"                % "2.4.1"       // New BSD
  val scalaStm      = "org.scala-tools"            %% "scala-stm"                    % "0.6"         // Modified BSD (Scala)
  val slf4jApi      = "org.slf4j"                   % "slf4j-api"                    % "1.6.4"       // MIT
  val zeroMQClient  = "org.zeromq"                 %% "zeromq-scala-binding"         % "0.0.6"       // ApacheV2
  val uncommonsMath = "org.uncommons.maths"         % "uncommons-maths"              % "1.2.2a"      // ApacheV2
  val ariesBlueprint = "org.apache.aries.blueprint" % "org.apache.aries.blueprint"   % "0.3.2"       // ApacheV2
  val osgiCore      = "org.osgi"                    % "org.osgi.core"                % "4.2.0"       // ApacheV2

  // Test

  object Test {
    val commonsMath = "org.apache.commons"          % "commons-math"                 % "2.1"              % "test" // ApacheV2
    val commonsIo1  = "org.apache.commons"          % "commons-io"                   % "1.3.2"            % "test" // ApacheV2
    val commonsIo   = "commons-io"                  % "commons-io"                   % "2.0.1"            % "test" // ApacheV2
    val junit       = "junit"                       % "junit"                        % "4.10"             % "test" // Common Public License 1.0
    val logback     = "ch.qos.logback"              % "logback-classic"              % "1.0.4"            % "test" // EPL 1.0 / LGPL 2.1
    val mockito     = "org.mockito"                 % "mockito-all"                  % "1.8.1"            % "test" // MIT
    val scalatest   = "org.scalatest"              %% "scalatest"                    % "1.9-2.10.0-M6-B2" % "test" // ApacheV2
    val scalacheck  = "org.scalacheck"             %% "scalacheck"                   % "1.10.0"           % "test" // New BSD
    val ariesProxy  = "org.apache.aries.proxy"      % "org.apache.aries.proxy.impl"  % "0.3"              % "test" // ApacheV2
    val pojosr      = "com.googlecode.pojosr"       % "de.kalpatec.pojosr.framework" % "0.1.4"            % "test" // ApacheV2
    val tinybundles = "org.ops4j.pax.tinybundles"   % "tinybundles"                  % "1.0.0"            % "test" // ApacheV2
    val log4j       = "log4j"                       % "log4j"                        % "1.2.14"           % "test" // ApacheV2
    val junitIntf   = "com.novocode"                % "junit-interface"              % "0.8"              % "test" // MIT
    
    
    val karaf       = "org.apache.karaf.shell"      % "org.apache.karaf.shell.dev"   % "2.2.8"            % "test" // ApacheV2
    val paxKaraf    = "org.openengsb.labs.paxexam.karaf" % "paxexam-karaf-container" % "1.0.0"            % "test" // 
    val paxExamUnit = "org.ops4j.pax.exam"          % "pax-exam-junit4"              % "2.5.0"            % "test" // TODO License

    /*
    val paxInject   = "org.ops4j.pax.exam"          % "pax-exam-inject"              % "2.5.0"            % "test" // TODO License
    val paxExamRunner   = "org.ops4j.pax.exam"      % "pax-exam-container-paxrunner" % "2.5.0"            % "test" // TODO License
    val paxLinkAssembly = "org.ops4j.pax.exam"      % "pax-exam-link-assembly"       % "2.5.0"            % "test" // TODO License
    val paxExamForge    = "org.ops4j.pax.exam"      % "pax-exam-testforge"           % "2.5.0"            % "test" // TODO License
    val paxRunner   = "org.ops4j.pax.runner"        % "pax-runner-no-jcl"            % "1.7.6"            % "test" // TODO License
    val javaxInject = "javax.inject"                % "javax.inject"                 % "1"                % "test" // TODO License

    val equinox     = "org.eclipse.equinox"         % "osgi"                         % "3.1.1"            % "test" // EPL
    val equinoxCommon  = "org.eclipse.equinox"      % "common"                       % "3.3.0-v20070426"  % "test" // EPL
    val equinoxPax  = "org.ops4j.pax.runner"        % "pax-runner-platform-equinox"  % "1.7.6"            % "test"
    val felix       = "org.apache.felix"            % "org.apache.felix.framework"   % "4.0.2"            % "test" // ApacheV2
    val slf4j       = "org.slf4j"                   % "slf4j-simple"                 % "1.6.1"            % "test" // ApacheV2
    */
=======
  object Compile {
    // Compile
    val camelCore     = "org.apache.camel"            % "camel-core"                   % "2.10.0" exclude("org.slf4j", "slf4j-api") // ApacheV2

    val config        = "com.typesafe"                % "config"                       % "1.0.0"       // ApacheV2
    val netty         = "io.netty"                    % "netty"                        % "3.5.8.Final" // ApacheV2
    val protobuf      = "com.google.protobuf"         % "protobuf-java"                % "2.4.1"       // New BSD
    val scalaStm      = "org.scala-stm"               % "scala-stm"                    % "0.6" cross CrossVersion.full // Modified BSD (Scala)

    val slf4jApi      = "org.slf4j"                   % "slf4j-api"                    % "1.7.2"       // MIT
    val zeroMQClient  = "org.zeromq"                  % "zeromq-scala-binding_2.10"    % "0.0.6-RC1"       // ApacheV2
    val uncommonsMath = "org.uncommons.maths"         % "uncommons-maths"              % "1.2.2a" exclude("jfree", "jcommon") exclude("jfree", "jfreechart")      // ApacheV2
    val ariesBlueprint = "org.apache.aries.blueprint" % "org.apache.aries.blueprint"   % "0.3.2"       // ApacheV2
    val osgiCore      = "org.osgi"                    % "org.osgi.core"                % "4.2.0"       // ApacheV2


    // Camel Sample
    val camelJetty  = "org.apache.camel"            % "camel-jetty"                  % camelCore.revision // ApacheV2

    // Test

    object Test {
      val commonsMath = "org.apache.commons"          % "commons-math"                 % "2.1"              % "test" // ApacheV2
      val commonsIo   = "commons-io"                  % "commons-io"                   % "2.0.1"            % "test" // ApacheV2
      val junit       = "junit"                       % "junit"                        % "4.10"             % "test" // Common Public License 1.0
      val logback     = "ch.qos.logback"              % "logback-classic"              % "1.0.7"            % "test" // EPL 1.0 / LGPL 2.1
      val mockito     = "org.mockito"                 % "mockito-all"                  % "1.8.1"            % "test" // MIT
      val scalatest   = "org.scalatest"               % "scalatest"                    % "1.8"              % "test" cross CrossVersion.full // ApacheV2
      val scalacheck  = "org.scalacheck"              % "scalacheck"                   % "1.10.0"           % "test" cross CrossVersion.full // New BSD
      val ariesProxy  = "org.apache.aries.proxy"      % "org.apache.aries.proxy.impl"  % "0.3"              % "test" // ApacheV2
      val pojosr      = "com.googlecode.pojosr"       % "de.kalpatec.pojosr.framework" % "0.1.4"            % "test" // ApacheV2
      val tinybundles = "org.ops4j.pax.tinybundles"   % "tinybundles"                  % "1.0.0"            % "test" // ApacheV2
      val log4j       = "log4j"                       % "log4j"                        % "1.2.14"           % "test" // ApacheV2
      val junitIntf   = "com.novocode"                % "junit-interface"              % "0.8"              % "test" // MIT
    }
>>>>>>> e53370f1
  }

  import Compile._

  val actor = Seq(config)

  val testkit = Seq(Test.junit, Test.scalatest)

  val actorTests = Seq(Test.junit, Test.scalatest, Test.commonsMath, Test.mockito, Test.scalacheck, protobuf)

  val remote = Seq(netty, protobuf, uncommonsMath, Test.junit, Test.scalatest)

  val remoteTests = Seq(Test.junit, Test.scalatest)

  val cluster = Seq(Test.junit, Test.scalatest)

  val slf4j = Seq(slf4jApi, Test.logback)

  val agent = Seq(scalaStm, Test.scalatest, Test.junit)

  val transactor = Seq(scalaStm, Test.scalatest, Test.junit)

  val mailboxes = Seq(Test.scalatest, Test.junit)

  val fileMailbox = Seq(Test.commonsIo, Test.scalatest, Test.junit)

  val kernel = Seq(Test.scalatest, Test.junit)

  val camel = Seq(camelCore, Test.scalatest, Test.junit, Test.mockito, Test.logback, Test.commonsIo)

  val camelSample = Seq(camelJetty)

  val osgi = Seq(osgiCore,Test.logback, Test.commonsIo, Test.pojosr, Test.tinybundles, Test.scalatest, Test.junit)

  val osgiAries = Seq(osgiCore, ariesBlueprint, Test.ariesProxy)

  val docs = Seq(Test.scalatest, Test.junit, Test.junitIntf)

  val zeroMQ = Seq(protobuf, zeroMQClient, Test.scalatest, Test.junit)

  val clusterSample = Seq(Test.scalatest)

  val contrib = Seq(Test.junitIntf)

  val multiNodeSample = Seq(Test.scalatest)
}
<|MERGE_RESOLUTION|>--- conflicted
+++ resolved
@@ -66,11 +66,7 @@
       generatedPdf in Sphinx <<= generatedPdf in Sphinx in LocalProject(docs.id) map identity
 
     ),
-<<<<<<< HEAD
-    aggregate = Seq(actor, testkit, actorTests, remote, remoteTests, camel, cluster, slf4j, agent, transactor, mailboxes, zeroMQ, kernel, /*akkaSbtPlugin,*/ samples, tutorials, osgi, osgiAries, osgiTests, docs)
-=======
-    aggregate = Seq(actor, testkit, actorTests, dataflow, remote, remoteTests, camel, cluster, slf4j, agent, transactor, mailboxes, zeroMQ, kernel, akkaSbtPlugin, osgi, osgiAries, docs, contrib, samples)
->>>>>>> e53370f1
+    aggregate = Seq(actor, testkit, actorTests, dataflow, remote, remoteTests, camel, cluster, slf4j, agent, transactor, mailboxes, zeroMQ, kernel, akkaSbtPlugin, osgi, osgiAries, osgiTests, docs, contrib, samples)
   )
 
   lazy val actor = Project(
@@ -657,74 +653,18 @@
       OsgiKeys.exportPackage := packages
     )
 
-<<<<<<< HEAD
-  val osgiTests = Seq(osgiCore, Test.scalatest, Test.junit, Test.paxExamUnit , Test.karaf , Test.paxKaraf, Test.commonsIo1 )
-
-  val tutorials = Seq(Test.scalatest, Test.junit)
-=======
     def defaultImports = Seq("!sun.misc", akkaImport(), configImport(), scalaImport(), "*")
     def akkaImport(packageName: String = "akka.*") = "%s;version=\"[2.1,2.2)\"".format(packageName)
     def configImport(packageName: String = "com.typesafe.config.*") = "%s;version=\"[0.4.1,1.1.0)\"".format(packageName)
     def scalaImport(packageName: String = "scala.*") = "%s;version=\"[2.10,2.11)\"".format(packageName)
   }
 }
->>>>>>> e53370f1
 
 // Dependencies
 
 object Dependencies {
 
-<<<<<<< HEAD
-object Dependency {
-  // Compile
-  val config        = "com.typesafe"                % "config"                       % "0.4.1"       // ApacheV2
-  val camelCore     = "org.apache.camel"            % "camel-core"                   % "2.8.0"       // ApacheV2
-  val netty         = "io.netty"                    % "netty"                        % "3.5.1.Final" // ApacheV2
-  val protobuf      = "com.google.protobuf"         % "protobuf-java"                % "2.4.1"       // New BSD
-  val scalaStm      = "org.scala-tools"            %% "scala-stm"                    % "0.6"         // Modified BSD (Scala)
-  val slf4jApi      = "org.slf4j"                   % "slf4j-api"                    % "1.6.4"       // MIT
-  val zeroMQClient  = "org.zeromq"                 %% "zeromq-scala-binding"         % "0.0.6"       // ApacheV2
-  val uncommonsMath = "org.uncommons.maths"         % "uncommons-maths"              % "1.2.2a"      // ApacheV2
-  val ariesBlueprint = "org.apache.aries.blueprint" % "org.apache.aries.blueprint"   % "0.3.2"       // ApacheV2
-  val osgiCore      = "org.osgi"                    % "org.osgi.core"                % "4.2.0"       // ApacheV2
-
-  // Test
-
-  object Test {
-    val commonsMath = "org.apache.commons"          % "commons-math"                 % "2.1"              % "test" // ApacheV2
-    val commonsIo1  = "org.apache.commons"          % "commons-io"                   % "1.3.2"            % "test" // ApacheV2
-    val commonsIo   = "commons-io"                  % "commons-io"                   % "2.0.1"            % "test" // ApacheV2
-    val junit       = "junit"                       % "junit"                        % "4.10"             % "test" // Common Public License 1.0
-    val logback     = "ch.qos.logback"              % "logback-classic"              % "1.0.4"            % "test" // EPL 1.0 / LGPL 2.1
-    val mockito     = "org.mockito"                 % "mockito-all"                  % "1.8.1"            % "test" // MIT
-    val scalatest   = "org.scalatest"              %% "scalatest"                    % "1.9-2.10.0-M6-B2" % "test" // ApacheV2
-    val scalacheck  = "org.scalacheck"             %% "scalacheck"                   % "1.10.0"           % "test" // New BSD
-    val ariesProxy  = "org.apache.aries.proxy"      % "org.apache.aries.proxy.impl"  % "0.3"              % "test" // ApacheV2
-    val pojosr      = "com.googlecode.pojosr"       % "de.kalpatec.pojosr.framework" % "0.1.4"            % "test" // ApacheV2
-    val tinybundles = "org.ops4j.pax.tinybundles"   % "tinybundles"                  % "1.0.0"            % "test" // ApacheV2
-    val log4j       = "log4j"                       % "log4j"                        % "1.2.14"           % "test" // ApacheV2
-    val junitIntf   = "com.novocode"                % "junit-interface"              % "0.8"              % "test" // MIT
-    
-    
-    val karaf       = "org.apache.karaf.shell"      % "org.apache.karaf.shell.dev"   % "2.2.8"            % "test" // ApacheV2
-    val paxKaraf    = "org.openengsb.labs.paxexam.karaf" % "paxexam-karaf-container" % "1.0.0"            % "test" // 
-    val paxExamUnit = "org.ops4j.pax.exam"          % "pax-exam-junit4"              % "2.5.0"            % "test" // TODO License
-
-    /*
-    val paxInject   = "org.ops4j.pax.exam"          % "pax-exam-inject"              % "2.5.0"            % "test" // TODO License
-    val paxExamRunner   = "org.ops4j.pax.exam"      % "pax-exam-container-paxrunner" % "2.5.0"            % "test" // TODO License
-    val paxLinkAssembly = "org.ops4j.pax.exam"      % "pax-exam-link-assembly"       % "2.5.0"            % "test" // TODO License
-    val paxExamForge    = "org.ops4j.pax.exam"      % "pax-exam-testforge"           % "2.5.0"            % "test" // TODO License
-    val paxRunner   = "org.ops4j.pax.runner"        % "pax-runner-no-jcl"            % "1.7.6"            % "test" // TODO License
-    val javaxInject = "javax.inject"                % "javax.inject"                 % "1"                % "test" // TODO License
-
-    val equinox     = "org.eclipse.equinox"         % "osgi"                         % "3.1.1"            % "test" // EPL
-    val equinoxCommon  = "org.eclipse.equinox"      % "common"                       % "3.3.0-v20070426"  % "test" // EPL
-    val equinoxPax  = "org.ops4j.pax.runner"        % "pax-runner-platform-equinox"  % "1.7.6"            % "test"
-    val felix       = "org.apache.felix"            % "org.apache.felix.framework"   % "4.0.2"            % "test" // ApacheV2
-    val slf4j       = "org.slf4j"                   % "slf4j-simple"                 % "1.6.1"            % "test" // ApacheV2
-    */
-=======
+
   object Compile {
     // Compile
     val camelCore     = "org.apache.camel"            % "camel-core"                   % "2.10.0" exclude("org.slf4j", "slf4j-api") // ApacheV2
@@ -759,8 +699,16 @@
       val tinybundles = "org.ops4j.pax.tinybundles"   % "tinybundles"                  % "1.0.0"            % "test" // ApacheV2
       val log4j       = "log4j"                       % "log4j"                        % "1.2.14"           % "test" // ApacheV2
       val junitIntf   = "com.novocode"                % "junit-interface"              % "0.8"              % "test" // MIT
+
+      val paxExamUnit = "org.ops4j.pax.exam"          % "pax-exam-junit4"              % "2.5.0"            % "test" // TODO License
+      val paxExamSpi  = "org.ops4j.pax.exam"          % "pax-exam-spi"                 % "2.5.0"            % "test"
+      val paxInject   = "org.ops4j.pax.exam"          % "pax-exam-inject"              % "2.5.0"            % "test" // TODO License
+      val paxExamRunner   = "org.ops4j.pax.exam"      % "pax-exam-container-paxrunner" % "2.5.0"            % "test" // TODO License
+      val paxLinkAssembly = "org.ops4j.pax.exam"      % "pax-exam-link-assembly"       % "2.5.0"            % "test" // TODO License
+      val paxExamForge    = "org.ops4j.pax.exam"      % "pax-exam-testforge"           % "2.5.0"            % "test" // TODO License
+      val paxRunner   = "org.ops4j.pax.runner"        % "pax-runner-no-jcl"            % "1.7.6"            % "test" // TODO License
+      val javaxInject = "javax.inject"                % "javax.inject"                 % "1"                % "test" // TODO License
     }
->>>>>>> e53370f1
   }
 
   import Compile._
@@ -796,6 +744,8 @@
   val osgi = Seq(osgiCore,Test.logback, Test.commonsIo, Test.pojosr, Test.tinybundles, Test.scalatest, Test.junit)
 
   val osgiAries = Seq(osgiCore, ariesBlueprint, Test.ariesProxy)
+
+  val osgiTests = Seq(osgiCore, Test.scalatest, Test.junit, Test.paxExamUnit , Test.paxInject, Test.paxExamRunner, Test.paxLinkAssembly, Test.paxExamForge, Test.paxRunner, Test.javaxInject, Test.paxExamSpi )
 
   val docs = Seq(Test.scalatest, Test.junit, Test.junitIntf)
 
