--- conflicted
+++ resolved
@@ -529,23 +529,22 @@
         ProblemFilters.exclude[MissingClassProblem]("akka.stream.stage.FreeDirective"),
         ProblemFilters.exclude[MissingClassProblem]("akka.stream.stage.StatefulStage$AndThen"),
         ProblemFilters.exclude[MissingClassProblem]("akka.stream.stage.SyncDirective"),
-<<<<<<< HEAD
+
+        // # 21944
+        ProblemFilters.exclude[ReversedMissingMethodProblem]("akka.cluster.ClusterEvent#ReachabilityEvent.member"),
+        
+        // #21645 durable distributed data
+        ProblemFilters.exclude[DirectMissingMethodProblem]("akka.cluster.ddata.WriteAggregator.props"),
+        ProblemFilters.exclude[DirectMissingMethodProblem]("akka.cluster.ddata.WriteAggregator.this"),
+        ProblemFilters.exclude[IncompatibleResultTypeProblem]("akka.cluster.ddata.Replicator.write"),
+
+        // #21394
         ProblemFilters.exclude[DirectMissingMethodProblem]("akka.persistence.snapshot.local.LocalSnapshotStore.this"),
         ProblemFilters.exclude[DirectMissingMethodProblem]("akka.persistence.journal.leveldb.LeveldbStore.configPath"),
         ProblemFilters.exclude[DirectMissingMethodProblem]("akka.persistence.journal.leveldb.LeveldbJournal.configPath"),
         ProblemFilters.exclude[DirectMissingMethodProblem]("akka.persistence.journal.leveldb.LeveldbJournal.this"),
         ProblemFilters.exclude[DirectMissingMethodProblem]("akka.persistence.journal.leveldb.SharedLeveldbStore.configPath"),
         ProblemFilters.exclude[DirectMissingMethodProblem]("akka.persistence.journal.leveldb.SharedLeveldbStore.this")
-=======
-
-        // # 21944
-        ProblemFilters.exclude[ReversedMissingMethodProblem]("akka.cluster.ClusterEvent#ReachabilityEvent.member"),
-        
-        // #21645 durable distributed data
-        ProblemFilters.exclude[DirectMissingMethodProblem]("akka.cluster.ddata.WriteAggregator.props"),
-        ProblemFilters.exclude[DirectMissingMethodProblem]("akka.cluster.ddata.WriteAggregator.this"),
-        ProblemFilters.exclude[IncompatibleResultTypeProblem]("akka.cluster.ddata.Replicator.write")
->>>>>>> 0ed10759
       )
     )
   }
