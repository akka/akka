/**
 * Copyright (C) 2009-2016 Lightbend Inc. <http://www.lightbend.com>
 */
package akka

import com.typesafe.tools.mima.core.ProblemFilters
import sbt._
import sbt.Keys._
import com.typesafe.tools.mima.plugin.MimaPlugin
import com.typesafe.tools.mima.plugin.MimaPlugin.autoImport._

object MiMa extends AutoPlugin {

  override def requires = MimaPlugin
  override def trigger = allRequirements

  override val projectSettings = Seq(
    mimaBackwardIssueFilters ++= mimaIgnoredProblems,
    mimaPreviousArtifacts := akkaPreviousArtifacts(name.value, organization.value, scalaBinaryVersion.value)
  )

  def akkaPreviousArtifacts(projectName: String, organization: String, scalaBinaryVersion: String): Set[sbt.ModuleID] = {
    val versions = {
      val akka24NoStreamVersions = Seq("2.4.0", "2.4.1")
      val akka24StreamVersions = Seq("2.4.2", "2.4.3", "2.4.4", "2.4.6")
      val akka24NewArtifacts = Seq(
        "akka-cluster-sharding",
        "akka-cluster-tools",
        "akka-cluster-metrics",
        "akka-persistence",
        "akka-distributed-data-experimental",
        "akka-persistence-query-experimental"
      )
      val akka242NewArtifacts = Seq(
        "akka-stream",
        "akka-http-core",
        
        "akka-http-testkit",
        "akka-stream-testkit"
      )
      scalaBinaryVersion match {
        case "2.11" if !(akka24NewArtifacts ++ akka242NewArtifacts).contains(projectName) => akka24NoStreamVersions ++ akka24StreamVersions
        case _ if akka242NewArtifacts.contains(projectName) => akka24StreamVersions
        case _ => akka24NoStreamVersions ++ akka24StreamVersions // Only Akka 2.4.x for scala > than 2.11
      }
    }

    // check against all binary compatible artifacts
    versions.map(organization %% projectName % _).toSet
  }

  case class FilterAnyProblem(name: String) extends com.typesafe.tools.mima.core.ProblemFilter {
    import com.typesafe.tools.mima.core._
    override def apply(p: Problem): Boolean = p match {
      case t: TemplateProblem => t.ref.fullName != name && t.ref.fullName != (name + '$')
      case m: MemberProblem => m.ref.owner.fullName != name && m.ref.owner.fullName != (name + '$')
    }
  }

  case class FilterAnyProblemStartingWith(start: String) extends com.typesafe.tools.mima.core.ProblemFilter {
    import com.typesafe.tools.mima.core._
    override def apply(p: Problem): Boolean = p match {
      case t: TemplateProblem => !t.ref.fullName.startsWith(start)
      case m: MemberProblem => !m.ref.owner.fullName.startsWith(start)
    }
  }

  val mimaIgnoredProblems = {
    import com.typesafe.tools.mima.core._

    Map(
      "2.4.0" -> Seq(
        FilterAnyProblem("akka.remote.transport.ProtocolStateActor"),

        //#18353 Changes to methods and fields private to remoting actors
        ProblemFilters.exclude[MissingMethodProblem]("akka.remote.EndpointManager.retryGateEnabled"),
        ProblemFilters.exclude[IncompatibleResultTypeProblem]("akka.remote.EndpointManager.pruneTimerCancellable"),

        // #18722 internal changes to actor
        FilterAnyProblem("akka.cluster.sharding.DDataShardCoordinator"),

        // #18328 optimize VersionVector for size 1
        FilterAnyProblem("akka.cluster.ddata.VersionVector")
      ),
      "2.4.1" -> Seq(
        // #19008
        FilterAnyProblem("akka.persistence.journal.inmem.InmemJournal"),
        FilterAnyProblem("akka.persistence.journal.inmem.InmemStore"),

        // #19133 change in internal actor
        ProblemFilters.exclude[MissingMethodProblem]("akka.remote.ReliableDeliverySupervisor.gated"),

        // #18758 report invalid association events
        ProblemFilters.exclude[MissingTypesProblem]("akka.remote.InvalidAssociation$"),
        ProblemFilters.exclude[MissingMethodProblem]("akka.remote.InvalidAssociation.apply"),
        ProblemFilters.exclude[MissingMethodProblem]("akka.remote.InvalidAssociation.copy"),
        ProblemFilters.exclude[MissingMethodProblem]("akka.remote.InvalidAssociation.this"),

        // #19281 BackoffSupervisor updates
        ProblemFilters.exclude[MissingMethodProblem]("akka.pattern.BackoffSupervisor.akka$pattern$BackoffSupervisor$$child_="),
        ProblemFilters.exclude[MissingMethodProblem]("akka.pattern.BackoffSupervisor.akka$pattern$BackoffSupervisor$$restartCount"),
        ProblemFilters.exclude[MissingMethodProblem]("akka.pattern.BackoffSupervisor.akka$pattern$BackoffSupervisor$$restartCount_="),
        ProblemFilters.exclude[MissingMethodProblem]("akka.pattern.BackoffSupervisor.akka$pattern$BackoffSupervisor$$child"),

        // #19487
        FilterAnyProblem("akka.actor.dungeon.Children"),

        // #19440
        ProblemFilters.exclude[MissingMethodProblem]("akka.pattern.PipeToSupport.pipeCompletionStage"),
        ProblemFilters.exclude[MissingMethodProblem]("akka.pattern.FutureTimeoutSupport.afterCompletionStage")
      ),
      "2.4.2" -> Seq(
        //internal API
        FilterAnyProblemStartingWith("akka.http.impl"),
        FilterAnyProblemStartingWith("akka.stream.impl"),

        ProblemFilters.exclude[FinalClassProblem]("akka.stream.stage.GraphStageLogic$Reading"), // this class is private

        // lifting this method to the type where it belongs
        ProblemFilters.exclude[ReversedMissingMethodProblem]("akka.stream.scaladsl.FlowOpsMat.mapMaterializedValue"),

        // #19815 make HTTP compile under Scala 2.12.0-M3
        ProblemFilters.exclude[IncompatibleMethTypeProblem]("akka.http.scaladsl.model.headers.CacheDirectives#private.apply"),
        ProblemFilters.exclude[IncompatibleMethTypeProblem]("akka.http.scaladsl.model.headers.CacheDirectives#no-cache.apply"),

        // #19983 withoutSizeLimit overrides for Scala API
        ProblemFilters.exclude[ReversedMissingMethodProblem]("akka.http.scaladsl.model.RequestEntity.withoutSizeLimit"),
        ProblemFilters.exclude[ReversedMissingMethodProblem]("akka.http.scaladsl.model.UniversalEntity.withoutSizeLimit"),
        ProblemFilters.exclude[ReversedMissingMethodProblem]("akka.http.scaladsl.model.ResponseEntity.withoutSizeLimit"),

        // #19162 javadsl initialization issues and model cleanup
        ProblemFilters.exclude[FinalClassProblem]("akka.http.javadsl.model.MediaTypes"),

        // #19956 Remove exposed case classes in HTTP model
        ProblemFilters.exclude[MissingTypesProblem]("akka.http.scaladsl.model.HttpRequest$"),
        ProblemFilters.exclude[IncompatibleResultTypeProblem]("akka.http.scaladsl.model.HttpRequest.unapply"), // returned Option[HttpRequest], now returns HttpRequest – no Option allocations!
        ProblemFilters.exclude[MissingMethodProblem]("akka.http.scaladsl.model.HttpRequest.<init>$default$1"),
        ProblemFilters.exclude[MissingMethodProblem]("akka.http.scaladsl.model.HttpRequest.<init>$default$2"),
        ProblemFilters.exclude[MissingMethodProblem]("akka.http.scaladsl.model.HttpRequest.<init>$default$3"),
        ProblemFilters.exclude[MissingMethodProblem]("akka.http.scaladsl.model.HttpRequest.<init>$default$4"),
        ProblemFilters.exclude[MissingMethodProblem]("akka.http.scaladsl.model.HttpRequest.<init>$default$5"),
        ProblemFilters.exclude[MissingTypesProblem]("akka.http.scaladsl.model.HttpResponse"), // was a case class (Serializable, Product, Equals)
        ProblemFilters.exclude[MissingMethodProblem]("akka.http.scaladsl.model.HttpResponse.productElement"),
        ProblemFilters.exclude[MissingMethodProblem]("akka.http.scaladsl.model.HttpResponse.productArity"),
        ProblemFilters.exclude[MissingMethodProblem]("akka.http.scaladsl.model.HttpResponse.canEqual"),
        ProblemFilters.exclude[MissingMethodProblem]("akka.http.scaladsl.model.HttpResponse.productIterator"),
        ProblemFilters.exclude[MissingMethodProblem]("akka.http.scaladsl.model.HttpResponse.productPrefix"),

        ProblemFilters.exclude[MissingTypesProblem]("akka.http.scaladsl.model.HttpRequest"),
        ProblemFilters.exclude[MissingMethodProblem]("akka.http.scaladsl.model.HttpRequest.productElement"),
        ProblemFilters.exclude[MissingMethodProblem]("akka.http.scaladsl.model.HttpRequest.productArity"),
        ProblemFilters.exclude[MissingMethodProblem]("akka.http.scaladsl.model.HttpRequest.canEqual"),
        ProblemFilters.exclude[MissingMethodProblem]("akka.http.scaladsl.model.HttpRequest.productIterator"),
        ProblemFilters.exclude[MissingMethodProblem]("akka.http.scaladsl.model.HttpRequest.productPrefix"),
        ProblemFilters.exclude[MissingTypesProblem]("akka.http.scaladsl.model.HttpResponse$"),
        ProblemFilters.exclude[IncompatibleResultTypeProblem]("akka.http.scaladsl.model.HttpResponse.unapply"), // returned Option[HttpRequest], now returns HttpRequest – no Option allocations!
        ProblemFilters.exclude[MissingMethodProblem]("akka.http.scaladsl.model.HttpResponse.<init>$default$1"),
        ProblemFilters.exclude[MissingMethodProblem]("akka.http.scaladsl.model.HttpResponse.<init>$default$2"),
        ProblemFilters.exclude[MissingMethodProblem]("akka.http.scaladsl.model.HttpResponse.<init>$default$3"),
        ProblemFilters.exclude[MissingMethodProblem]("akka.http.scaladsl.model.HttpResponse.<init>$default$4"),

        // #19162 fixing javadsl initialization edge-cases
        ProblemFilters.exclude[DirectMissingMethodProblem]("akka.http.javadsl.model.ContentTypes.this"),
        ProblemFilters.exclude[DirectMissingMethodProblem]("akka.http.javadsl.model.MediaTypes.this"),

        // #20014 should have been final always
        ProblemFilters.exclude[FinalClassProblem]("akka.http.scaladsl.model.EntityStreamSizeException"),

        // #19849 content negotiation fixes
        ProblemFilters.exclude[FinalClassProblem]("akka.http.scaladsl.marshalling.Marshal$UnacceptableResponseContentTypeException"),

        // #20009 internal and shouldn't have been public
        ProblemFilters.exclude[DirectMissingMethodProblem]("akka.stream.impl.QueueSource.completion"),

        // #20015 simplify materialized value computation tree
        ProblemFilters.exclude[FinalMethodProblem]("akka.stream.impl.StreamLayout#AtomicModule.subModules"),
        ProblemFilters.exclude[FinalMethodProblem]("akka.stream.impl.StreamLayout#AtomicModule.downstreams"),
        ProblemFilters.exclude[FinalMethodProblem]("akka.stream.impl.StreamLayout#AtomicModule.upstreams"),
        ProblemFilters.exclude[FinalMethodProblem]("akka.stream.impl.Stages#DirectProcessor.toString"),
        ProblemFilters.exclude[IncompatibleMethTypeProblem]("akka.stream.impl.MaterializerSession.materializeAtomic"),
        ProblemFilters.exclude[ReversedMissingMethodProblem]("akka.stream.impl.MaterializerSession.materializeAtomic"),
        ProblemFilters.exclude[MissingTypesProblem]("akka.stream.impl.Stages$StageModule"),
        ProblemFilters.exclude[FinalMethodProblem]("akka.stream.impl.Stages#GroupBy.toString"),
        ProblemFilters.exclude[MissingTypesProblem]("akka.stream.impl.FlowModule"),
        ProblemFilters.exclude[DirectMissingMethodProblem]("akka.stream.impl.FlowModule.subModules"),
        ProblemFilters.exclude[ReversedMissingMethodProblem]("akka.stream.impl.FlowModule.label"),
        ProblemFilters.exclude[FinalClassProblem]("akka.stream.impl.fusing.GraphModule"),

        // #15947 catch mailbox creation failures
        ProblemFilters.exclude[DirectMissingMethodProblem]("akka.actor.RepointableActorRef.point"),
        ProblemFilters.exclude[ReversedMissingMethodProblem]("akka.actor.dungeon.Dispatch.initWithFailure"),

        // #19877 Source.queue termination support
        ProblemFilters.exclude[IncompatibleMethTypeProblem]("akka.stream.impl.SourceQueueAdapter.this"),

        // #19828
        ProblemFilters.exclude[DirectAbstractMethodProblem]("akka.persistence.Eventsourced#ProcessingState.onWriteMessageComplete"),
        ProblemFilters.exclude[ReversedAbstractMethodProblem]("akka.persistence.Eventsourced#ProcessingState.onWriteMessageComplete"),

        // #19390 Add flow monitor
        ProblemFilters.exclude[ReversedMissingMethodProblem]("akka.stream.scaladsl.FlowOpsMat.monitor"),
        ProblemFilters.exclude[MissingClassProblem]("akka.stream.impl.fusing.GraphStages$TickSource$"),
        
        FilterAnyProblemStartingWith("akka.http.impl"),

        // #20214
        ProblemFilters.exclude[ReversedMissingMethodProblem]("akka.http.scaladsl.DefaultSSLContextCreation.createClientHttpsContext"),
        ProblemFilters.exclude[ReversedMissingMethodProblem]("akka.http.scaladsl.DefaultSSLContextCreation.validateAndWarnAboutLooseSettings")
      ),
      "2.4.4" -> Seq(
        // #20080, #20081 remove race condition on HTTP client
        ProblemFilters.exclude[DirectMissingMethodProblem]("akka.http.scaladsl.Http#HostConnectionPool.gatewayFuture"),
        ProblemFilters.exclude[IncompatibleMethTypeProblem]("akka.http.scaladsl.Http#HostConnectionPool.copy"),
        ProblemFilters.exclude[IncompatibleMethTypeProblem]("akka.http.scaladsl.Http#HostConnectionPool.this"),
        ProblemFilters.exclude[DirectMissingMethodProblem]("akka.http.scaladsl.HttpExt.hostPoolCache"),
        ProblemFilters.exclude[DirectMissingMethodProblem]("akka.http.scaladsl.HttpExt.cachedGateway"),
        ProblemFilters.exclude[IncompatibleMethTypeProblem]("akka.http.scaladsl.Http#HostConnectionPool.apply"),
        ProblemFilters.exclude[FinalClassProblem]("akka.http.impl.engine.client.PoolGateway"),
        ProblemFilters.exclude[DirectMissingMethodProblem]("akka.http.impl.engine.client.PoolGateway.currentState"),
        ProblemFilters.exclude[DirectMissingMethodProblem]("akka.http.impl.engine.client.PoolGateway.apply"),
        ProblemFilters.exclude[IncompatibleMethTypeProblem]("akka.http.impl.engine.client.PoolGateway.this"),
        ProblemFilters.exclude[MissingClassProblem]("akka.http.impl.engine.client.PoolGateway$NewIncarnation$"),
        ProblemFilters.exclude[MissingClassProblem]("akka.http.impl.engine.client.PoolGateway$Running$"),
        ProblemFilters.exclude[MissingClassProblem]("akka.http.impl.engine.client.PoolGateway$IsShutdown$"),
        ProblemFilters.exclude[DirectMissingMethodProblem]("akka.http.impl.engine.client.PoolInterfaceActor.this"),
        ProblemFilters.exclude[MissingClassProblem]("akka.http.impl.engine.client.PoolGateway$Running"),
        ProblemFilters.exclude[MissingClassProblem]("akka.http.impl.engine.client.PoolGateway$IsShutdown"),
        ProblemFilters.exclude[MissingClassProblem]("akka.http.impl.engine.client.PoolGateway$NewIncarnation"),
        ProblemFilters.exclude[MissingClassProblem]("akka.http.impl.engine.client.PoolGateway$State"),

        // #20371, missing method and typo in another one making it impossible to use HTTPs via setting default HttpsConnectionContext
        ProblemFilters.exclude[IncompatibleMethTypeProblem]("akka.http.scaladsl.HttpExt.setDefaultClientHttpsContext"),
        ProblemFilters.exclude[ReversedMissingMethodProblem]("akka.http.scaladsl.DefaultSSLContextCreation.createServerHttpsContext"),

        // #20342 HttpEntity scaladsl overrides
        ProblemFilters.exclude[ReversedMissingMethodProblem]("akka.http.scaladsl.model.HttpEntity.withoutSizeLimit"),
        ProblemFilters.exclude[ReversedMissingMethodProblem]("akka.http.scaladsl.model.HttpEntity.withSizeLimit"),

        // #20293 Use JDK7 NIO Path instead of File
        ProblemFilters.exclude[ReversedMissingMethodProblem]("akka.http.javadsl.model.HttpMessage#MessageTransformations.withEntity"),
        ProblemFilters.exclude[ReversedMissingMethodProblem]("akka.http.scaladsl.model.HttpMessage.withEntity"),
        
        // #20401 custom media types registering
        ProblemFilters.exclude[ReversedMissingMethodProblem]("akka.http.impl.model.parser.CommonActions.customMediaTypes"),
        ProblemFilters.exclude[DirectMissingMethodProblem]("akka.http.impl.model.parser.HeaderParser.Settings"),
        ProblemFilters.exclude[ReversedMissingMethodProblem]("akka.http.impl.model.parser.HeaderParser#Settings.customMediaTypes"),
        ProblemFilters.exclude[ReversedMissingMethodProblem]("akka.http.impl.engine.parsing.HttpHeaderParser#Settings.customMediaTypes"),
        ProblemFilters.exclude[DirectMissingMethodProblem]("akka.http.impl.settings.ParserSettingsImpl.apply"),
        ProblemFilters.exclude[DirectMissingMethodProblem]("akka.http.impl.settings.ParserSettingsImpl.copy"),
        ProblemFilters.exclude[DirectMissingMethodProblem]("akka.http.impl.settings.ParserSettingsImpl.this"),
        
        // #20123
        ProblemFilters.exclude[ReversedMissingMethodProblem]("akka.stream.scaladsl.FlowOps.recoverWithRetries"),

        // #20379 Allow registering custom media types
        ProblemFilters.exclude[ReversedMissingMethodProblem]("akka.http.javadsl.settings.ParserSettings.getCustomMediaTypes"),
        ProblemFilters.exclude[ReversedMissingMethodProblem]("akka.http.scaladsl.settings.ParserSettings.customMediaTypes"),

        // internal api
        FilterAnyProblemStartingWith("akka.stream.impl"),
        FilterAnyProblemStartingWith("akka.http.impl"),
        ProblemFilters.exclude[DirectMissingMethodProblem]("akka.http.impl.util.package.printEvent"),

        // #20362 - parser private
        ProblemFilters.exclude[ReversedMissingMethodProblem]("akka.http.impl.model.parser.CommonRules.expires-date"),

        // #20319 - remove not needed "no. of persists" counter in sharding
        ProblemFilters.exclude[DirectMissingMethodProblem]("akka.cluster.sharding.PersistentShard.persistCount"),
        ProblemFilters.exclude[DirectMissingMethodProblem]("akka.cluster.sharding.PersistentShard.persistCount_="),
        ProblemFilters.exclude[DirectMissingMethodProblem]("akka.cluster.sharding.PersistentShardCoordinator.persistCount"),
        ProblemFilters.exclude[DirectMissingMethodProblem]("akka.cluster.sharding.PersistentShardCoordinator.persistCount_="),

        // #19225 - GraphStage and removal of isTerminated
        ProblemFilters.exclude[DirectMissingMethodProblem]("akka.http.impl.engine.parsing.HttpMessageParser.isTerminated"),
        ProblemFilters.exclude[IncompatibleResultTypeProblem]("akka.http.impl.engine.parsing.HttpMessageParser.stage"),

        // #20131 - flow combinator
        ProblemFilters.exclude[ReversedMissingMethodProblem]("akka.stream.scaladsl.FlowOps.backpressureTimeout"),
        
        // #20470 - new JavaDSL for Akka HTTP
        ProblemFilters.exclude[ReversedMissingMethodProblem]("akka.http.javadsl.model.DateTime.plus"),
        ProblemFilters.exclude[ReversedMissingMethodProblem]("akka.http.javadsl.model.DateTime.minus"),
        
        // #20214
        ProblemFilters.exclude[ReversedMissingMethodProblem]("akka.http.scaladsl.DefaultSSLContextCreation.createClientHttpsContext"),
        ProblemFilters.exclude[ReversedMissingMethodProblem]("akka.http.scaladsl.DefaultSSLContextCreation.validateAndWarnAboutLooseSettings"),

        // #20257 Snapshots with PersistentFSM (experimental feature)
        ProblemFilters.exclude[ReversedMissingMethodProblem]("akka.persistence.serialization.MessageFormats#PersistentStateChangeEventOrBuilder.getTimeoutNanos"),
        ProblemFilters.exclude[ReversedMissingMethodProblem]("akka.persistence.serialization.MessageFormats#PersistentStateChangeEventOrBuilder.hasTimeoutNanos"),
        ProblemFilters.exclude[ReversedMissingMethodProblem]("akka.persistence.fsm.PersistentFSM.saveStateSnapshot"),
        ProblemFilters.exclude[ReversedMissingMethodProblem]("akka.persistence.fsm.PersistentFSM.akka$persistence$fsm$PersistentFSM$$currentStateTimeout"),
        ProblemFilters.exclude[ReversedMissingMethodProblem]("akka.persistence.fsm.PersistentFSM.akka$persistence$fsm$PersistentFSM$$currentStateTimeout_="),

        // #19834
        ProblemFilters.exclude[MissingTypesProblem]("akka.stream.extra.Timed$StartTimed"),
        ProblemFilters.exclude[DirectMissingMethodProblem]("akka.stream.extra.Timed#StartTimed.onPush"),
        ProblemFilters.exclude[MissingTypesProblem]("akka.stream.extra.Timed$TimedInterval"),
        ProblemFilters.exclude[DirectMissingMethodProblem]("akka.stream.extra.Timed#TimedInterval.onPush"),
        ProblemFilters.exclude[MissingTypesProblem]("akka.stream.extra.Timed$StopTimed"),
        ProblemFilters.exclude[DirectMissingMethodProblem]("akka.stream.extra.Timed#StopTimed.onPush"),
        ProblemFilters.exclude[DirectMissingMethodProblem]("akka.stream.extra.Timed#StopTimed.onUpstreamFinish"),
        ProblemFilters.exclude[DirectMissingMethodProblem]("akka.stream.extra.Timed#StopTimed.onUpstreamFailure"),

        // #20462 - now uses a Set instead of a Seq within the private API of the cluster client
        ProblemFilters.exclude[IncompatibleMethTypeProblem]("akka.cluster.client.ClusterClient.contacts_="),
        ProblemFilters.exclude[IncompatibleResultTypeProblem]("akka.cluster.client.ClusterClient.contacts"),
        ProblemFilters.exclude[IncompatibleResultTypeProblem]("akka.cluster.client.ClusterClient.initialContactsSel")
      ),
      "2.4.6" -> Seq(
        // internal api
        FilterAnyProblemStartingWith("akka.stream.impl"),

        // #20888 new FoldAsync op for Flow
        ProblemFilters.exclude[ReversedMissingMethodProblem]("akka.stream.scaladsl.FlowOps.foldAsync"),

        // #20214 SNI disabling for single connections (AkkaSSLConfig being passed around)
        ProblemFilters.exclude[ReversedMissingMethodProblem]("akka.http.javadsl.ConnectionContext.sslConfig"), // class meant only for internal extension 
        
        //#20229 migrate GroupBy to GraphStage
        ProblemFilters.exclude[DirectMissingMethodProblem]("akka.stream.scaladsl.GraphDSL#Builder.deprecatedAndThen"),
        ProblemFilters.exclude[DirectMissingMethodProblem]("akka.stream.scaladsl.Flow.deprecatedAndThen"),
        ProblemFilters.exclude[DirectMissingMethodProblem]("akka.stream.scaladsl.Flow.deprecatedAndThenMat"),
        ProblemFilters.exclude[DirectMissingMethodProblem]("akka.stream.scaladsl.Source.deprecatedAndThen"),
        ProblemFilters.exclude[DirectMissingMethodProblem]("akka.stream.scaladsl.FlowOps.deprecatedAndThen"),

        // #20367 Converts DelimiterFramingStage from PushPullStage to GraphStage
        ProblemFilters.exclude[MissingTypesProblem]("akka.stream.scaladsl.Framing$DelimiterFramingStage"),
        ProblemFilters.exclude[DirectMissingMethodProblem]("akka.stream.scaladsl.Framing#DelimiterFramingStage.onPush"),
        ProblemFilters.exclude[DirectMissingMethodProblem]("akka.stream.scaladsl.Framing#DelimiterFramingStage.onUpstreamFinish"),
        ProblemFilters.exclude[DirectMissingMethodProblem]("akka.stream.scaladsl.Framing#DelimiterFramingStage.onPull"),
        ProblemFilters.exclude[DirectMissingMethodProblem]("akka.stream.scaladsl.Framing#DelimiterFramingStage.postStop"),

        // #20345 converts LengthFieldFramingStage to GraphStage
        ProblemFilters.exclude[MissingTypesProblem]("akka.stream.scaladsl.Framing$LengthFieldFramingStage"),
        ProblemFilters.exclude[DirectMissingMethodProblem]("akka.stream.scaladsl.Framing#LengthFieldFramingStage.onPush"),
        ProblemFilters.exclude[DirectMissingMethodProblem]("akka.stream.scaladsl.Framing#LengthFieldFramingStage.onUpstreamFinish"),
        ProblemFilters.exclude[DirectMissingMethodProblem]("akka.stream.scaladsl.Framing#LengthFieldFramingStage.onPull"),
        ProblemFilters.exclude[DirectMissingMethodProblem]("akka.stream.scaladsl.Framing#LengthFieldFramingStage.postStop"),

        // #20414 Allow different ActorMaterializer subtypes
        ProblemFilters.exclude[DirectMissingMethodProblem]("akka.stream.ActorMaterializer.downcast"),
        
        // #20531 adding refuseUid to Gated
        FilterAnyProblem("akka.remote.EndpointManager$Gated"),

        // #20683
        ProblemFilters.exclude[ReversedMissingMethodProblem]("akka.http.javadsl.model.HttpMessage.discardEntityBytes"),
        ProblemFilters.exclude[ReversedMissingMethodProblem]("akka.http.scaladsl.model.HttpMessage.discardEntityBytes"),

        // #20288 migrate BodyPartRenderer to GraphStage
        ProblemFilters.exclude[IncompatibleResultTypeProblem]("akka.http.impl.engine.rendering.BodyPartRenderer.streamed")
      ),
      "2.4.8" -> Seq(
        // #20717 example snippet for akka http java dsl: SecurityDirectives
        ProblemFilters.exclude[ReversedMissingMethodProblem]("akka.http.javadsl.model.HttpMessage#MessageTransformations.addCredentials"),
        ProblemFilters.exclude[ReversedMissingMethodProblem]("akka.http.scaladsl.model.HttpMessage.addCredentials"),

        // #20456 adding hot connection pool option
        ProblemFilters.exclude[ReversedMissingMethodProblem]("akka.http.javadsl.settings.ConnectionPoolSettings.getMinConnections"),
        ProblemFilters.exclude[ReversedMissingMethodProblem]("akka.http.scaladsl.settings.ConnectionPoolSettings.minConnections"),
        FilterAnyProblemStartingWith("akka.http.impl"),
        
        // #20846 change of internal Status message
        ProblemFilters.exclude[ReversedMissingMethodProblem]("akka.cluster.pubsub.protobuf.msg.DistributedPubSubMessages#StatusOrBuilder.getReplyToStatus"),
        ProblemFilters.exclude[ReversedMissingMethodProblem]("akka.cluster.pubsub.protobuf.msg.DistributedPubSubMessages#StatusOrBuilder.hasReplyToStatus"),

        // #20543 GraphStage subtypes should not be private to akka
        ProblemFilters.exclude[DirectAbstractMethodProblem]("akka.stream.ActorMaterializer.actorOf"),

        // Interpreter internals change
        ProblemFilters.exclude[IncompatibleResultTypeProblem]("akka.stream.stage.GraphStageLogic.portToConn"),

	// #20994 adding new decode method, since we're on JDK7+ now
        ProblemFilters.exclude[ReversedMissingMethodProblem]("akka.util.ByteString.decodeString"),

        // #20508  HTTP: Document how to be able to support custom request methods
        ProblemFilters.exclude[ReversedMissingMethodProblem]("akka.http.javadsl.model.HttpMethod.getRequestEntityAcceptance"),

        // #20976 provide different options to deal with the illegal response header value
        ProblemFilters.exclude[ReversedMissingMethodProblem]("akka.http.javadsl.settings.ParserSettings.getIllegalResponseHeaderValueProcessingMode"),
        ProblemFilters.exclude[ReversedMissingMethodProblem]("akka.http.scaladsl.settings.ParserSettings.illegalResponseHeaderValueProcessingMode"),

        ProblemFilters.exclude[DirectAbstractMethodProblem]("akka.stream.ActorMaterializer.actorOf"),

        // #20628 migrate Masker to GraphStage
        ProblemFilters.exclude[MissingTypesProblem]("akka.http.impl.engine.ws.Masking$Masking"),
        ProblemFilters.exclude[MissingTypesProblem]("akka.http.impl.engine.ws.Masking$Masker"),
        ProblemFilters.exclude[DirectMissingMethodProblem]("akka.http.impl.engine.ws.Masking#Masker.initial"),
        ProblemFilters.exclude[MissingClassProblem]("akka.http.impl.engine.ws.Masking$Masker$Running"),
        ProblemFilters.exclude[MissingTypesProblem]("akka.http.impl.engine.ws.Masking$Unmasking"),

        // #
        ProblemFilters.exclude[ReversedMissingMethodProblem]("akka.http.javadsl.model.HttpEntity.discardBytes"),
        ProblemFilters.exclude[ReversedMissingMethodProblem]("akka.http.scaladsl.model.HttpEntity.discardBytes"),

        // #20630 corrected return types of java methods
        ProblemFilters.exclude[IncompatibleResultTypeProblem]("akka.stream.javadsl.RunnableGraph#RunnableGraphAdapter.named"),
        ProblemFilters.exclude[ReversedMissingMethodProblem]("akka.stream.javadsl.RunnableGraph.withAttributes"),

        // #19872 double wildcard for actor deployment config
        ProblemFilters.exclude[IncompatibleMethTypeProblem]("akka.actor.Deployer.lookup"),
        ProblemFilters.exclude[DirectMissingMethodProblem]("akka.util.WildcardTree.apply"),
        ProblemFilters.exclude[DirectMissingMethodProblem]("akka.util.WildcardTree.find"),

        // #20942 ClusterSingleton
        ProblemFilters.exclude[IncompatibleMethTypeProblem]("akka.cluster.singleton.ClusterSingletonManager.addRemoved"),
        ProblemFilters.exclude[DirectMissingMethodProblem]("akka.cluster.singleton.ClusterSingletonManager.selfAddressOption")
      ),
      "2.4.9" -> Seq(
        // #21025 new orElse flow op
        ProblemFilters.exclude[ReversedMissingMethodProblem]("akka.stream.scaladsl.FlowOps.orElseGraph"),
        ProblemFilters.exclude[ReversedMissingMethodProblem]("akka.stream.scaladsl.FlowOps.orElse"),
        ProblemFilters.exclude[ReversedMissingMethodProblem]("akka.stream.scaladsl.FlowOpsMat.orElseMat"),

        // #21201 adding childActorOf to TestActor / TestKit / TestProbe
        ProblemFilters.exclude[ReversedMissingMethodProblem]("akka.testkit.TestKitBase.childActorOf$default$3"),
        ProblemFilters.exclude[ReversedMissingMethodProblem]("akka.testkit.TestKitBase.childActorOf$default$2"),
        ProblemFilters.exclude[ReversedMissingMethodProblem]("akka.testkit.TestKitBase.childActorOf"),

        // #21184 add java api for ws testkit
        ProblemFilters.exclude[ReversedMissingMethodProblem]("akka.http.scaladsl.model.ws.TextMessage.asScala"),
        ProblemFilters.exclude[ReversedMissingMethodProblem]("akka.http.scaladsl.model.ws.TextMessage.getStreamedText"),
        ProblemFilters.exclude[ReversedMissingMethodProblem]("akka.http.scaladsl.model.ws.BinaryMessage.asScala"),
        ProblemFilters.exclude[ReversedMissingMethodProblem]("akka.http.scaladsl.model.ws.BinaryMessage.getStreamedData"),

        // #21131 new implementation for Akka Typed
        ProblemFilters.exclude[ReversedMissingMethodProblem]("akka.actor.dungeon.DeathWatch.isWatching")
      ),
      "2.4.10" -> Seq(
        // #21290 new zipWithIndex flow op
        ProblemFilters.exclude[ReversedMissingMethodProblem]("akka.stream.scaladsl.FlowOps.zipWithIndex"),

        // #21541 new ScanAsync flow op
        ProblemFilters.exclude[ReversedMissingMethodProblem]("akka.stream.scaladsl.FlowOps.scanAsync"),

        // Remove useUntrustedMode which is an internal API and not used anywhere anymore
        ProblemFilters.exclude[DirectMissingMethodProblem]("akka.remote.Remoting.useUntrustedMode"),
        ProblemFilters.exclude[DirectMissingMethodProblem]("akka.remote.RemoteTransport.useUntrustedMode"),

        // Use OptionVal in remote Send envelope
        FilterAnyProblemStartingWith("akka.remote.EndpointManager"),
        FilterAnyProblemStartingWith("akka.remote.Remoting"),
        FilterAnyProblemStartingWith("akka.remote.RemoteTransport"),
        FilterAnyProblemStartingWith("akka.remote.InboundMessageDispatcher"),
        FilterAnyProblemStartingWith("akka.remote.DefaultMessageDispatcher"),
        FilterAnyProblemStartingWith("akka.remote.transport"),
        ProblemFilters.exclude[DirectMissingMethodProblem]("akka.remote.RemoteActorRefProvider.quarantine"),
        ProblemFilters.exclude[DirectMissingMethodProblem]("akka.remote.RemoteWatcher.quarantine"),

        // #20644 long uids
        ProblemFilters.exclude[ReversedMissingMethodProblem]("akka.cluster.protobuf.msg.ClusterMessages#UniqueAddressOrBuilder.hasUid2"),
        ProblemFilters.exclude[ReversedMissingMethodProblem]("akka.cluster.protobuf.msg.ClusterMessages#UniqueAddressOrBuilder.getUid2"),
        ProblemFilters.exclude[ReversedMissingMethodProblem]("akka.cluster.ddata.protobuf.msg.ReplicatorMessages#UniqueAddressOrBuilder.hasUid2"),
        ProblemFilters.exclude[ReversedMissingMethodProblem]("akka.cluster.ddata.protobuf.msg.ReplicatorMessages#UniqueAddressOrBuilder.getUid2"),
        ProblemFilters.exclude[IncompatibleMethTypeProblem]("akka.remote.RemoteWatcher.receiveHeartbeatRsp"),
        ProblemFilters.exclude[IncompatibleResultTypeProblem]("akka.remote.RemoteWatcher.selfHeartbeatRspMsg"),

        // #21330 takeWhile inclusive flag
        ProblemFilters.exclude[ReversedMissingMethodProblem]("akka.stream.scaladsl.FlowOps.takeWhile")
      ),
      "2.4.11" -> Seq(
        // #20795  IOResult construction exposed
        ProblemFilters.exclude[MissingTypesProblem]("akka.stream.IOResult$"),

        // #21727 moved all of Unfold.scala in package akka.stream.impl
        ProblemFilters.exclude[MissingClassProblem]("akka.stream.scaladsl.UnfoldAsync"),
        ProblemFilters.exclude[MissingClassProblem]("akka.stream.scaladsl.Unfold"),
        
        // #21194 renamed internal actor method 
        ProblemFilters.exclude[DirectMissingMethodProblem]("akka.cluster.sharding.ShardCoordinator.allocateShardHomes"),
        
        // MarkerLoggingAdapter introduced (all internal classes)
        ProblemFilters.exclude[IncompatibleResultTypeProblem]("akka.actor.LocalActorRefProvider.log"),
        ProblemFilters.exclude[IncompatibleResultTypeProblem]("akka.actor.VirtualPathContainer.log"),
        ProblemFilters.exclude[IncompatibleMethTypeProblem]("akka.actor.VirtualPathContainer.this"),
        ProblemFilters.exclude[IncompatibleMethTypeProblem]("akka.remote.RemoteSystemDaemon.this")
      ),
      "2.4.12" -> Seq(
        ProblemFilters.exclude[ReversedMissingMethodProblem]("akka.stream.Materializer.materialize"),
        
        // #21775 - overrode ByteString.stringPrefix and made it final
        ProblemFilters.exclude[FinalMethodProblem]("akka.util.ByteString.stringPrefix"),

        // #20553 Tree flattening should be separate from Fusing
        ProblemFilters.exclude[MissingClassProblem]("akka.stream.Fusing$StructuralInfo"),
        ProblemFilters.exclude[MissingClassProblem]("akka.stream.Fusing$StructuralInfo$")
      ),
      "2.4.14" -> Seq(
        // #21423 removal of deprecated stages (in 2.5.x)
        ProblemFilters.exclude[DirectMissingMethodProblem]("akka.stream.javadsl.Source.transform"),
        ProblemFilters.exclude[DirectMissingMethodProblem]("akka.stream.javadsl.SubSource.transform"),
        ProblemFilters.exclude[DirectMissingMethodProblem]("akka.stream.javadsl.Flow.transform"),
        ProblemFilters.exclude[DirectMissingMethodProblem]("akka.stream.javadsl.SubFlow.transform"),
        ProblemFilters.exclude[DirectMissingMethodProblem]("akka.stream.scaladsl.FlowOpsMat.transformMaterializing"),
        ProblemFilters.exclude[DirectMissingMethodProblem]("akka.stream.scaladsl.Flow.transform"),
        ProblemFilters.exclude[DirectMissingMethodProblem]("akka.stream.scaladsl.Flow.transformMaterializing"),
        ProblemFilters.exclude[DirectMissingMethodProblem]("akka.stream.scaladsl.Flow.andThen"),
        ProblemFilters.exclude[DirectMissingMethodProblem]("akka.stream.scaladsl.Source.transform"),
        ProblemFilters.exclude[DirectMissingMethodProblem]("akka.stream.scaladsl.Source.transformMaterializing"),
        ProblemFilters.exclude[DirectMissingMethodProblem]("akka.stream.scaladsl.Source.andThen"),
        ProblemFilters.exclude[DirectMissingMethodProblem]("akka.stream.scaladsl.FlowOps.transform"),
        ProblemFilters.exclude[DirectMissingMethodProblem]("akka.stream.scaladsl.FlowOps.andThen"),
        ProblemFilters.exclude[MissingClassProblem]("akka.stream.stage.Directive"),
        ProblemFilters.exclude[MissingClassProblem]("akka.stream.stage.AsyncDirective"),
        ProblemFilters.exclude[MissingClassProblem]("akka.stream.stage.TerminationDirective"),
        ProblemFilters.exclude[MissingClassProblem]("akka.stream.stage.AbstractStage$"),
        ProblemFilters.exclude[MissingClassProblem]("akka.stream.stage.StatefulStage$Become$"),
        ProblemFilters.exclude[MissingClassProblem]("akka.stream.stage.AbstractStage$PushPullGraphStage"),
        ProblemFilters.exclude[MissingClassProblem]("akka.stream.stage.StatefulStage$EmittingState$"),
        ProblemFilters.exclude[MissingClassProblem]("akka.stream.stage.AbstractStage"),
        ProblemFilters.exclude[MissingClassProblem]("akka.stream.stage.AbstractStage$PushPullGraphLogic"),
        ProblemFilters.exclude[MissingClassProblem]("akka.stream.stage.Context"),
        ProblemFilters.exclude[MissingClassProblem]("akka.stream.stage.Stage"),
        ProblemFilters.exclude[MissingClassProblem]("akka.stream.stage.StatefulStage$"),
        ProblemFilters.exclude[MissingClassProblem]("akka.stream.stage.DetachedStage"),
        ProblemFilters.exclude[MissingClassProblem]("akka.stream.stage.StatefulStage$Become"),
        ProblemFilters.exclude[MissingClassProblem]("akka.stream.stage.StageState"),
        ProblemFilters.exclude[MissingClassProblem]("akka.stream.stage.AbstractStage$PushPullGraphStageWithMaterializedValue"),
        ProblemFilters.exclude[MissingClassProblem]("akka.stream.stage.DownstreamDirective"),
        ProblemFilters.exclude[MissingClassProblem]("akka.stream.stage.PushPullStage"),
        ProblemFilters.exclude[MissingClassProblem]("akka.stream.stage.LifecycleContext"),
        ProblemFilters.exclude[MissingClassProblem]("akka.stream.stage.StatefulStage$EmittingState"),
        ProblemFilters.exclude[MissingClassProblem]("akka.stream.stage.PushStage"),
        ProblemFilters.exclude[MissingClassProblem]("akka.stream.stage.DetachedContext"),
        ProblemFilters.exclude[MissingClassProblem]("akka.stream.stage.StatefulStage"),
        ProblemFilters.exclude[MissingClassProblem]("akka.stream.stage.StatefulStage$State"),
        ProblemFilters.exclude[MissingClassProblem]("akka.stream.stage.UpstreamDirective"),
        ProblemFilters.exclude[MissingClassProblem]("akka.stream.stage.FreeDirective"),
        ProblemFilters.exclude[MissingClassProblem]("akka.stream.stage.StatefulStage$AndThen"),
        ProblemFilters.exclude[MissingClassProblem]("akka.stream.stage.SyncDirective"),

        // # 21944
        ProblemFilters.exclude[ReversedMissingMethodProblem]("akka.cluster.ClusterEvent#ReachabilityEvent.member"),

        // #21645 durable distributed data
        ProblemFilters.exclude[DirectMissingMethodProblem]("akka.cluster.ddata.WriteAggregator.props"),
        ProblemFilters.exclude[DirectMissingMethodProblem]("akka.cluster.ddata.WriteAggregator.this"),
        ProblemFilters.exclude[IncompatibleResultTypeProblem]("akka.cluster.ddata.Replicator.write"),

<<<<<<< HEAD
        // #21394
        ProblemFilters.exclude[DirectMissingMethodProblem]("akka.persistence.snapshot.local.LocalSnapshotStore.this"),
        ProblemFilters.exclude[DirectMissingMethodProblem]("akka.persistence.journal.leveldb.LeveldbStore.configPath"),
        ProblemFilters.exclude[DirectMissingMethodProblem]("akka.persistence.journal.leveldb.LeveldbJournal.configPath"),
        ProblemFilters.exclude[DirectMissingMethodProblem]("akka.persistence.journal.leveldb.LeveldbJournal.this"),
        ProblemFilters.exclude[DirectMissingMethodProblem]("akka.persistence.journal.leveldb.SharedLeveldbStore.configPath"),
        ProblemFilters.exclude[DirectMissingMethodProblem]("akka.persistence.journal.leveldb.SharedLeveldbStore.this")
=======
        // #20737 aligned test sink and test source stage factory methods types
        ProblemFilters.exclude[IncompatibleResultTypeProblem]("akka.stream.testkit.TestSinkStage.apply")
>>>>>>> b8e76586
      )
    )
  }
}<|MERGE_RESOLUTION|>--- conflicted
+++ resolved
@@ -538,18 +538,16 @@
         ProblemFilters.exclude[DirectMissingMethodProblem]("akka.cluster.ddata.WriteAggregator.this"),
         ProblemFilters.exclude[IncompatibleResultTypeProblem]("akka.cluster.ddata.Replicator.write"),
 
-<<<<<<< HEAD
-        // #21394
+        // #21394 remove static config path of levelDBJournal and localSnapshotStore
         ProblemFilters.exclude[DirectMissingMethodProblem]("akka.persistence.snapshot.local.LocalSnapshotStore.this"),
         ProblemFilters.exclude[DirectMissingMethodProblem]("akka.persistence.journal.leveldb.LeveldbStore.configPath"),
         ProblemFilters.exclude[DirectMissingMethodProblem]("akka.persistence.journal.leveldb.LeveldbJournal.configPath"),
         ProblemFilters.exclude[DirectMissingMethodProblem]("akka.persistence.journal.leveldb.LeveldbJournal.this"),
         ProblemFilters.exclude[DirectMissingMethodProblem]("akka.persistence.journal.leveldb.SharedLeveldbStore.configPath"),
-        ProblemFilters.exclude[DirectMissingMethodProblem]("akka.persistence.journal.leveldb.SharedLeveldbStore.this")
-=======
+        ProblemFilters.exclude[DirectMissingMethodProblem]("akka.persistence.journal.leveldb.SharedLeveldbStore.this"),
+
         // #20737 aligned test sink and test source stage factory methods types
         ProblemFilters.exclude[IncompatibleResultTypeProblem]("akka.stream.testkit.TestSinkStage.apply")
->>>>>>> b8e76586
       )
     )
   }
