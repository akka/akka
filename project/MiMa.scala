/**
 * Copyright (C) 2009-2016 Lightbend Inc. <http://www.lightbend.com>
 */
package akka

import com.typesafe.tools.mima.core.ProblemFilters
import sbt._
import sbt.Keys._
import com.typesafe.tools.mima.plugin.MimaPlugin
import com.typesafe.tools.mima.plugin.MimaPlugin.autoImport._

object MiMa extends AutoPlugin {

  override def requires = MimaPlugin
  override def trigger = allRequirements

  override val projectSettings = Seq(
    mimaBackwardIssueFilters ++= mimaIgnoredProblems,
    mimaPreviousArtifacts := akkaPreviousArtifacts(name.value, organization.value, scalaBinaryVersion.value)
  )

  def akkaPreviousArtifacts(projectName: String, organization: String, scalaBinaryVersion: String): Set[sbt.ModuleID] = {
    val versions = {
      val akka23Versions = Seq("2.3.11", "2.3.12", "2.3.13", "2.3.14", "2.3.15")
      val akka24NoStreamVersions = Seq("2.4.0", "2.4.1")
      val akka24StreamVersions = Seq("2.4.2", "2.4.3", "2.4.4", "2.4.6")
      val akka24NewArtifacts = Seq(
        "akka-cluster-sharding",
        "akka-cluster-tools",
        "akka-cluster-metrics",
        "akka-persistence",
        "akka-distributed-data-experimental",
        "akka-persistence-query-experimental"
      )
      val akka242NewArtifacts = Seq(
        "akka-stream",
        "akka-http-core",
        
        "akka-http-testkit",
        "akka-stream-testkit"
        
        // TODO enable once not experimental anymore
        // "akka-http-experimental",
        // "akka-http-jackson-experimental",
        // "akka-http-spray-json-experimental",
        // "akka-http-xml-experimental"
      )
      scalaBinaryVersion match {
        case "2.11" if !(akka24NewArtifacts ++ akka242NewArtifacts).contains(projectName) => akka23Versions ++ akka24NoStreamVersions ++ akka24StreamVersions
        case _ if akka242NewArtifacts.contains(projectName) => akka24StreamVersions
        case _ => akka24NoStreamVersions ++ akka24StreamVersions // Only Akka 2.4.x for scala > than 2.11
      }
    }

    // check against all binary compatible artifacts
    versions.map(organization %% projectName % _).toSet
  }

  case class FilterAnyProblem(name: String) extends com.typesafe.tools.mima.core.ProblemFilter {
    import com.typesafe.tools.mima.core._
    override def apply(p: Problem): Boolean = p match {
      case t: TemplateProblem => t.ref.fullName != name && t.ref.fullName != (name + '$')
      case m: MemberProblem => m.ref.owner.fullName != name && m.ref.owner.fullName != (name + '$')
    }
  }

  case class FilterAnyProblemStartingWith(start: String) extends com.typesafe.tools.mima.core.ProblemFilter {
    import com.typesafe.tools.mima.core._
    override def apply(p: Problem): Boolean = p match {
      case t: TemplateProblem => !t.ref.fullName.startsWith(start)
      case m: MemberProblem => !m.ref.owner.fullName.startsWith(start)
    }
  }

  val mimaIgnoredProblems = {
    import com.typesafe.tools.mima.core._

    val bcIssuesBetween23and24 = Seq(
      FilterAnyProblem("akka.remote.testconductor.Terminate"),
      FilterAnyProblem("akka.remote.testconductor.TerminateMsg"),

      ProblemFilters.exclude[MissingMethodProblem]("akka.remote.testconductor.Conductor.shutdown"),
      ProblemFilters.exclude[MissingMethodProblem]("akka.remote.testkit.MultiNodeSpec.akka$remote$testkit$MultiNodeSpec$$deployer"),
      FilterAnyProblem("akka.remote.EndpointManager$Pass"),
      FilterAnyProblem("akka.remote.EndpointManager$EndpointRegistry"),
      FilterAnyProblem("akka.remote.EndpointWriter"),
      FilterAnyProblem("akka.remote.EndpointWriter$StopReading"),
      FilterAnyProblem("akka.remote.EndpointWriter$State"),
      FilterAnyProblem("akka.remote.EndpointWriter$TakeOver"),

      // Change of internal message by #15109
      ProblemFilters.exclude[MissingMethodProblem]("akka.remote.ReliableDeliverySupervisor#GotUid.copy"),
      ProblemFilters.exclude[MissingMethodProblem]("akka.remote.ReliableDeliverySupervisor#GotUid.this"),
      ProblemFilters.exclude[MissingTypesProblem]("akka.remote.ReliableDeliverySupervisor$GotUid$"),
      ProblemFilters.exclude[MissingMethodProblem]("akka.remote.ReliableDeliverySupervisor#GotUid.apply"),

      // Change of private method to protected by #15212
      ProblemFilters.exclude[MissingMethodProblem]("akka.persistence.snapshot.local.LocalSnapshotStore.akka$persistence$snapshot$local$LocalSnapshotStore$$save"),

      // Changes in akka-stream-experimental are not binary compatible - still source compatible (2.3.3 -> 2.3.4)
      // Adding `PersistentActor.persistAsync`
      // Adding `PersistentActor.defer`
      // Changes in akka-persistence in #13944
      // Changes in private LevelDB Store by #13962
      // Renamed `processorId` to `persistenceId`
      ProblemFilters.excludePackage("akka.persistence"),

      // Adding wildcardFanOut to internal message ActorSelectionMessage by #13992
      FilterAnyProblem("akka.actor.ActorSelectionMessage$"),
      FilterAnyProblem("akka.actor.ActorSelectionMessage"),
      ProblemFilters.exclude[MissingMethodProblem]("akka.remote.ContainerFormats#SelectionEnvelopeOrBuilder.hasWildcardFanOut"),
      ProblemFilters.exclude[MissingMethodProblem]("akka.remote.ContainerFormats#SelectionEnvelopeOrBuilder.getWildcardFanOut"),

      // Adding expectMsg overload to testkit #15425
      ProblemFilters.exclude[MissingMethodProblem]("akka.testkit.TestKitBase.expectMsg"),

      // Adding akka.japi.Option.getOrElse #15383
      ProblemFilters.exclude[MissingMethodProblem]("akka.japi.Option.getOrElse"),

      // Change to internal API to fix #15991
      ProblemFilters.exclude[MissingClassProblem]("akka.io.TcpConnection$UpdatePendingWrite$"),
      ProblemFilters.exclude[MissingClassProblem]("akka.io.TcpConnection$UpdatePendingWrite"),

      // Change to optimize use of ForkJoin with Akka's Mailbox
      ProblemFilters.exclude[MissingMethodProblem]("akka.dispatch.Mailbox.status"),

      // Changes introduced to internal remoting actors by #16623
      ProblemFilters.exclude[MissingMethodProblem]("akka.remote.ReliableDeliverySupervisor.unstashAcks"),
      ProblemFilters.exclude[MissingMethodProblem]("akka.remote.ReliableDeliverySupervisor.pendingAcks_="),
      ProblemFilters.exclude[MissingMethodProblem]("akka.remote.ReliableDeliverySupervisor.pendingAcks"),
      ProblemFilters.exclude[MissingMethodProblem]("akka.remote.ReliableDeliverySupervisor.scheduleAutoResend"),
      ProblemFilters.exclude[MissingMethodProblem]("akka.remote.ReliableDeliverySupervisor.autoResendTimer_="),
      ProblemFilters.exclude[MissingMethodProblem]("akka.remote.ReliableDeliverySupervisor.rescheduleAutoResend"),
      ProblemFilters.exclude[IncompatibleResultTypeProblem]("akka.remote.ReliableDeliverySupervisor.autoResendTimer"),
      ProblemFilters.exclude[MissingMethodProblem]("akka.remote.ReliableDeliverySupervisor.lastCumulativeAck"),
      ProblemFilters.exclude[IncompatibleResultTypeProblem]("akka.remote.ReliableDeliverySupervisor.bailoutAt"),
      ProblemFilters.exclude[MissingMethodProblem]("akka.remote.ReliableDeliverySupervisor.lastCumulativeAck_="),

      // Change to improve cluster heartbeat sender, #16638
      FilterAnyProblem("akka.cluster.HeartbeatNodeRing"),
      FilterAnyProblem("akka.cluster.ClusterHeartbeatSenderState"),

      //Changes to improve BatchingExecutor, bugfix #16327
      ProblemFilters.exclude[MissingMethodProblem]("akka.dispatch.BatchingExecutor.resubmitOnBlock"),
      ProblemFilters.exclude[FinalClassProblem]("akka.dispatch.BatchingExecutor$Batch"),
      ProblemFilters.exclude[MissingMethodProblem]("akka.dispatch.BatchingExecutor#Batch.initial"),
      ProblemFilters.exclude[MissingMethodProblem]("akka.dispatch.BatchingExecutor#Batch.blockOn"),
      ProblemFilters.exclude[FinalMethodProblem]("akka.dispatch.BatchingExecutor#Batch.run"),
      ProblemFilters.exclude[MissingMethodProblem]("akka.dispatch.BatchingExecutor#Batch.akka$dispatch$BatchingExecutor$Batch$$parentBlockContext_="),
      ProblemFilters.exclude[MissingMethodProblem]("akka.dispatch.BatchingExecutor#Batch.this"),

      // Exclude observations from downed, #13875
      ProblemFilters.exclude[MissingMethodProblem]("akka.cluster.ClusterEvent.diffReachable"),
      ProblemFilters.exclude[MissingMethodProblem]("akka.cluster.ClusterEvent.diffSeen"),
      ProblemFilters.exclude[MissingMethodProblem]("akka.cluster.ClusterEvent.diffUnreachable"),
      ProblemFilters.exclude[MissingMethodProblem]("akka.cluster.ClusterEvent.diffRolesLeader"),
      ProblemFilters.exclude[MissingMethodProblem]("akka.cluster.ClusterEvent.diffLeader"),
      ProblemFilters.exclude[MissingMethodProblem]("akka.cluster.Gossip.convergence"),
      ProblemFilters.exclude[MissingMethodProblem]("akka.cluster.Gossip.akka$cluster$Gossip$$convergenceMemberStatus"),
      ProblemFilters.exclude[MissingMethodProblem]("akka.cluster.Gossip.isLeader"),
      ProblemFilters.exclude[MissingMethodProblem]("akka.cluster.Gossip.leader"),
      ProblemFilters.exclude[MissingMethodProblem]("akka.cluster.Gossip.roleLeader"),

      // copied everything above from release-2.3 branch

      // final case classes
      ProblemFilters.exclude[FinalClassProblem]("akka.dispatch.ThreadPoolConfig"),
      ProblemFilters.exclude[FinalClassProblem]("akka.dispatch.UnboundedDequeBasedMailbox"),
      ProblemFilters.exclude[FinalClassProblem]("akka.dispatch.CachingConfig$ValuePathEntry"),
      ProblemFilters.exclude[FinalClassProblem]("akka.dispatch.MonitorableThreadFactory"),
      ProblemFilters.exclude[FinalClassProblem]("akka.dispatch.ThreadPoolConfigBuilder"),
      ProblemFilters.exclude[FinalClassProblem]("akka.dispatch.DefaultDispatcherPrerequisites"),
      ProblemFilters.exclude[FinalClassProblem]("akka.dispatch.BoundedMailbox"),
      ProblemFilters.exclude[FinalClassProblem]("akka.dispatch.UnboundedMailbox"),
      ProblemFilters.exclude[FinalClassProblem]("akka.dispatch.SingleConsumerOnlyUnboundedMailbox"),
      ProblemFilters.exclude[FinalClassProblem]("akka.dispatch.CachingConfig$StringPathEntry"),
      ProblemFilters.exclude[FinalClassProblem]("akka.dispatch.sysmsg.Supervise"),
      ProblemFilters.exclude[FinalClassProblem]("akka.dispatch.sysmsg.Recreate"),
      ProblemFilters.exclude[FinalClassProblem]("akka.dispatch.sysmsg.Resume"),
      ProblemFilters.exclude[FinalClassProblem]("akka.dispatch.sysmsg.Failed"),
      ProblemFilters.exclude[FinalClassProblem]("akka.dispatch.sysmsg.DeathWatchNotification"),
      ProblemFilters.exclude[FinalClassProblem]("akka.dispatch.sysmsg.Create"),
      ProblemFilters.exclude[FinalClassProblem]("akka.dispatch.sysmsg.Suspend"),
      ProblemFilters.exclude[FinalClassProblem]("akka.dispatch.sysmsg.Unwatch"),
      ProblemFilters.exclude[FinalClassProblem]("akka.dispatch.sysmsg.Terminate"),
      ProblemFilters.exclude[FinalClassProblem]("akka.actor.AddressTerminated"),
      ProblemFilters.exclude[FinalClassProblem]("akka.actor.FSM$Event"),
      ProblemFilters.exclude[FinalClassProblem]("akka.actor.SuppressedDeadLetter"),
      ProblemFilters.exclude[FinalClassProblem]("akka.actor.FSM$LogEntry"),
      ProblemFilters.exclude[FinalClassProblem]("akka.actor.FSM$CurrentState"),
      ProblemFilters.exclude[FinalClassProblem]("akka.actor.StopChild"),
      ProblemFilters.exclude[FinalClassProblem]("akka.actor.ContextualTypedActorFactory"),
      ProblemFilters.exclude[FinalClassProblem]("akka.actor.Status$Failure"),
      ProblemFilters.exclude[FinalClassProblem]("akka.actor.FSM$Transition"),
      ProblemFilters.exclude[FinalClassProblem]("akka.actor.FSM$SubscribeTransitionCallBack"),
      ProblemFilters.exclude[FinalClassProblem]("akka.actor.SelectChildPattern"),
      ProblemFilters.exclude[FinalClassProblem]("akka.actor.SerializedActorRef"),
      ProblemFilters.exclude[FinalClassProblem]("akka.actor.TypedActor$SerializedMethodCall"),
      ProblemFilters.exclude[FinalClassProblem]("akka.actor.Status$Success"),
      ProblemFilters.exclude[FinalClassProblem]("akka.actor.FSM$UnsubscribeTransitionCallBack"),
      ProblemFilters.exclude[FinalClassProblem]("akka.actor.PostRestartException"),
      ProblemFilters.exclude[FinalClassProblem]("akka.actor.FSM$StopEvent"),
      ProblemFilters.exclude[FinalClassProblem]("akka.actor.ActorKilledException"),
      ProblemFilters.exclude[FinalClassProblem]("akka.actor.ChildRestartStats"),
      ProblemFilters.exclude[FinalClassProblem]("akka.actor.ActorNotFound"),
      ProblemFilters.exclude[FinalClassProblem]("akka.actor.TypedProps"),
      ProblemFilters.exclude[FinalClassProblem]("akka.actor.SchedulerException"),
      ProblemFilters.exclude[FinalClassProblem]("akka.actor.DeathPactException"),
      ProblemFilters.exclude[FinalClassProblem]("akka.actor.FSM$Timer"),
      ProblemFilters.exclude[FinalClassProblem]("akka.actor.Identify"),
      ProblemFilters.exclude[FinalClassProblem]("akka.actor.InvalidMessageException"),
      ProblemFilters.exclude[FinalClassProblem]("akka.actor.Terminated"),
      ProblemFilters.exclude[FinalClassProblem]("akka.actor.PreRestartException"),
      ProblemFilters.exclude[FinalClassProblem]("akka.actor.ActorIdentity"),
      ProblemFilters.exclude[FinalClassProblem]("akka.actor.TypedActor$MethodCall"),
      ProblemFilters.exclude[FinalClassProblem]("akka.actor.TypedActor$SerializedTypedActorInvocationHandler"),
      ProblemFilters.exclude[FinalClassProblem]("akka.actor.IllegalActorStateException"),
      ProblemFilters.exclude[FinalClassProblem]("akka.actor.InvalidActorNameException"),
      ProblemFilters.exclude[FinalClassProblem]("akka.actor.SelectChildName"),
      ProblemFilters.exclude[FinalClassProblem]("akka.actor.FSM$Failure"),
      ProblemFilters.exclude[FinalClassProblem]("akka.actor.UnhandledMessage"),
      ProblemFilters.exclude[FinalClassProblem]("akka.actor.DeadLetter"),
      ProblemFilters.exclude[FinalClassProblem]("akka.actor.FSM$TimeoutMarker"),
      ProblemFilters.exclude[FinalClassProblem]("akka.actor.dungeon.ChildrenContainer$Recreation"),
      ProblemFilters.exclude[FinalClassProblem]("akka.actor.dungeon.ChildrenContainer$TerminatingChildrenContainer"),
      ProblemFilters.exclude[FinalClassProblem]("akka.actor.dungeon.ChildrenContainer$Creation"),
      ProblemFilters.exclude[FinalClassProblem]("akka.actor.dsl.Inbox$Select"),
      ProblemFilters.exclude[FinalClassProblem]("akka.actor.dsl.Inbox$StartWatch"),
      ProblemFilters.exclude[FinalClassProblem]("akka.actor.dsl.Inbox$Get"),
      ProblemFilters.exclude[FinalClassProblem]("akka.io.Tcp$Received"),
      ProblemFilters.exclude[FinalClassProblem]("akka.io.Udp$Send"),
      ProblemFilters.exclude[FinalClassProblem]("akka.io.TcpConnection$UpdatePendingWriteAndThen"),
      ProblemFilters.exclude[FinalClassProblem]("akka.io.Tcp$Write"),
      ProblemFilters.exclude[FinalClassProblem]("akka.io.Tcp$CommandFailed"),
      ProblemFilters.exclude[FinalClassProblem]("akka.io.Udp$Bound"),
      ProblemFilters.exclude[FinalClassProblem]("akka.io.TcpConnection$ConnectionInfo"),
      ProblemFilters.exclude[FinalClassProblem]("akka.io.Tcp$ErrorClosed"),
      ProblemFilters.exclude[FinalClassProblem]("akka.io.UdpConnected$Send"),
      ProblemFilters.exclude[FinalClassProblem]("akka.io.UdpConnected$Received"),
      ProblemFilters.exclude[FinalClassProblem]("akka.io.Udp$CommandFailed"),
      ProblemFilters.exclude[FinalClassProblem]("akka.io.SelectionHandler$Retry"),
      ProblemFilters.exclude[FinalClassProblem]("akka.io.Tcp$WriteFile"),
      ProblemFilters.exclude[FinalClassProblem]("akka.io.Tcp$Bound"),
      ProblemFilters.exclude[FinalClassProblem]("akka.io.UdpConnected$CommandFailed"),
      ProblemFilters.exclude[FinalClassProblem]("akka.io.Tcp$Register"),
      ProblemFilters.exclude[FinalClassProblem]("akka.io.Tcp$ResumeAccepting"),
      ProblemFilters.exclude[FinalClassProblem]("akka.io.SelectionHandler$WorkerForCommand"),
      ProblemFilters.exclude[FinalClassProblem]("akka.io.TcpConnection$CloseInformation"),
      ProblemFilters.exclude[FinalClassProblem]("akka.io.TcpConnection$WriteFileFailed"),
      ProblemFilters.exclude[FinalClassProblem]("akka.io.TcpListener$RegisterIncoming"),
      ProblemFilters.exclude[FinalClassProblem]("akka.io.Tcp$Connect"),
      ProblemFilters.exclude[FinalClassProblem]("akka.io.Tcp$Bind"),
      ProblemFilters.exclude[FinalClassProblem]("akka.io.Udp$Received"),
      ProblemFilters.exclude[FinalClassProblem]("akka.io.Tcp$Connected"),
      ProblemFilters.exclude[FinalClassProblem]("akka.io.UdpConnected$Connect"),
      ProblemFilters.exclude[FinalClassProblem]("akka.io.Udp$Bind"),
      ProblemFilters.exclude[FinalClassProblem]("akka.io.Tcp$CompoundWrite"),
      ProblemFilters.exclude[FinalClassProblem]("akka.io.TcpListener$FailedRegisterIncoming"),
      ProblemFilters.exclude[FinalClassProblem]("akka.event.Logging$InitializeLogger"),
      ProblemFilters.exclude[FinalClassProblem]("akka.pattern.PromiseActorRef$StoppedWithPath"),
      ProblemFilters.exclude[FinalClassProblem]("akka.serialization.Serialization$Information"),
      ProblemFilters.exclude[FinalClassProblem]("akka.util.WildcardTree"),
      ProblemFilters.exclude[FinalClassProblem]("akka.routing.AddRoutee"),
      ProblemFilters.exclude[FinalClassProblem]("akka.routing.ConsistentRoutee"),
      ProblemFilters.exclude[FinalClassProblem]("akka.routing.SeveralRoutees"),
      ProblemFilters.exclude[FinalClassProblem]("akka.routing.ScatterGatherFirstCompletedRoutees"),
      ProblemFilters.exclude[FinalClassProblem]("akka.routing.Deafen"),
      ProblemFilters.exclude[FinalClassProblem]("akka.routing.Listen"),
      ProblemFilters.exclude[FinalClassProblem]("akka.routing.AdjustPoolSize"),
      ProblemFilters.exclude[FinalClassProblem]("akka.routing.ActorSelectionRoutee"),
      ProblemFilters.exclude[FinalClassProblem]("akka.routing.Broadcast"),
      ProblemFilters.exclude[FinalClassProblem]("akka.routing.RemoveRoutee"),
      ProblemFilters.exclude[FinalClassProblem]("akka.routing.ActorRefRoutee"),
      ProblemFilters.exclude[FinalClassProblem]("akka.routing.Routees"),
      ProblemFilters.exclude[FinalClassProblem]("akka.routing.WithListeners"),
      ProblemFilters.exclude[FinalClassProblem]("akka.testkit.TestEvent$Mute"),
      ProblemFilters.exclude[FinalClassProblem]("akka.testkit.TestActor$UnWatch"),
      ProblemFilters.exclude[FinalClassProblem]("akka.testkit.ErrorFilter"),
      ProblemFilters.exclude[FinalClassProblem]("akka.testkit.InfoFilter"),
      ProblemFilters.exclude[FinalClassProblem]("akka.testkit.TestActor$Watch"),
      ProblemFilters.exclude[FinalClassProblem]("akka.testkit.WarningFilter"),
      ProblemFilters.exclude[FinalClassProblem]("akka.testkit.DebugFilter"),
      ProblemFilters.exclude[FinalClassProblem]("akka.testkit.DeadLettersFilter"),
      ProblemFilters.exclude[FinalClassProblem]("akka.testkit.TestActor$RealMessage"),
      ProblemFilters.exclude[FinalClassProblem]("akka.testkit.TestEvent$UnMute"),
      ProblemFilters.exclude[FinalClassProblem]("akka.testkit.TestActor$SetIgnore"),
      ProblemFilters.exclude[FinalClassProblem]("akka.testkit.TestActor$SetAutoPilot"),
      ProblemFilters.exclude[FinalClassProblem]("akka.testkit.CustomEventFilter"),
      ProblemFilters.exclude[FinalClassProblem]("akka.remote.EndpointManager$ListensFailure"),
      ProblemFilters.exclude[FinalClassProblem]("akka.remote.InvalidAssociation"),
      ProblemFilters.exclude[FinalClassProblem]("akka.remote.RemoteScope"),
      ProblemFilters.exclude[FinalClassProblem]("akka.remote.AckedReceiveBuffer"),
      ProblemFilters.exclude[FinalClassProblem]("akka.remote.RemoteWatcher$WatchRemote"),
      ProblemFilters.exclude[FinalClassProblem]("akka.remote.EndpointManager$Gated"),
      ProblemFilters.exclude[FinalClassProblem]("akka.remote.AckedSendBuffer"),
      ProblemFilters.exclude[FinalClassProblem]("akka.remote.EndpointManager$Link"),
      ProblemFilters.exclude[FinalClassProblem]("akka.remote.QuarantinedEvent"),
      ProblemFilters.exclude[FinalClassProblem]("akka.remote.EndpointManager$ManagementCommand"),
      ProblemFilters.exclude[FinalClassProblem]("akka.remote.EndpointManager$Send"),
      ProblemFilters.exclude[FinalClassProblem]("akka.remote.Ack"),
      ProblemFilters.exclude[FinalClassProblem]("akka.remote.RemoteWatcher$Stats"),
      ProblemFilters.exclude[FinalClassProblem]("akka.remote.EndpointManager$Quarantined"),
      ProblemFilters.exclude[FinalClassProblem]("akka.remote.RARP"),
      ProblemFilters.exclude[FinalClassProblem]("akka.remote.EndpointManager$ResendState"),
      ProblemFilters.exclude[FinalClassProblem]("akka.remote.RemoteWatcher$RewatchRemote"),
      ProblemFilters.exclude[FinalClassProblem]("akka.remote.Remoting$RegisterTransportActor"),
      ProblemFilters.exclude[FinalClassProblem]("akka.remote.ShutDownAssociation"),
      ProblemFilters.exclude[FinalClassProblem]("akka.remote.EndpointManager$Quarantine"),
      ProblemFilters.exclude[FinalClassProblem]("akka.remote.RemoteWatcher$UnwatchRemote"),
      ProblemFilters.exclude[FinalClassProblem]("akka.remote.EndpointWriter$Handle"),
      ProblemFilters.exclude[FinalClassProblem]("akka.remote.RemoteActorRefProvider$Internals"),
      ProblemFilters.exclude[FinalClassProblem]("akka.remote.EndpointManager$ListensResult"),
      ProblemFilters.exclude[FinalClassProblem]("akka.remote.RemoteWatcher$ExpectedFirstHeartbeat"),
      ProblemFilters.exclude[FinalClassProblem]("akka.remote.RemoteDeploymentWatcher$WatchRemote"),
      ProblemFilters.exclude[FinalClassProblem]("akka.remote.DaemonMsgCreate"),
      ProblemFilters.exclude[FinalClassProblem]("akka.remote.RemoteWatcher$HeartbeatRsp"),
      ProblemFilters.exclude[FinalClassProblem]("akka.remote.EndpointWriter$StoppedReading"),
      ProblemFilters.exclude[FinalClassProblem]("akka.remote.EndpointManager$Listen"),
      ProblemFilters.exclude[FinalClassProblem]("akka.remote.EndpointWriter$OutboundAck"),
      ProblemFilters.exclude[FinalClassProblem]("akka.remote.HeartbeatHistory"),
      ProblemFilters.exclude[FinalClassProblem]("akka.remote.HopelessAssociation"),
      ProblemFilters.exclude[FinalClassProblem]("akka.remote.EndpointWriter$TookOver"),
      ProblemFilters.exclude[FinalClassProblem]("akka.remote.SeqNo"),
      ProblemFilters.exclude[FinalClassProblem]("akka.remote.ReliableDeliverySupervisor$GotUid"),
      ProblemFilters.exclude[FinalClassProblem]("akka.remote.EndpointManager$ManagementCommandAck"),
      ProblemFilters.exclude[FinalClassProblem]("akka.remote.transport.FailureInjectorTransportAdapter$Drop"),
      ProblemFilters.exclude[FinalClassProblem]("akka.remote.transport.ThrottlerManager$AssociateResult"),
      ProblemFilters.exclude[FinalClassProblem]("akka.remote.transport.ThrottlerManager$Listener"),
      ProblemFilters.exclude[FinalClassProblem]("akka.remote.transport.ProtocolStateActor$OutboundUnassociated"),
      ProblemFilters.exclude[FinalClassProblem]("akka.remote.transport.ProtocolStateActor$Handle"),
      ProblemFilters.exclude[FinalClassProblem]("akka.remote.transport.ThrottlerTransportAdapter$SetThrottle"),
      ProblemFilters.exclude[FinalClassProblem]("akka.remote.transport.ProtocolStateActor$ListenerReady"),
      ProblemFilters.exclude[FinalClassProblem]("akka.remote.transport.ActorTransportAdapter$ListenUnderlying"),
      ProblemFilters.exclude[FinalClassProblem]("akka.remote.transport.ActorTransportAdapter$AssociateUnderlying"),
      ProblemFilters.exclude[FinalClassProblem]("akka.remote.transport.FailureInjectorTransportAdapter$One"),
      ProblemFilters.exclude[FinalClassProblem]("akka.remote.transport.TestTransport$DisassociateAttempt"),
      ProblemFilters.exclude[FinalClassProblem]("akka.remote.transport.ProtocolStateActor$HandleListenerRegistered"),
      ProblemFilters.exclude[FinalClassProblem]("akka.remote.transport.ProtocolStateActor$OutboundUnderlyingAssociated"),
      ProblemFilters.exclude[FinalClassProblem]("akka.remote.transport.ProtocolStateActor$InboundUnassociated"),
      ProblemFilters.exclude[FinalClassProblem]("akka.remote.transport.AkkaProtocolTransport$AssociateUnderlyingRefuseUid"),
      ProblemFilters.exclude[FinalClassProblem]("akka.remote.transport.TestTransport$AssociateAttempt"),
      ProblemFilters.exclude[FinalClassProblem]("akka.remote.transport.TestTransport$ListenAttempt"),
      ProblemFilters.exclude[FinalClassProblem]("akka.remote.transport.AkkaPduCodec$Disassociate"),
      ProblemFilters.exclude[FinalClassProblem]("akka.remote.transport.AkkaPduCodec$Message"),
      ProblemFilters.exclude[FinalClassProblem]("akka.remote.transport.Transport$InboundAssociation"),
      ProblemFilters.exclude[FinalClassProblem]("akka.remote.transport.Transport$InvalidAssociationException"),
      ProblemFilters.exclude[FinalClassProblem]("akka.remote.transport.ProtocolStateActor$AssociatedWaitHandler"),
      ProblemFilters.exclude[FinalClassProblem]("akka.remote.transport.TestAssociationHandle"),
      ProblemFilters.exclude[FinalClassProblem]("akka.remote.transport.ThrottlerManager$ListenerAndMode"),
      ProblemFilters.exclude[FinalClassProblem]("akka.remote.transport.AssociationHandle$Disassociated"),
      ProblemFilters.exclude[FinalClassProblem]("akka.remote.transport.AssociationHandle$InboundPayload"),
      ProblemFilters.exclude[FinalClassProblem]("akka.remote.transport.ThrottledAssociation$FailWith"),
      ProblemFilters.exclude[FinalClassProblem]("akka.remote.transport.Transport$ActorAssociationEventListener"),
      ProblemFilters.exclude[FinalClassProblem]("akka.remote.transport.FailureInjectorHandle"),
      ProblemFilters.exclude[FinalClassProblem]("akka.remote.transport.AkkaPduCodec$Payload"),
      ProblemFilters.exclude[FinalClassProblem]("akka.remote.transport.ThrottledAssociation$ExposedHandle"),
      ProblemFilters.exclude[FinalClassProblem]("akka.remote.transport.FailureInjectorTransportAdapter$All"),
      ProblemFilters.exclude[FinalClassProblem]("akka.remote.transport.TestTransport$WriteAttempt"),
      ProblemFilters.exclude[FinalClassProblem]("akka.remote.transport.ThrottlerManager$Handle"),
      ProblemFilters.exclude[FinalClassProblem]("akka.remote.transport.ThrottlerTransportAdapter$TokenBucket"),
      ProblemFilters.exclude[FinalClassProblem]("akka.remote.transport.ThrottlerManager$Checkin"),
      ProblemFilters.exclude[FinalClassProblem]("akka.remote.transport.HandshakeInfo"),
      ProblemFilters.exclude[FinalClassProblem]("akka.remote.transport.ThrottlerTransportAdapter$ForceDisassociate"),
      ProblemFilters.exclude[FinalClassProblem]("akka.remote.transport.ActorTransportAdapter$DisassociateUnderlying"),
      ProblemFilters.exclude[FinalClassProblem]("akka.remote.transport.FailureInjectorException"),
      ProblemFilters.exclude[FinalClassProblem]("akka.remote.transport.ThrottlerHandle"),
      ProblemFilters.exclude[FinalClassProblem]("akka.remote.transport.TestTransport$ShutdownAttempt"),
      ProblemFilters.exclude[FinalClassProblem]("akka.remote.transport.ActorTransportAdapter$ListenerRegistered"),
      ProblemFilters.exclude[FinalClassProblem]("akka.remote.transport.AkkaPduCodec$Associate"),
      ProblemFilters.exclude[FinalClassProblem]("akka.remote.transport.ThrottlerTransportAdapter$ForceDisassociateExplicitly"),
      ProblemFilters.exclude[FinalClassProblem]("akka.remote.transport.AssociationHandle$ActorHandleEventListener"),
      ProblemFilters.exclude[FinalClassProblem]("akka.camel.FailureResult"),
      ProblemFilters.exclude[FinalClassProblem]("akka.camel.MessageResult"),
      ProblemFilters.exclude[FinalClassProblem]("akka.camel.internal.CamelSupervisor$AddWatch"),
      ProblemFilters.exclude[FinalClassProblem]("akka.camel.internal.AwaitDeActivation"),
      ProblemFilters.exclude[FinalClassProblem]("akka.camel.internal.CamelSupervisor$CamelProducerObjects"),
      ProblemFilters.exclude[FinalClassProblem]("akka.camel.internal.CamelSupervisor$DeRegister"),
      ProblemFilters.exclude[FinalClassProblem]("akka.camel.internal.AwaitActivation"),
      ProblemFilters.exclude[FinalClassProblem]("akka.camel.internal.CamelSupervisor$Register"),
      ProblemFilters.exclude[FinalClassProblem]("akka.remote.testconductor.ClientFSM$Data"),
      ProblemFilters.exclude[FinalClassProblem]("akka.remote.testconductor.ToClient"),
      ProblemFilters.exclude[FinalClassProblem]("akka.remote.testconductor.BarrierCoordinator$ClientLost"),
      ProblemFilters.exclude[FinalClassProblem]("akka.remote.testconductor.EnterBarrier"),
      ProblemFilters.exclude[FinalClassProblem]("akka.remote.testconductor.Remove"),
      ProblemFilters.exclude[FinalClassProblem]("akka.remote.testconductor.ToServer"),
      ProblemFilters.exclude[FinalClassProblem]("akka.remote.testconductor.DisconnectMsg"),
      ProblemFilters.exclude[FinalClassProblem]("akka.remote.testconductor.BarrierCoordinator$BarrierEmpty"),
      ProblemFilters.exclude[FinalClassProblem]("akka.remote.testconductor.Disconnect"),
      ProblemFilters.exclude[FinalClassProblem]("akka.remote.testconductor.ClientFSM$ConnectionFailure"),
      ProblemFilters.exclude[FinalClassProblem]("akka.remote.testconductor.RoleName"),
      ProblemFilters.exclude[FinalClassProblem]("akka.remote.testconductor.Hello"),
      ProblemFilters.exclude[FinalClassProblem]("akka.remote.testconductor.Controller$NodeInfo"),
      ProblemFilters.exclude[FinalClassProblem]("akka.remote.testconductor.Controller$CreateServerFSM"),
      ProblemFilters.exclude[FinalClassProblem]("akka.remote.testconductor.GetAddress"),
      ProblemFilters.exclude[FinalClassProblem]("akka.remote.testconductor.BarrierCoordinator$WrongBarrier"),
      ProblemFilters.exclude[FinalClassProblem]("akka.remote.testconductor.AddressReply"),
      ProblemFilters.exclude[FinalClassProblem]("akka.remote.testconductor.ClientFSM$Connected"),
      ProblemFilters.exclude[FinalClassProblem]("akka.remote.testconductor.BarrierCoordinator$RemoveClient"),
      ProblemFilters.exclude[FinalClassProblem]("akka.remote.testconductor.BarrierCoordinator$FailedBarrier"),
      ProblemFilters.exclude[FinalClassProblem]("akka.remote.testconductor.ThrottleMsg"),
      ProblemFilters.exclude[FinalClassProblem]("akka.remote.testconductor.BarrierCoordinator$Data"),
      ProblemFilters.exclude[FinalClassProblem]("akka.remote.testconductor.BarrierResult"),
      ProblemFilters.exclude[FinalClassProblem]("akka.remote.testconductor.BarrierCoordinator$BarrierTimeout"),
      ProblemFilters.exclude[FinalClassProblem]("akka.remote.testconductor.Controller$ClientDisconnected"),
      ProblemFilters.exclude[FinalClassProblem]("akka.remote.testconductor.FailBarrier"),
      ProblemFilters.exclude[FinalClassProblem]("akka.remote.testconductor.BarrierCoordinator$DuplicateNode"),
      ProblemFilters.exclude[FinalClassProblem]("akka.remote.testconductor.Throttle"),
      ProblemFilters.exclude[FinalClassProblem]("akka.remote.testkit.MultiNodeSpec$Replacement"),
      ProblemFilters.exclude[FinalClassProblem]("akka.cluster.InternalClusterAction$Subscribe"),
      ProblemFilters.exclude[FinalClassProblem]("akka.cluster.ClusterEvent$SeenChanged"),
      ProblemFilters.exclude[FinalClassProblem]("akka.cluster.VectorClock"),
      ProblemFilters.exclude[FinalClassProblem]("akka.cluster.InternalClusterAction$PublishChanges"),
      ProblemFilters.exclude[FinalClassProblem]("akka.cluster.Metric"),
      ProblemFilters.exclude[FinalClassProblem]("akka.cluster.ClusterEvent$ReachableMember"),
      ProblemFilters.exclude[FinalClassProblem]("akka.cluster.ClusterUserAction$Down"),
      ProblemFilters.exclude[FinalClassProblem]("akka.cluster.ClusterHeartbeatSender$ExpectedFirstHeartbeat"),
      ProblemFilters.exclude[FinalClassProblem]("akka.cluster.InternalClusterAction$PublishEvent"),
      ProblemFilters.exclude[FinalClassProblem]("akka.cluster.ClusterEvent$RoleLeaderChanged"),
      ProblemFilters.exclude[FinalClassProblem]("akka.cluster.ClusterHeartbeatSender$HeartbeatRsp"),
      ProblemFilters.exclude[FinalClassProblem]("akka.cluster.ClusterEvent$ClusterMetricsChanged"),
      ProblemFilters.exclude[FinalClassProblem]("akka.cluster.AutoDown$UnreachableTimeout"),
      ProblemFilters.exclude[FinalClassProblem]("akka.cluster.ClusterEvent$CurrentInternalStats"),
      ProblemFilters.exclude[FinalClassProblem]("akka.cluster.ClusterEvent$MemberUp"),
      ProblemFilters.exclude[FinalClassProblem]("akka.cluster.ClusterEvent$CurrentClusterState"),
      ProblemFilters.exclude[FinalClassProblem]("akka.cluster.GossipOverview"),
      ProblemFilters.exclude[FinalClassProblem]("akka.cluster.GossipStatus"),
      ProblemFilters.exclude[FinalClassProblem]("akka.cluster.GossipStats"),
      ProblemFilters.exclude[FinalClassProblem]("akka.cluster.MetricsGossip"),
      ProblemFilters.exclude[FinalClassProblem]("akka.cluster.InternalClusterAction$Join"),
      ProblemFilters.exclude[FinalClassProblem]("akka.cluster.UniqueAddress"),
      ProblemFilters.exclude[FinalClassProblem]("akka.cluster.InternalClusterAction$SendGossipTo"),
      ProblemFilters.exclude[FinalClassProblem]("akka.cluster.InternalClusterAction$PublisherCreated"),
      ProblemFilters.exclude[FinalClassProblem]("akka.cluster.ClusterUserAction$Leave"),
      ProblemFilters.exclude[FinalClassProblem]("akka.cluster.Gossip"),
      ProblemFilters.exclude[FinalClassProblem]("akka.cluster.ClusterEvent$ReachabilityChanged"),
      ProblemFilters.exclude[FinalClassProblem]("akka.cluster.ClusterEvent$UnreachableMember"),
      ProblemFilters.exclude[FinalClassProblem]("akka.cluster.InternalClusterAction$AddOnMemberUpListener"),
      ProblemFilters.exclude[FinalClassProblem]("akka.cluster.ClusterEvent$LeaderChanged"),
      ProblemFilters.exclude[FinalClassProblem]("akka.cluster.InternalClusterAction$JoinSeedNodes"),
      ProblemFilters.exclude[FinalClassProblem]("akka.cluster.StandardMetrics$HeapMemory"),
      ProblemFilters.exclude[FinalClassProblem]("akka.cluster.VectorClockStats"),
      ProblemFilters.exclude[FinalClassProblem]("akka.cluster.NodeMetrics"),
      ProblemFilters.exclude[FinalClassProblem]("akka.cluster.Reachability$Record"),
      ProblemFilters.exclude[FinalClassProblem]("akka.cluster.InternalClusterAction$InitJoinAck"),
      ProblemFilters.exclude[FinalClassProblem]("akka.cluster.StandardMetrics$Cpu"),
      ProblemFilters.exclude[FinalClassProblem]("akka.cluster.InternalClusterAction$InitJoinNack"),
      ProblemFilters.exclude[FinalClassProblem]("akka.cluster.EWMA"),
      ProblemFilters.exclude[FinalClassProblem]("akka.cluster.InternalClusterAction$Unsubscribe"),
      ProblemFilters.exclude[FinalClassProblem]("akka.cluster.ClusterHeartbeatSender$Heartbeat"),
      ProblemFilters.exclude[FinalClassProblem]("akka.cluster.MetricsGossipEnvelope"),
      ProblemFilters.exclude[FinalClassProblem]("akka.cluster.ClusterEvent$MemberRemoved"),
      ProblemFilters.exclude[FinalClassProblem]("akka.cluster.ClusterUserAction$JoinTo"),
      ProblemFilters.exclude[FinalClassProblem]("akka.cluster.ClusterEvent$MemberExited"),
      ProblemFilters.exclude[FinalClassProblem]("akka.cluster.InternalClusterAction$Welcome"),
      ProblemFilters.exclude[FinalClassProblem]("akka.cluster.routing.ClusterRouterPoolSettings"),
      ProblemFilters.exclude[FinalClassProblem]("akka.cluster.routing.MixMetricsSelector"),
      ProblemFilters.exclude[FinalClassProblem]("akka.cluster.routing.ClusterRouterGroupSettings"),
      ProblemFilters.exclude[FinalClassProblem]("akka.dispatch.sysmsg.Watch"),

      // changed to static method, source compatible is enough
      ProblemFilters.exclude[MissingMethodProblem]("akka.testkit.JavaTestKit.shutdownActorSystem"),
      // testActorName()java.lang.String in trait akka.testkit.TestKitBase does not have a correspondent in old version
      ProblemFilters.exclude[MissingMethodProblem]("akka.testkit.TestKitBase.testActorName"),
      // method remainingOrDefault()scala.concurrent.duration.FiniteDuration in trait akka.testkit.TestKitBase does not have a correspondent in old version
      ProblemFilters.exclude[MissingMethodProblem]("akka.testkit.TestKitBase.remainingOrDefault"),
      // synthetic method akka$remote$testkit$MultiNodeSpec$Replacement$$$outer()akka.remote.testkit.MultiNodeSpec in class akka.remote.testkit.MultiNodeSpec#Replacement does not have a correspondent in new version
      ProblemFilters.exclude[MissingMethodProblem]("akka.remote.testkit.MultiNodeSpec#Replacement.akka$remote$testkit$MultiNodeSpec$Replacement$$$outer"),


      // method nrOfInstances(akka.actor.ActorSystem) in trait akka.routing.Pool does not have a correspondent in old version
      // ok to exclude, since we don't call nrOfInstances(sys) for old implementations
      ProblemFilters.exclude[MissingMethodProblem]("akka.routing.Pool.nrOfInstances"),

      // method paths(akka.actor.ActorSystem) in trait akka.routing.Group does not have a correspondent in old version
      // ok to exclude, since we don't call paths(sys) for old implementations
      ProblemFilters.exclude[MissingMethodProblem]("akka.routing.Group.paths"),
      ProblemFilters.exclude[MissingMethodProblem]("akka.routing.GroupBase.getPaths"),

      // removed deprecated
      ProblemFilters.exclude[MissingClassProblem]("akka.actor.UntypedActorFactory"),
      ProblemFilters.exclude[MissingMethodProblem]("akka.util.Timeout.longToTimeout"),
      ProblemFilters.exclude[MissingMethodProblem]("akka.util.Timeout.intToTimeout"),
      ProblemFilters.exclude[IncompatibleMethTypeProblem]("akka.util.Timeout.apply"),
      ProblemFilters.exclude[IncompatibleMethTypeProblem]("akka.util.Timeout.this"),
      FilterAnyProblem("akka.routing.ConsistentHashingRouter"),
      ProblemFilters.exclude[MissingClassProblem]("akka.routing.SmallestMailboxRouter$"),
      ProblemFilters.exclude[MissingClassProblem]("akka.routing.RouterRoutees$"),
      ProblemFilters.exclude[MissingClassProblem]("akka.routing.ScatterGatherFirstCompletedRouter"),
      ProblemFilters.exclude[MissingClassProblem]("akka.routing.CurrentRoutees$"),
      ProblemFilters.exclude[MissingClassProblem]("akka.routing.CurrentRoutees"),
      ProblemFilters.exclude[MissingClassProblem]("akka.routing.RouterRoutees"),
      ProblemFilters.exclude[MissingClassProblem]("akka.routing.RandomRouter"),
      // class akka.routing.CollectRouteeRefs does not have a correspondent in new version
      ProblemFilters.exclude[MissingClassProblem]("akka.routing.CollectRouteeRefs"),
      // class akka.routing.ConsistentActorRef does not have a correspondent in new version
      ProblemFilters.exclude[MissingClassProblem]("akka.routing.ConsistentActorRef"),
      // object akka.routing.ConsistentActorRef does not have a correspondent in new version
      ProblemFilters.exclude[MissingClassProblem]("akka.routing.ConsistentActorRef$"),
      // object akka.routing.RandomRouter does not have a correspondent in new version
      ProblemFilters.exclude[MissingClassProblem]("akka.routing.RandomRouter$"),
      // object akka.routing.BroadcastRouter does not have a correspondent in new version
      ProblemFilters.exclude[MissingClassProblem]("akka.routing.BroadcastRouter$"),
      // class akka.routing.RoundRobinRouter does not have a correspondent in new version
      ProblemFilters.exclude[MissingClassProblem]("akka.routing.RoundRobinRouter"),
      // class akka.routing.BroadcastRouter does not have a correspondent in new version
      ProblemFilters.exclude[MissingClassProblem]("akka.routing.BroadcastRouter"),
      // class akka.routing.SmallestMailboxRouter does not have a correspondent in new version
      ProblemFilters.exclude[MissingClassProblem]("akka.routing.SmallestMailboxRouter"),
      // object akka.routing.ScatterGatherFirstCompletedRouter does not have a correspondent in new version
      ProblemFilters.exclude[MissingClassProblem]("akka.routing.ScatterGatherFirstCompletedRouter$"),
      // interface akka.routing.DeprecatedRouterConfig does not have a correspondent in new version
      ProblemFilters.exclude[MissingClassProblem]("akka.routing.DeprecatedRouterConfig"),
      // object akka.routing.RoundRobinRouter does not have a correspondent in new version
      ProblemFilters.exclude[MissingClassProblem]("akka.routing.RoundRobinRouter$"),
      // method toString()java.lang.String in object akka.routing.BalancingPool does not have a correspondent in new version
      ProblemFilters.exclude[MissingMethodProblem]("akka.routing.BalancingPool.toString"),
      ProblemFilters.exclude[MissingMethodProblem]("akka.remote.RemoteSettings.LogRemoteLifecycleEvents"),
      ProblemFilters.exclude[MissingMethodProblem]("akka.cluster.Cluster.publishCurrentClusterState"),
      ProblemFilters.exclude[MissingClassProblem]("akka.cluster.InternalClusterAction$PublishCurrentClusterState$"),
      ProblemFilters.exclude[MissingMethodProblem]("akka.cluster.ClusterSettings.AutoDown"),
      // class akka.cluster.routing.ClusterRouterSettings does not have a correspondent in new version
      ProblemFilters.exclude[MissingClassProblem]("akka.cluster.routing.ClusterRouterSettings"),
      // object akka.cluster.routing.ClusterRouterConfig does not have a correspondent in new version
      ProblemFilters.exclude[MissingClassProblem]("akka.cluster.routing.ClusterRouterConfig$"),
      // object akka.cluster.routing.AdaptiveLoadBalancingRouter does not have a correspondent in new version
      ProblemFilters.exclude[MissingClassProblem]("akka.cluster.routing.AdaptiveLoadBalancingRouter$"),
      // object akka.cluster.routing.ClusterRouterSettings does not have a correspondent in new version
      ProblemFilters.exclude[MissingClassProblem]("akka.cluster.routing.ClusterRouterSettings$"),
      // class akka.cluster.routing.AdaptiveLoadBalancingRouter does not have a correspondent in new version
      ProblemFilters.exclude[MissingClassProblem]("akka.cluster.routing.AdaptiveLoadBalancingRouter"),
      // class akka.cluster.routing.ClusterRouterConfig does not have a correspondent in new version
      ProblemFilters.exclude[MissingClassProblem]("akka.cluster.routing.ClusterRouterConfig"),
      // deprecated method this(Int,java.lang.String,Boolean,java.lang.String)Unit in class akka.cluster.routing.ClusterRouterGroupSettings does not have a correspondent with same parameter signature among (Int,java.lang.Iterable,Boolean,java.lang.String)Unit, (Int,scala.collection.immutable.Seq,Boolean,scala.Option)Unit
      ProblemFilters.exclude[IncompatibleMethTypeProblem]("akka.cluster.routing.ClusterRouterGroupSettings.this"),
      // deprecated method this(Int,java.lang.String,Boolean,scala.Option)Unit in class akka.cluster.routing.ClusterRouterGroupSettings does not have a correspondent with same parameter signature among (Int,java.lang.Iterable,Boolean,java.lang.String)Unit, (Int,scala.collection.immutable.Seq,Boolean,scala.Option)Unit
      ProblemFilters.exclude[IncompatibleMethTypeProblem]("akka.cluster.routing.ClusterRouterGroupSettings.this"),
      ProblemFilters.exclude[MissingMethodProblem]("akka.testkit.TestKit.dilated"),


      // changed internals
      ProblemFilters.exclude[MissingMethodProblem]("akka.actor.ActorSystem.terminate"),
      ProblemFilters.exclude[MissingMethodProblem]("akka.actor.ActorSystem.whenTerminated"),
      ProblemFilters.exclude[MissingMethodProblem]("akka.actor.ExtendedActorSystem.logFilter"),
      ProblemFilters.exclude[MissingMethodProblem]("akka.actor.ActorPath.ValidSymbols"),
      ProblemFilters.exclude[MissingMethodProblem]("akka.actor.LocalActorRefProvider.terminationPromise"),
      ProblemFilters.exclude[MissingClassProblem]("akka.actor.UntypedActorFactoryConsumer"),
      ProblemFilters.exclude[MissingMethodProblem]("akka.actor.ActorSystemImpl.terminationFuture"),
      ProblemFilters.exclude[MissingMethodProblem]("akka.actor.IndirectActorProducer.UntypedActorFactoryConsumerClass"),
      FilterAnyProblem("akka.actor.ActorSystemImpl"),
      ProblemFilters.exclude[MissingMethodProblem]("akka.pattern.AskSupport.ask"),
      FilterAnyProblem("akka.actor.ActorSystemImpl$TerminationCallbacks"),
      ProblemFilters.exclude[MissingMethodProblem]("akka.event.Logging#LogEvent.getMDC"),
      ProblemFilters.exclude[MissingMethodProblem]("akka.util.ByteString.byteStringCompanion"),
      ProblemFilters.exclude[MissingMethodProblem]("akka.util.ByteString.writeToOutputStream"),
      //method boss()akka.actor.RepointableActorRef in class akka.actor.ActorDSL#Extension does not have a correspondent in new version
      ProblemFilters.exclude[MissingMethodProblem]("akka.actor.ActorDSL#Extension.boss"),
      // method hasSubscriptions(java.lang.Object)Boolean in trait akka.event.SubchannelClassification does not have a correspondent in old version
      // ok to exclude since it is only invoked from new EventStreamUnsubscriber
      ProblemFilters.exclude[MissingMethodProblem]("akka.event.SubchannelClassification.hasSubscriptions"),
      FilterAnyProblem("akka.remote.EndpointManager"),
      FilterAnyProblem("akka.remote.RemoteTransport"),
      FilterAnyProblem("akka.remote.Remoting"),
      FilterAnyProblem("akka.remote.PhiAccrualFailureDetector$State"),
      FilterAnyProblem("akka.cluster.ClusterDomainEventPublisher"),
      FilterAnyProblem("akka.cluster.InternalClusterAction"),
      ProblemFilters.exclude[MissingClassProblem]("akka.cluster.InternalClusterAction$PublishCurrentClusterState"),
      // issue #16327 compared to 2.3.10
      // synthetic method akka$dispatch$BatchingExecutor$BlockableBatch$$parentBlockContext_=(scala.concurrent.BlockContext)Unit in class akka.dispatch.BatchingExecutor#BlockableBatch does not have a correspondent in new version
      ProblemFilters.exclude[MissingMethodProblem]("akka.dispatch.BatchingExecutor#BlockableBatch.akka$dispatch$BatchingExecutor$BlockableBatch$$parentBlockContext_="),
      // synthetic method akka$dispatch$BatchingExecutor$_setter_$akka$dispatch$BatchingExecutor$$_blockContext_=(java.lang.ThreadLocal)Unit in trait akka.dispatch.BatchingExecutor does not have a correspondent in old version
      ProblemFilters.exclude[MissingMethodProblem]("akka.dispatch.BatchingExecutor.akka$dispatch$BatchingExecutor$_setter_$akka$dispatch$BatchingExecutor$$_blockContext_="),
      // synthetic method akka$dispatch$BatchingExecutor$$_blockContext()java.lang.ThreadLocal in trait akka.dispatch.BatchingExecutor does not have a correspondent in old version
      ProblemFilters.exclude[MissingMethodProblem]("akka.dispatch.BatchingExecutor.akka$dispatch$BatchingExecutor$$_blockContext"),
      // issue #16327 compared to 2.3.11
      // synthetic method akka$dispatch$BatchingExecutor$_setter_$akka$dispatch$BatchingExecutor$$_blockContext_=(java.lang.ThreadLocal)Unit in class akka.dispatch.MessageDispatcher does not have a correspondent in new version
      ProblemFilters.exclude[MissingMethodProblem]("akka.dispatch.MessageDispatcher.akka$dispatch$BatchingExecutor$_setter_$akka$dispatch$BatchingExecutor$$_blockContext_="),
      // synthetic method akka$dispatch$BatchingExecutor$$_blockContext()java.lang.ThreadLocal in class akka.dispatch.MessageDispatcher does not have a correspondent in new version
      ProblemFilters.exclude[MissingMethodProblem]("akka.dispatch.MessageDispatcher.akka$dispatch$BatchingExecutor$$_blockContext"),
      // issue #16736
      ProblemFilters.exclude[MissingClassProblem]("akka.cluster.OnMemberUpListener"),
      // issue #17554
      ProblemFilters.exclude[MissingMethodProblem]("akka.remote.ReliableDeliverySupervisor.maxResendRate"),
      ProblemFilters.exclude[MissingMethodProblem]("akka.remote.ReliableDeliverySupervisor.resendLimit"),
      //changes introduced by #16911
      ProblemFilters.exclude[MissingMethodProblem]("akka.remote.RemoteActorRefProvider.afterSendSystemMessage"),
      FilterAnyProblem("akka.remote.RemoteWatcher"),
      FilterAnyProblem("akka.remote.RemoteWatcher$WatchRemote"),
      FilterAnyProblem("akka.remote.RemoteWatcher$UnwatchRemote"),
      FilterAnyProblem("akka.remote.RemoteWatcher$Rewatch"),
      FilterAnyProblem("akka.remote.RemoteWatcher$RewatchRemote"),
      FilterAnyProblem("akka.remote.RemoteWatcher$Stats"),
      // internal changes introduced by #17253
      ProblemFilters.exclude[IncompatibleResultTypeProblem]("akka.cluster.ClusterDaemon.coreSupervisor"),
      ProblemFilters.exclude[MissingMethodProblem]("akka.cluster.ClusterCoreSupervisor.publisher"),
      ProblemFilters.exclude[IncompatibleResultTypeProblem]("akka.cluster.ClusterCoreSupervisor.coreDaemon"),
      // protofbuf embedding #13783
      FilterAnyProblemStartingWith("akka.remote.WireFormats"),
      FilterAnyProblemStartingWith("akka.remote.ContainerFormats"),
      FilterAnyProblemStartingWith("akka.remote.serialization.DaemonMsgCreateSerializer"),
      FilterAnyProblemStartingWith("akka.remote.testconductor.TestConductorProtocol"),
      FilterAnyProblemStartingWith("akka.cluster.protobuf.msg.ClusterMessages"),
      FilterAnyProblemStartingWith("akka.cluster.protobuf.ClusterMessageSerializer"),
      // #13584 change in internal actor
      ProblemFilters.exclude[IncompatibleMethTypeProblem]("akka.cluster.ClusterCoreDaemon.akka$cluster$ClusterCoreDaemon$$isJoiningToUp$1")
    )

    Map(
      "2.3.11" -> Seq(
        ProblemFilters.exclude[MissingMethodProblem]("akka.actor.ActorCell.clearActorFields") // #17805, incompatibility with 2.4.x fixed in 2.3.12
      ),
      "2.3.15" -> bcIssuesBetween23and24,
      "2.4.0" -> Seq(
        FilterAnyProblem("akka.remote.transport.ProtocolStateActor"),

        //#18353 Changes to methods and fields private to remoting actors
        ProblemFilters.exclude[MissingMethodProblem]("akka.remote.EndpointManager.retryGateEnabled"),
        ProblemFilters.exclude[IncompatibleResultTypeProblem]("akka.remote.EndpointManager.pruneTimerCancellable"),

        // #18722 internal changes to actor
        FilterAnyProblem("akka.cluster.sharding.DDataShardCoordinator"),

        // #18328 optimize VersionVector for size 1
        FilterAnyProblem("akka.cluster.ddata.VersionVector")
      ),
      "2.4.1" -> Seq(
        // #19008
        FilterAnyProblem("akka.persistence.journal.inmem.InmemJournal"),
        FilterAnyProblem("akka.persistence.journal.inmem.InmemStore"),

        // #19133 change in internal actor
        ProblemFilters.exclude[MissingMethodProblem]("akka.remote.ReliableDeliverySupervisor.gated"),

        // #18758 report invalid association events
        ProblemFilters.exclude[MissingTypesProblem]("akka.remote.InvalidAssociation$"),
        ProblemFilters.exclude[MissingMethodProblem]("akka.remote.InvalidAssociation.apply"),
        ProblemFilters.exclude[MissingMethodProblem]("akka.remote.InvalidAssociation.copy"),
        ProblemFilters.exclude[MissingMethodProblem]("akka.remote.InvalidAssociation.this"),

        // #19281 BackoffSupervisor updates
        ProblemFilters.exclude[MissingMethodProblem]("akka.pattern.BackoffSupervisor.akka$pattern$BackoffSupervisor$$child_="),
        ProblemFilters.exclude[MissingMethodProblem]("akka.pattern.BackoffSupervisor.akka$pattern$BackoffSupervisor$$restartCount"),
        ProblemFilters.exclude[MissingMethodProblem]("akka.pattern.BackoffSupervisor.akka$pattern$BackoffSupervisor$$restartCount_="),
        ProblemFilters.exclude[MissingMethodProblem]("akka.pattern.BackoffSupervisor.akka$pattern$BackoffSupervisor$$child"),

        // #19487
        FilterAnyProblem("akka.actor.dungeon.Children"),

        // #19440
        ProblemFilters.exclude[MissingMethodProblem]("akka.pattern.PipeToSupport.pipeCompletionStage"),
        ProblemFilters.exclude[MissingMethodProblem]("akka.pattern.FutureTimeoutSupport.afterCompletionStage")
      ),
      "2.4.2" -> Seq(
        //internal API
        FilterAnyProblemStartingWith("akka.http.impl"),
        FilterAnyProblemStartingWith("akka.stream.impl"),

        ProblemFilters.exclude[FinalClassProblem]("akka.stream.stage.GraphStageLogic$Reading"), // this class is private

        // lifting this method to the type where it belongs
        ProblemFilters.exclude[ReversedMissingMethodProblem]("akka.stream.scaladsl.FlowOpsMat.mapMaterializedValue"),

        // #19815 make HTTP compile under Scala 2.12.0-M3
        ProblemFilters.exclude[IncompatibleMethTypeProblem]("akka.http.scaladsl.model.headers.CacheDirectives#private.apply"),
        ProblemFilters.exclude[IncompatibleMethTypeProblem]("akka.http.scaladsl.model.headers.CacheDirectives#no-cache.apply"),

        // #19983 withoutSizeLimit overrides for Scala API
        ProblemFilters.exclude[ReversedMissingMethodProblem]("akka.http.scaladsl.model.RequestEntity.withoutSizeLimit"),
        ProblemFilters.exclude[ReversedMissingMethodProblem]("akka.http.scaladsl.model.UniversalEntity.withoutSizeLimit"),
        ProblemFilters.exclude[ReversedMissingMethodProblem]("akka.http.scaladsl.model.ResponseEntity.withoutSizeLimit"),

        // #19162 javadsl initialization issues and model cleanup
        ProblemFilters.exclude[FinalClassProblem]("akka.http.javadsl.model.MediaTypes"),

        // #19956 Remove exposed case classes in HTTP model
        ProblemFilters.exclude[MissingTypesProblem]("akka.http.scaladsl.model.HttpRequest$"),
        ProblemFilters.exclude[IncompatibleResultTypeProblem]("akka.http.scaladsl.model.HttpRequest.unapply"), // returned Option[HttpRequest], now returns HttpRequest – no Option allocations!
        ProblemFilters.exclude[MissingMethodProblem]("akka.http.scaladsl.model.HttpRequest.<init>$default$1"),
        ProblemFilters.exclude[MissingMethodProblem]("akka.http.scaladsl.model.HttpRequest.<init>$default$2"),
        ProblemFilters.exclude[MissingMethodProblem]("akka.http.scaladsl.model.HttpRequest.<init>$default$3"),
        ProblemFilters.exclude[MissingMethodProblem]("akka.http.scaladsl.model.HttpRequest.<init>$default$4"),
        ProblemFilters.exclude[MissingMethodProblem]("akka.http.scaladsl.model.HttpRequest.<init>$default$5"),
        ProblemFilters.exclude[MissingTypesProblem]("akka.http.scaladsl.model.HttpResponse"), // was a case class (Serializable, Product, Equals)
        ProblemFilters.exclude[MissingMethodProblem]("akka.http.scaladsl.model.HttpResponse.productElement"),
        ProblemFilters.exclude[MissingMethodProblem]("akka.http.scaladsl.model.HttpResponse.productArity"),
        ProblemFilters.exclude[MissingMethodProblem]("akka.http.scaladsl.model.HttpResponse.canEqual"),
        ProblemFilters.exclude[MissingMethodProblem]("akka.http.scaladsl.model.HttpResponse.productIterator"),
        ProblemFilters.exclude[MissingMethodProblem]("akka.http.scaladsl.model.HttpResponse.productPrefix"),

        ProblemFilters.exclude[MissingTypesProblem]("akka.http.scaladsl.model.HttpRequest"),
        ProblemFilters.exclude[MissingMethodProblem]("akka.http.scaladsl.model.HttpRequest.productElement"),
        ProblemFilters.exclude[MissingMethodProblem]("akka.http.scaladsl.model.HttpRequest.productArity"),
        ProblemFilters.exclude[MissingMethodProblem]("akka.http.scaladsl.model.HttpRequest.canEqual"),
        ProblemFilters.exclude[MissingMethodProblem]("akka.http.scaladsl.model.HttpRequest.productIterator"),
        ProblemFilters.exclude[MissingMethodProblem]("akka.http.scaladsl.model.HttpRequest.productPrefix"),
        ProblemFilters.exclude[MissingTypesProblem]("akka.http.scaladsl.model.HttpResponse$"),
        ProblemFilters.exclude[IncompatibleResultTypeProblem]("akka.http.scaladsl.model.HttpResponse.unapply"), // returned Option[HttpRequest], now returns HttpRequest – no Option allocations!
        ProblemFilters.exclude[MissingMethodProblem]("akka.http.scaladsl.model.HttpResponse.<init>$default$1"),
        ProblemFilters.exclude[MissingMethodProblem]("akka.http.scaladsl.model.HttpResponse.<init>$default$2"),
        ProblemFilters.exclude[MissingMethodProblem]("akka.http.scaladsl.model.HttpResponse.<init>$default$3"),
        ProblemFilters.exclude[MissingMethodProblem]("akka.http.scaladsl.model.HttpResponse.<init>$default$4"),

        // #19162 fixing javadsl initialization edge-cases
        ProblemFilters.exclude[DirectMissingMethodProblem]("akka.http.javadsl.model.ContentTypes.this"),
        ProblemFilters.exclude[DirectMissingMethodProblem]("akka.http.javadsl.model.MediaTypes.this"),

        // #20014 should have been final always
        ProblemFilters.exclude[FinalClassProblem]("akka.http.scaladsl.model.EntityStreamSizeException"),

        // #19849 content negotiation fixes
        ProblemFilters.exclude[FinalClassProblem]("akka.http.scaladsl.marshalling.Marshal$UnacceptableResponseContentTypeException"),

        // #20009 internal and shouldn't have been public
        ProblemFilters.exclude[DirectMissingMethodProblem]("akka.stream.impl.QueueSource.completion"),

        // #20015 simplify materialized value computation tree
        ProblemFilters.exclude[FinalMethodProblem]("akka.stream.impl.StreamLayout#AtomicModule.subModules"),
        ProblemFilters.exclude[FinalMethodProblem]("akka.stream.impl.StreamLayout#AtomicModule.downstreams"),
        ProblemFilters.exclude[FinalMethodProblem]("akka.stream.impl.StreamLayout#AtomicModule.upstreams"),
        ProblemFilters.exclude[FinalMethodProblem]("akka.stream.impl.Stages#DirectProcessor.toString"),
        ProblemFilters.exclude[IncompatibleMethTypeProblem]("akka.stream.impl.MaterializerSession.materializeAtomic"),
        ProblemFilters.exclude[ReversedMissingMethodProblem]("akka.stream.impl.MaterializerSession.materializeAtomic"),
        ProblemFilters.exclude[MissingTypesProblem]("akka.stream.impl.Stages$StageModule"),
        ProblemFilters.exclude[FinalMethodProblem]("akka.stream.impl.Stages#GroupBy.toString"),
        ProblemFilters.exclude[MissingTypesProblem]("akka.stream.impl.FlowModule"),
        ProblemFilters.exclude[DirectMissingMethodProblem]("akka.stream.impl.FlowModule.subModules"),
        ProblemFilters.exclude[ReversedMissingMethodProblem]("akka.stream.impl.FlowModule.label"),
        ProblemFilters.exclude[FinalClassProblem]("akka.stream.impl.fusing.GraphModule"),

        // #15947 catch mailbox creation failures
        ProblemFilters.exclude[DirectMissingMethodProblem]("akka.actor.RepointableActorRef.point"),
        ProblemFilters.exclude[ReversedMissingMethodProblem]("akka.actor.dungeon.Dispatch.initWithFailure"),

        // #19877 Source.queue termination support
        ProblemFilters.exclude[IncompatibleMethTypeProblem]("akka.stream.impl.SourceQueueAdapter.this"),

        // #19828
        ProblemFilters.exclude[DirectAbstractMethodProblem]("akka.persistence.Eventsourced#ProcessingState.onWriteMessageComplete"),
        ProblemFilters.exclude[ReversedAbstractMethodProblem]("akka.persistence.Eventsourced#ProcessingState.onWriteMessageComplete"),

        // #19390 Add flow monitor
        ProblemFilters.exclude[ReversedMissingMethodProblem]("akka.stream.scaladsl.FlowOpsMat.monitor"),
        ProblemFilters.exclude[MissingClassProblem]("akka.stream.impl.fusing.GraphStages$TickSource$"),
        
        FilterAnyProblemStartingWith("akka.http.impl"),

        // #20214
        ProblemFilters.exclude[ReversedMissingMethodProblem]("akka.http.scaladsl.DefaultSSLContextCreation.createClientHttpsContext"),
        ProblemFilters.exclude[ReversedMissingMethodProblem]("akka.http.scaladsl.DefaultSSLContextCreation.validateAndWarnAboutLooseSettings")
      ),
      "2.4.4" -> Seq(
        // #20080, #20081 remove race condition on HTTP client
        ProblemFilters.exclude[DirectMissingMethodProblem]("akka.http.scaladsl.Http#HostConnectionPool.gatewayFuture"),
        ProblemFilters.exclude[IncompatibleMethTypeProblem]("akka.http.scaladsl.Http#HostConnectionPool.copy"),
        ProblemFilters.exclude[IncompatibleMethTypeProblem]("akka.http.scaladsl.Http#HostConnectionPool.this"),
        ProblemFilters.exclude[DirectMissingMethodProblem]("akka.http.scaladsl.HttpExt.hostPoolCache"),
        ProblemFilters.exclude[DirectMissingMethodProblem]("akka.http.scaladsl.HttpExt.cachedGateway"),
        ProblemFilters.exclude[IncompatibleMethTypeProblem]("akka.http.scaladsl.Http#HostConnectionPool.apply"),
        ProblemFilters.exclude[FinalClassProblem]("akka.http.impl.engine.client.PoolGateway"),
        ProblemFilters.exclude[DirectMissingMethodProblem]("akka.http.impl.engine.client.PoolGateway.currentState"),
        ProblemFilters.exclude[DirectMissingMethodProblem]("akka.http.impl.engine.client.PoolGateway.apply"),
        ProblemFilters.exclude[IncompatibleMethTypeProblem]("akka.http.impl.engine.client.PoolGateway.this"),
        ProblemFilters.exclude[MissingClassProblem]("akka.http.impl.engine.client.PoolGateway$NewIncarnation$"),
        ProblemFilters.exclude[MissingClassProblem]("akka.http.impl.engine.client.PoolGateway$Running$"),
        ProblemFilters.exclude[MissingClassProblem]("akka.http.impl.engine.client.PoolGateway$IsShutdown$"),
        ProblemFilters.exclude[DirectMissingMethodProblem]("akka.http.impl.engine.client.PoolInterfaceActor.this"),
        ProblemFilters.exclude[MissingClassProblem]("akka.http.impl.engine.client.PoolGateway$Running"),
        ProblemFilters.exclude[MissingClassProblem]("akka.http.impl.engine.client.PoolGateway$IsShutdown"),
        ProblemFilters.exclude[MissingClassProblem]("akka.http.impl.engine.client.PoolGateway$NewIncarnation"),
        ProblemFilters.exclude[MissingClassProblem]("akka.http.impl.engine.client.PoolGateway$State"),

        // #20371, missing method and typo in another one making it impossible to use HTTPs via setting default HttpsConnectionContext
        ProblemFilters.exclude[IncompatibleMethTypeProblem]("akka.http.scaladsl.HttpExt.setDefaultClientHttpsContext"),
        ProblemFilters.exclude[ReversedMissingMethodProblem]("akka.http.scaladsl.DefaultSSLContextCreation.createServerHttpsContext"),

        // #20342 HttpEntity scaladsl overrides
        ProblemFilters.exclude[ReversedMissingMethodProblem]("akka.http.scaladsl.model.HttpEntity.withoutSizeLimit"),
        ProblemFilters.exclude[ReversedMissingMethodProblem]("akka.http.scaladsl.model.HttpEntity.withSizeLimit"),

        // #20293 Use JDK7 NIO Path instead of File
        ProblemFilters.exclude[ReversedMissingMethodProblem]("akka.http.javadsl.model.HttpMessage#MessageTransformations.withEntity"),
        ProblemFilters.exclude[ReversedMissingMethodProblem]("akka.http.scaladsl.model.HttpMessage.withEntity"),
        
        // #20401 custom media types registering
        ProblemFilters.exclude[ReversedMissingMethodProblem]("akka.http.impl.model.parser.CommonActions.customMediaTypes"),
        ProblemFilters.exclude[DirectMissingMethodProblem]("akka.http.impl.model.parser.HeaderParser.Settings"),
        ProblemFilters.exclude[ReversedMissingMethodProblem]("akka.http.impl.model.parser.HeaderParser#Settings.customMediaTypes"),
        ProblemFilters.exclude[ReversedMissingMethodProblem]("akka.http.impl.engine.parsing.HttpHeaderParser#Settings.customMediaTypes"),
        ProblemFilters.exclude[DirectMissingMethodProblem]("akka.http.impl.settings.ParserSettingsImpl.apply"),
        ProblemFilters.exclude[DirectMissingMethodProblem]("akka.http.impl.settings.ParserSettingsImpl.copy"),
        ProblemFilters.exclude[DirectMissingMethodProblem]("akka.http.impl.settings.ParserSettingsImpl.this"),
        
        // #20123
        ProblemFilters.exclude[ReversedMissingMethodProblem]("akka.stream.scaladsl.FlowOps.recoverWithRetries"),

        // #20379 Allow registering custom media types
        ProblemFilters.exclude[ReversedMissingMethodProblem]("akka.http.javadsl.settings.ParserSettings.getCustomMediaTypes"),
        ProblemFilters.exclude[ReversedMissingMethodProblem]("akka.http.scaladsl.settings.ParserSettings.customMediaTypes"),

        // internal api
        FilterAnyProblemStartingWith("akka.stream.impl"),
        FilterAnyProblemStartingWith("akka.http.impl"),
        ProblemFilters.exclude[DirectMissingMethodProblem]("akka.http.impl.util.package.printEvent"),

        // #20362 - parser private
        ProblemFilters.exclude[ReversedMissingMethodProblem]("akka.http.impl.model.parser.CommonRules.expires-date"),

        // #20319 - remove not needed "no. of persists" counter in sharding
        ProblemFilters.exclude[DirectMissingMethodProblem]("akka.cluster.sharding.PersistentShard.persistCount"),
        ProblemFilters.exclude[DirectMissingMethodProblem]("akka.cluster.sharding.PersistentShard.persistCount_="),
        ProblemFilters.exclude[DirectMissingMethodProblem]("akka.cluster.sharding.PersistentShardCoordinator.persistCount"),
        ProblemFilters.exclude[DirectMissingMethodProblem]("akka.cluster.sharding.PersistentShardCoordinator.persistCount_="),

        // #19225 - GraphStage and removal of isTerminated
        ProblemFilters.exclude[DirectMissingMethodProblem]("akka.http.impl.engine.parsing.HttpMessageParser.isTerminated"),
        ProblemFilters.exclude[IncompatibleResultTypeProblem]("akka.http.impl.engine.parsing.HttpMessageParser.stage"),

        // #20131 - flow combinator
        ProblemFilters.exclude[ReversedMissingMethodProblem]("akka.stream.scaladsl.FlowOps.backpressureTimeout"),
        
        // #20470 - new JavaDSL for Akka HTTP
        ProblemFilters.exclude[ReversedMissingMethodProblem]("akka.http.javadsl.model.DateTime.plus"),
        ProblemFilters.exclude[ReversedMissingMethodProblem]("akka.http.javadsl.model.DateTime.minus"),
        
        // #20214
        ProblemFilters.exclude[ReversedMissingMethodProblem]("akka.http.scaladsl.DefaultSSLContextCreation.createClientHttpsContext"),
        ProblemFilters.exclude[ReversedMissingMethodProblem]("akka.http.scaladsl.DefaultSSLContextCreation.validateAndWarnAboutLooseSettings"),

        // #20257 Snapshots with PersistentFSM (experimental feature)
        ProblemFilters.exclude[ReversedMissingMethodProblem]("akka.persistence.serialization.MessageFormats#PersistentStateChangeEventOrBuilder.getTimeoutNanos"),
        ProblemFilters.exclude[ReversedMissingMethodProblem]("akka.persistence.serialization.MessageFormats#PersistentStateChangeEventOrBuilder.hasTimeoutNanos"),
        ProblemFilters.exclude[ReversedMissingMethodProblem]("akka.persistence.fsm.PersistentFSM.saveStateSnapshot"),
        ProblemFilters.exclude[ReversedMissingMethodProblem]("akka.persistence.fsm.PersistentFSM.akka$persistence$fsm$PersistentFSM$$currentStateTimeout"),
        ProblemFilters.exclude[ReversedMissingMethodProblem]("akka.persistence.fsm.PersistentFSM.akka$persistence$fsm$PersistentFSM$$currentStateTimeout_="),

        // #19834
        ProblemFilters.exclude[MissingTypesProblem]("akka.stream.extra.Timed$StartTimed"),
        ProblemFilters.exclude[DirectMissingMethodProblem]("akka.stream.extra.Timed#StartTimed.onPush"),
        ProblemFilters.exclude[MissingTypesProblem]("akka.stream.extra.Timed$TimedInterval"),
        ProblemFilters.exclude[DirectMissingMethodProblem]("akka.stream.extra.Timed#TimedInterval.onPush"),
        ProblemFilters.exclude[MissingTypesProblem]("akka.stream.extra.Timed$StopTimed"),
        ProblemFilters.exclude[DirectMissingMethodProblem]("akka.stream.extra.Timed#StopTimed.onPush"),
        ProblemFilters.exclude[DirectMissingMethodProblem]("akka.stream.extra.Timed#StopTimed.onUpstreamFinish"),
        ProblemFilters.exclude[DirectMissingMethodProblem]("akka.stream.extra.Timed#StopTimed.onUpstreamFailure"),

        // #20462 - now uses a Set instead of a Seq within the private API of the cluster client
        ProblemFilters.exclude[IncompatibleMethTypeProblem]("akka.cluster.client.ClusterClient.contacts_="),
        ProblemFilters.exclude[IncompatibleResultTypeProblem]("akka.cluster.client.ClusterClient.contacts"),
        ProblemFilters.exclude[IncompatibleResultTypeProblem]("akka.cluster.client.ClusterClient.initialContactsSel")
      ),
      "2.4.6" -> Seq(
        // internal api
        FilterAnyProblemStartingWith("akka.stream.impl"),

        // #20214 SNI disabling for single connections (AkkaSSLConfig being passed around)
        ProblemFilters.exclude[ReversedMissingMethodProblem]("akka.http.javadsl.ConnectionContext.sslConfig"), // class meant only for internal extension 
        
        //#20229 migrate GroupBy to GraphStage
        ProblemFilters.exclude[DirectMissingMethodProblem]("akka.stream.scaladsl.GraphDSL#Builder.deprecatedAndThen"),
        ProblemFilters.exclude[DirectMissingMethodProblem]("akka.stream.scaladsl.Flow.deprecatedAndThen"),
        ProblemFilters.exclude[DirectMissingMethodProblem]("akka.stream.scaladsl.Flow.deprecatedAndThenMat"),
        ProblemFilters.exclude[DirectMissingMethodProblem]("akka.stream.scaladsl.Source.deprecatedAndThen"),
        ProblemFilters.exclude[DirectMissingMethodProblem]("akka.stream.scaladsl.FlowOps.deprecatedAndThen"),

        // #20367 Converts DelimiterFramingStage from PushPullStage to GraphStage
        ProblemFilters.exclude[MissingTypesProblem]("akka.stream.scaladsl.Framing$DelimiterFramingStage"),
        ProblemFilters.exclude[DirectMissingMethodProblem]("akka.stream.scaladsl.Framing#DelimiterFramingStage.onPush"),
        ProblemFilters.exclude[DirectMissingMethodProblem]("akka.stream.scaladsl.Framing#DelimiterFramingStage.onUpstreamFinish"),
        ProblemFilters.exclude[DirectMissingMethodProblem]("akka.stream.scaladsl.Framing#DelimiterFramingStage.onPull"),
        ProblemFilters.exclude[DirectMissingMethodProblem]("akka.stream.scaladsl.Framing#DelimiterFramingStage.postStop"),

        // #20345 converts LengthFieldFramingStage to GraphStage
        ProblemFilters.exclude[MissingTypesProblem]("akka.stream.scaladsl.Framing$LengthFieldFramingStage"),
        ProblemFilters.exclude[DirectMissingMethodProblem]("akka.stream.scaladsl.Framing#LengthFieldFramingStage.onPush"),
        ProblemFilters.exclude[DirectMissingMethodProblem]("akka.stream.scaladsl.Framing#LengthFieldFramingStage.onUpstreamFinish"),
        ProblemFilters.exclude[DirectMissingMethodProblem]("akka.stream.scaladsl.Framing#LengthFieldFramingStage.onPull"),
        ProblemFilters.exclude[DirectMissingMethodProblem]("akka.stream.scaladsl.Framing#LengthFieldFramingStage.postStop"),

        // #20414 Allow different ActorMaterializer subtypes
        ProblemFilters.exclude[DirectMissingMethodProblem]("akka.stream.ActorMaterializer.downcast"),
        
        // #20531 adding refuseUid to Gated
        FilterAnyProblem("akka.remote.EndpointManager$Gated"),

        // #20683
        ProblemFilters.exclude[ReversedMissingMethodProblem]("akka.http.javadsl.model.HttpMessage.discardEntityBytes"),
        ProblemFilters.exclude[ReversedMissingMethodProblem]("akka.http.scaladsl.model.HttpMessage.discardEntityBytes"),

        // #20288 migrate BodyPartRenderer to GraphStage
        ProblemFilters.exclude[IncompatibleResultTypeProblem]("akka.http.impl.engine.rendering.BodyPartRenderer.streamed")
      ),
      "2.4.8" -> Seq(
        // #20717 example snippet for akka http java dsl: SecurityDirectives
        ProblemFilters.exclude[ReversedMissingMethodProblem]("akka.http.javadsl.model.HttpMessage#MessageTransformations.addCredentials"),
        ProblemFilters.exclude[ReversedMissingMethodProblem]("akka.http.scaladsl.model.HttpMessage.addCredentials"),

        // #20456 adding hot connection pool option
        ProblemFilters.exclude[ReversedMissingMethodProblem]("akka.http.javadsl.settings.ConnectionPoolSettings.getMinConnections"),
        ProblemFilters.exclude[ReversedMissingMethodProblem]("akka.http.scaladsl.settings.ConnectionPoolSettings.minConnections"),
        FilterAnyProblemStartingWith("akka.http.impl"),
        
        // #20846 change of internal Status message
        ProblemFilters.exclude[ReversedMissingMethodProblem]("akka.cluster.pubsub.protobuf.msg.DistributedPubSubMessages#StatusOrBuilder.getReplyToStatus"),
        ProblemFilters.exclude[ReversedMissingMethodProblem]("akka.cluster.pubsub.protobuf.msg.DistributedPubSubMessages#StatusOrBuilder.hasReplyToStatus"),

        // #20543 GraphStage subtypes should not be private to akka
        ProblemFilters.exclude[DirectAbstractMethodProblem]("akka.stream.ActorMaterializer.actorOf")
      ),
      "2.4.9" -> Seq(
        // #20994 adding new decode method, since we're on JDK7+ now
        ProblemFilters.exclude[ReversedMissingMethodProblem]("akka.util.ByteString.decodeString"),

<<<<<<< HEAD
        // #20976 provide different options to deal with the illegal response header value
        ProblemFilters.exclude[ReversedMissingMethodProblem]("akka.http.javadsl.settings.ParserSettings.getIllegalResponseHeaderValueProcessingMode"),
        ProblemFilters.exclude[ReversedMissingMethodProblem]("akka.http.scaladsl.settings.ParserSettings.illegalResponseHeaderValueProcessingMode")
=======
        // #20508  HTTP: Document how to be able to support custom request methods
        ProblemFilters.exclude[ReversedMissingMethodProblem]("akka.http.javadsl.model.HttpMethod.getRequestEntityAcceptance")
>>>>>>> bf1edb51
      )
    )
  }
}<|MERGE_RESOLUTION|>--- conflicted
+++ resolved
@@ -909,14 +909,12 @@
         // #20994 adding new decode method, since we're on JDK7+ now
         ProblemFilters.exclude[ReversedMissingMethodProblem]("akka.util.ByteString.decodeString"),
 
-<<<<<<< HEAD
+        // #20508  HTTP: Document how to be able to support custom request methods
+        ProblemFilters.exclude[ReversedMissingMethodProblem]("akka.http.javadsl.model.HttpMethod.getRequestEntityAcceptance"),
+        
         // #20976 provide different options to deal with the illegal response header value
         ProblemFilters.exclude[ReversedMissingMethodProblem]("akka.http.javadsl.settings.ParserSettings.getIllegalResponseHeaderValueProcessingMode"),
         ProblemFilters.exclude[ReversedMissingMethodProblem]("akka.http.scaladsl.settings.ParserSettings.illegalResponseHeaderValueProcessingMode")
-=======
-        // #20508  HTTP: Document how to be able to support custom request methods
-        ProblemFilters.exclude[ReversedMissingMethodProblem]("akka.http.javadsl.model.HttpMethod.getRequestEntityAcceptance")
->>>>>>> bf1edb51
       )
     )
   }
