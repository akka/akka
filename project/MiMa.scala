/**
 * Copyright (C) 2009-2017 Lightbend Inc. <http://www.lightbend.com>
 */
package akka

import com.typesafe.tools.mima.core.ProblemFilters
import sbt._
import sbt.Keys._
import com.typesafe.tools.mima.plugin.MimaPlugin
import com.typesafe.tools.mima.plugin.MimaPlugin.autoImport._

import scala.util.Try

object MiMa extends AutoPlugin {

  override def requires = MimaPlugin
  override def trigger = allRequirements

  override val projectSettings = Seq(
    mimaBackwardIssueFilters ++= mimaIgnoredProblems,
    mimaPreviousArtifacts := akkaPreviousArtifacts(name.value, organization.value, scalaBinaryVersion.value)
  )

  def akkaPreviousArtifacts(projectName: String, organization: String, scalaBinaryVersion: String): Set[sbt.ModuleID] = {
    val versions: Seq[String] = {
      def latestMinorVersionOf(major: String) = mimaIgnoredProblems.keys
        .map(_.stripPrefix(major))
        .map(minor => scala.util.Try(minor.toInt))
        .collect {
          case scala.util.Success(m) => m
        }
        .max

      val akka24NoStreamVersions = Seq("2.4.0", "2.4.1")
      val akka25Versions = (0 to latestMinorVersionOf("2.5.")).map(patch => s"2.5.$patch")
      val akka24StreamVersions = (2 to 12) map ("2.4." + _)
      val akka24WithScala212 =
        (13 to latestMinorVersionOf("2.4."))
          .map ("2.4." + _)
          .filterNot(_ == "2.4.15") // 2.4.15 was released from the wrong branch and never announced

      val akka242NewArtifacts = Seq(
        "akka-stream",
        "akka-http-core",
        "akka-http-testkit",
        "akka-stream-testkit"
      )
      val akka250NewArtifacts = Seq(
        "akka-persistence-query"
      )

      scalaBinaryVersion match {
        case "2.11" =>
          if (akka250NewArtifacts.contains(projectName)) akka25Versions
          else {
            if (!akka242NewArtifacts.contains(projectName)) akka24NoStreamVersions
            else Seq.empty
          } ++ akka24StreamVersions ++ akka24WithScala212 ++ akka25Versions

        case "2.12" =>
          akka24WithScala212 ++ akka25Versions
      }
    }

    val akka25PromotedArtifacts = Set(
      "akka-distributed-data"
    )

    // check against all binary compatible artifacts
    versions.map { v =>
      val adjustedProjectName =
        if (akka25PromotedArtifacts(projectName) && v.startsWith("2.4"))
          projectName + "-experimental"
        else
          projectName
      organization %% adjustedProjectName % v
    }.toSet
  }

  case class FilterAnyProblem(name: String) extends com.typesafe.tools.mima.core.ProblemFilter {
    import com.typesafe.tools.mima.core._
    override def apply(p: Problem): Boolean = p match {
      case t: TemplateProblem => t.ref.fullName != name && t.ref.fullName != (name + '$')
      case m: MemberProblem => m.ref.owner.fullName != name && m.ref.owner.fullName != (name + '$')
    }
  }

  case class FilterAnyProblemStartingWith(start: String) extends com.typesafe.tools.mima.core.ProblemFilter {
    import com.typesafe.tools.mima.core._
    override def apply(p: Problem): Boolean = p match {
      case t: TemplateProblem => !t.ref.fullName.startsWith(start)
      case m: MemberProblem => !m.ref.owner.fullName.startsWith(start)
    }
  }

  def mimaIgnoredProblems = {
    import com.typesafe.tools.mima.core._

    val bcIssuesBetween24and25 = Seq(
      // ##22269 GSet as delta-CRDT
      ProblemFilters.exclude[DirectMissingMethodProblem]("akka.cluster.ddata.GSet.this"), // constructor supplied by companion object

      // # 18262 embed FJP, Mailbox extends ForkJoinTask
      ProblemFilters.exclude[IncompatibleResultTypeProblem]("akka.dispatch.ForkJoinExecutorConfigurator#ForkJoinExecutorServiceFactory.threadFactory"),
      ProblemFilters.exclude[IncompatibleMethTypeProblem]("akka.dispatch.ForkJoinExecutorConfigurator#ForkJoinExecutorServiceFactory.this"),
      ProblemFilters.exclude[IncompatibleMethTypeProblem]("akka.dispatch.ForkJoinExecutorConfigurator#ForkJoinExecutorServiceFactory.this"),
      ProblemFilters.exclude[IncompatibleResultTypeProblem]("akka.dispatch.ForkJoinExecutorConfigurator.validate"),
      ProblemFilters.exclude[MissingTypesProblem]("akka.dispatch.ForkJoinExecutorConfigurator$AkkaForkJoinTask"),
      ProblemFilters.exclude[MissingTypesProblem]("akka.dispatch.MonitorableThreadFactory"),
      ProblemFilters.exclude[IncompatibleMethTypeProblem]("akka.dispatch.MonitorableThreadFactory.newThread"),
      ProblemFilters.exclude[MissingTypesProblem]("akka.dispatch.ForkJoinExecutorConfigurator$AkkaForkJoinPool"),
      ProblemFilters.exclude[IncompatibleMethTypeProblem]("akka.dispatch.ForkJoinExecutorConfigurator#AkkaForkJoinPool.this"),
      ProblemFilters.exclude[IncompatibleMethTypeProblem]("akka.dispatch.ForkJoinExecutorConfigurator#AkkaForkJoinPool.this"),
      ProblemFilters.exclude[MissingTypesProblem]("akka.dispatch.Mailbox"),
      ProblemFilters.exclude[MissingTypesProblem]("akka.dispatch.BalancingDispatcher$SharingMailbox"),
      ProblemFilters.exclude[MissingTypesProblem]("akka.dispatch.MonitorableThreadFactory$AkkaForkJoinWorkerThread"),
      ProblemFilters.exclude[IncompatibleMethTypeProblem]("akka.dispatch.MonitorableThreadFactory#AkkaForkJoinWorkerThread.this"),

      // #21875 delta-CRDT
      ProblemFilters.exclude[DirectMissingMethodProblem]("akka.cluster.ddata.GCounter.this"),

      // #22188 ORSet delta-CRDT
      ProblemFilters.exclude[DirectMissingMethodProblem]("akka.cluster.ddata.ORSet.this"),
      ProblemFilters.exclude[ReversedMissingMethodProblem]("akka.cluster.ddata.protobuf.SerializationSupport.versionVectorToProto"),
      ProblemFilters.exclude[ReversedMissingMethodProblem]("akka.cluster.ddata.protobuf.SerializationSupport.versionVectorFromProto"),
      ProblemFilters.exclude[ReversedMissingMethodProblem]("akka.cluster.ddata.protobuf.SerializationSupport.versionVectorFromBinary"),
      ProblemFilters.exclude[IncompatibleResultTypeProblem]("akka.cluster.ddata.protobuf.ReplicatedDataSerializer.versionVectorToProto"),
      ProblemFilters.exclude[IncompatibleMethTypeProblem]("akka.cluster.ddata.protobuf.ReplicatedDataSerializer.versionVectorFromProto"),

      // #22141 sharding minCap
      ProblemFilters.exclude[DirectMissingMethodProblem]("akka.cluster.sharding.DDataShardCoordinator.updatingStateTimeout"),
      ProblemFilters.exclude[DirectMissingMethodProblem]("akka.cluster.sharding.DDataShardCoordinator.waitingForStateTimeout"),
      ProblemFilters.exclude[DirectMissingMethodProblem]("akka.cluster.sharding.DDataShardCoordinator.this"),

      // #22295 Improve Circuit breaker
      ProblemFilters.exclude[ReversedMissingMethodProblem]("akka.pattern.CircuitBreaker#State.callThrough"),
      ProblemFilters.exclude[ReversedMissingMethodProblem]("akka.pattern.CircuitBreaker#State.invoke"),

      // #21423 Remove deprecated metrics
      ProblemFilters.exclude[DirectMissingMethodProblem]("akka.cluster.ClusterReadView.clusterMetrics"),
      ProblemFilters.exclude[MissingClassProblem]("akka.cluster.InternalClusterAction$MetricsTick$"),
      ProblemFilters.exclude[MissingClassProblem]("akka.cluster.MetricsCollector"),
      ProblemFilters.exclude[MissingClassProblem]("akka.cluster.Metric"),
      ProblemFilters.exclude[MissingClassProblem]("akka.cluster.MetricsCollector$"),
      ProblemFilters.exclude[MissingClassProblem]("akka.cluster.Metric$"),
      ProblemFilters.exclude[DirectMissingMethodProblem]("akka.cluster.ClusterSettings.MetricsMovingAverageHalfLife"),
      ProblemFilters.exclude[DirectMissingMethodProblem]("akka.cluster.ClusterSettings.MetricsGossipInterval"),
      ProblemFilters.exclude[DirectMissingMethodProblem]("akka.cluster.ClusterSettings.MetricsCollectorClass"),
      ProblemFilters.exclude[DirectMissingMethodProblem]("akka.cluster.ClusterSettings.MetricsInterval"),
      ProblemFilters.exclude[DirectMissingMethodProblem]("akka.cluster.ClusterSettings.MetricsEnabled"),
      ProblemFilters.exclude[MissingClassProblem]("akka.cluster.JmxMetricsCollector"),
      ProblemFilters.exclude[MissingClassProblem]("akka.cluster.SigarMetricsCollector"),
      ProblemFilters.exclude[MissingClassProblem]("akka.cluster.StandardMetrics$"),
      ProblemFilters.exclude[MissingClassProblem]("akka.cluster.MetricNumericConverter"),
      ProblemFilters.exclude[MissingClassProblem]("akka.cluster.ClusterEvent$ClusterMetricsChanged"),
      ProblemFilters.exclude[MissingClassProblem]("akka.cluster.MetricsGossipEnvelope"),
      ProblemFilters.exclude[MissingClassProblem]("akka.cluster.StandardMetrics"),
      ProblemFilters.exclude[MissingClassProblem]("akka.cluster.NodeMetrics"),
      ProblemFilters.exclude[MissingClassProblem]("akka.cluster.StandardMetrics$Cpu$"),
      ProblemFilters.exclude[MissingClassProblem]("akka.cluster.StandardMetrics$Cpu"),
      ProblemFilters.exclude[MissingClassProblem]("akka.cluster.InternalClusterAction$PublisherCreated"),
      ProblemFilters.exclude[MissingClassProblem]("akka.cluster.EWMA"),
      ProblemFilters.exclude[MissingClassProblem]("akka.cluster.MetricsGossip$"),
      ProblemFilters.exclude[MissingClassProblem]("akka.cluster.InternalClusterAction$PublisherCreated$"),
      ProblemFilters.exclude[MissingClassProblem]("akka.cluster.NodeMetrics$"),
      ProblemFilters.exclude[MissingClassProblem]("akka.cluster.MetricsGossipEnvelope$"),
      ProblemFilters.exclude[MissingClassProblem]("akka.cluster.ClusterMetricsCollector"),
      ProblemFilters.exclude[MissingClassProblem]("akka.cluster.EWMA$"),
      ProblemFilters.exclude[MissingClassProblem]("akka.cluster.StandardMetrics$HeapMemory"),
      ProblemFilters.exclude[MissingClassProblem]("akka.cluster.MetricsGossip"),
      ProblemFilters.exclude[MissingClassProblem]("akka.cluster.ClusterEvent$ClusterMetricsChanged$"),
      ProblemFilters.exclude[MissingClassProblem]("akka.cluster.StandardMetrics$HeapMemory$"),
      ProblemFilters.exclude[MissingClassProblem]("akka.cluster.routing.SystemLoadAverageMetricsSelector$"),
      ProblemFilters.exclude[MissingClassProblem]("akka.cluster.routing.AdaptiveLoadBalancingMetricsListener"),
      ProblemFilters.exclude[MissingClassProblem]("akka.cluster.routing.WeightedRoutees"),
      ProblemFilters.exclude[MissingClassProblem]("akka.cluster.routing.AdaptiveLoadBalancingPool"),
      ProblemFilters.exclude[MissingClassProblem]("akka.cluster.routing.CpuMetricsSelector$"),
      ProblemFilters.exclude[MissingClassProblem]("akka.cluster.routing.MixMetricsSelector"),
      ProblemFilters.exclude[MissingClassProblem]("akka.cluster.routing.CapacityMetricsSelector"),
      ProblemFilters.exclude[MissingClassProblem]("akka.cluster.routing.SystemLoadAverageMetricsSelector"),
      ProblemFilters.exclude[MissingClassProblem]("akka.cluster.routing.AdaptiveLoadBalancingRoutingLogic"),
      ProblemFilters.exclude[MissingClassProblem]("akka.cluster.routing.HeapMetricsSelector"),
      ProblemFilters.exclude[MissingClassProblem]("akka.cluster.routing.AdaptiveLoadBalancingPool$"),
      ProblemFilters.exclude[MissingClassProblem]("akka.cluster.routing.CpuMetricsSelector"),
      ProblemFilters.exclude[MissingClassProblem]("akka.cluster.routing.AdaptiveLoadBalancingRoutingLogic$"),
      ProblemFilters.exclude[MissingClassProblem]("akka.cluster.routing.HeapMetricsSelector$"),
      ProblemFilters.exclude[MissingClassProblem]("akka.cluster.routing.MetricsSelector$"),
      ProblemFilters.exclude[MissingClassProblem]("akka.cluster.routing.AdaptiveLoadBalancingGroup$"),
      ProblemFilters.exclude[MissingClassProblem]("akka.cluster.routing.MixMetricsSelectorBase"),
      ProblemFilters.exclude[MissingClassProblem]("akka.cluster.routing.AdaptiveLoadBalancingGroup"),
      ProblemFilters.exclude[MissingClassProblem]("akka.cluster.routing.MixMetricsSelector$"),
      ProblemFilters.exclude[MissingClassProblem]("akka.cluster.routing.MetricsSelector"),
      ProblemFilters.exclude[MissingClassProblem]("akka.cluster.protobuf.msg.ClusterMessages$NodeMetrics"),
      ProblemFilters.exclude[MissingClassProblem]("akka.cluster.protobuf.msg.ClusterMessages$NodeMetrics$EWMA$Builder"),
      ProblemFilters.exclude[MissingClassProblem]("akka.cluster.protobuf.msg.ClusterMessages$NodeMetrics$MetricOrBuilder"),
      ProblemFilters.exclude[MissingClassProblem]("akka.cluster.protobuf.msg.ClusterMessages$NodeMetrics$Number"),
      ProblemFilters.exclude[MissingClassProblem]("akka.cluster.protobuf.msg.ClusterMessages$NodeMetrics$NumberType"),
      ProblemFilters.exclude[MissingClassProblem]("akka.cluster.protobuf.msg.ClusterMessages$MetricsGossipEnvelopeOrBuilder"),
      ProblemFilters.exclude[MissingClassProblem]("akka.cluster.protobuf.msg.ClusterMessages$NodeMetrics$Builder"),
      ProblemFilters.exclude[MissingClassProblem]("akka.cluster.protobuf.msg.ClusterMessages$NodeMetricsOrBuilder"),
      ProblemFilters.exclude[MissingClassProblem]("akka.cluster.protobuf.msg.ClusterMessages$NodeMetrics$NumberOrBuilder"),
      ProblemFilters.exclude[MissingClassProblem]("akka.cluster.protobuf.msg.ClusterMessages$NodeMetrics$EWMA"),
      ProblemFilters.exclude[MissingClassProblem]("akka.cluster.protobuf.msg.ClusterMessages$MetricsGossip$Builder"),
      ProblemFilters.exclude[MissingClassProblem]("akka.cluster.protobuf.msg.ClusterMessages$MetricsGossipOrBuilder"),
      ProblemFilters.exclude[MissingClassProblem]("akka.cluster.protobuf.msg.ClusterMessages$MetricsGossipEnvelope"),
      ProblemFilters.exclude[MissingClassProblem]("akka.cluster.protobuf.msg.ClusterMessages$MetricsGossip"),
      ProblemFilters.exclude[MissingClassProblem]("akka.cluster.protobuf.msg.ClusterMessages$MetricsGossipEnvelope$Builder"),
      ProblemFilters.exclude[MissingClassProblem]("akka.cluster.protobuf.msg.ClusterMessages$NodeMetrics$EWMAOrBuilder"),
      ProblemFilters.exclude[MissingClassProblem]("akka.cluster.protobuf.msg.ClusterMessages$NodeMetrics$Metric"),
      ProblemFilters.exclude[MissingClassProblem]("akka.cluster.protobuf.msg.ClusterMessages$NodeMetrics$Metric$Builder"),
      ProblemFilters.exclude[MissingClassProblem]("akka.cluster.protobuf.msg.ClusterMessages$NodeMetrics$Number$Builder"),

      // #22154 Sharding remembering entities with ddata, internal actors
      FilterAnyProblemStartingWith("akka.cluster.sharding.Shard"),
      FilterAnyProblemStartingWith("akka.cluster.sharding.PersistentShard"),
      FilterAnyProblemStartingWith("akka.cluster.sharding.ClusterShardingGuardian"),
      FilterAnyProblemStartingWith("akka.cluster.sharding.ShardRegion"),

      // #21647 pruning
      FilterAnyProblemStartingWith("akka.cluster.ddata.PruningState"),
      ProblemFilters.exclude[ReversedMissingMethodProblem]("akka.cluster.ddata.RemovedNodePruning.modifiedByNodes"),
      FilterAnyProblemStartingWith("akka.cluster.ddata.Replicator"),
      FilterAnyProblemStartingWith("akka.cluster.ddata.protobuf.msg"),

      // #21647 pruning
      FilterAnyProblemStartingWith("akka.cluster.ddata.PruningState"),
      ProblemFilters.exclude[ReversedMissingMethodProblem]("akka.cluster.ddata.RemovedNodePruning.usingNodes"),
      FilterAnyProblemStartingWith("akka.cluster.ddata.Replicator"),
      FilterAnyProblemStartingWith("akka.cluster.ddata.protobuf.msg"),

      // #21537 coordinated shutdown
      ProblemFilters.exclude[DirectMissingMethodProblem]("akka.cluster.ClusterCoreDaemon.removed"),
      ProblemFilters.exclude[DirectMissingMethodProblem]("akka.cluster.Gossip.convergence"),

      //#21717 Improvements to AbstractActor API
      FilterAnyProblemStartingWith("akka.japi.pf.ReceiveBuilder"),
      ProblemFilters.exclude[DirectMissingMethodProblem]("akka.actor.AbstractActor.receive"),
      ProblemFilters.exclude[ReversedMissingMethodProblem]("akka.actor.AbstractActor.createReceive"),
      ProblemFilters.exclude[MissingClassProblem]("akka.actor.AbstractActorContext"),
      ProblemFilters.exclude[IncompatibleResultTypeProblem]("akka.actor.AbstractActor.getContext"),
      ProblemFilters.exclude[IncompatibleResultTypeProblem]("akka.actor.AbstractActor.emptyBehavior"),
      ProblemFilters.exclude[ReversedMissingMethodProblem]("akka.actor.dungeon.Children.findChild"),
      ProblemFilters.exclude[MissingTypesProblem]("akka.actor.ActorCell"),
      ProblemFilters.exclude[MissingTypesProblem]("akka.routing.RoutedActorCell"),
      ProblemFilters.exclude[MissingTypesProblem]("akka.routing.ResizablePoolCell"),
      ProblemFilters.exclude[ReversedMissingMethodProblem]("akka.persistence.AbstractPersistentActor.createReceiveRecover"),
      ProblemFilters.exclude[ReversedMissingMethodProblem]("akka.persistence.AbstractPersistentActor.createReceive"),

      // #21423 removal of deprecated stages (in 2.5.x)
      ProblemFilters.exclude[DirectMissingMethodProblem]("akka.stream.javadsl.Source.transform"),
      ProblemFilters.exclude[DirectMissingMethodProblem]("akka.stream.javadsl.SubSource.transform"),
      ProblemFilters.exclude[DirectMissingMethodProblem]("akka.stream.javadsl.Flow.transform"),
      ProblemFilters.exclude[DirectMissingMethodProblem]("akka.stream.javadsl.SubFlow.transform"),
      ProblemFilters.exclude[DirectMissingMethodProblem]("akka.stream.scaladsl.FlowOpsMat.transformMaterializing"),
      ProblemFilters.exclude[DirectMissingMethodProblem]("akka.stream.scaladsl.Flow.transform"),
      ProblemFilters.exclude[DirectMissingMethodProblem]("akka.stream.scaladsl.Flow.transformMaterializing"),
      ProblemFilters.exclude[DirectMissingMethodProblem]("akka.stream.scaladsl.Flow.andThen"),
      ProblemFilters.exclude[DirectMissingMethodProblem]("akka.stream.scaladsl.Source.transform"),
      ProblemFilters.exclude[DirectMissingMethodProblem]("akka.stream.scaladsl.Source.transformMaterializing"),
      ProblemFilters.exclude[DirectMissingMethodProblem]("akka.stream.scaladsl.Source.andThen"),
      ProblemFilters.exclude[DirectMissingMethodProblem]("akka.stream.scaladsl.FlowOps.transform"),
      ProblemFilters.exclude[DirectMissingMethodProblem]("akka.stream.scaladsl.FlowOps.andThen"),
      ProblemFilters.exclude[MissingClassProblem]("akka.stream.stage.Directive"),
      ProblemFilters.exclude[MissingClassProblem]("akka.stream.stage.AsyncDirective"),
      ProblemFilters.exclude[MissingClassProblem]("akka.stream.stage.TerminationDirective"),
      ProblemFilters.exclude[MissingClassProblem]("akka.stream.stage.AbstractStage$"),
      ProblemFilters.exclude[MissingClassProblem]("akka.stream.stage.StatefulStage$Become$"),
      ProblemFilters.exclude[MissingClassProblem]("akka.stream.stage.AbstractStage$PushPullGraphStage"),
      ProblemFilters.exclude[MissingClassProblem]("akka.stream.stage.StatefulStage$EmittingState$"),
      ProblemFilters.exclude[MissingClassProblem]("akka.stream.stage.AbstractStage"),
      ProblemFilters.exclude[MissingClassProblem]("akka.stream.stage.AbstractStage$PushPullGraphLogic"),
      ProblemFilters.exclude[MissingClassProblem]("akka.stream.stage.Context"),
      ProblemFilters.exclude[MissingClassProblem]("akka.stream.stage.Stage"),
      ProblemFilters.exclude[MissingClassProblem]("akka.stream.stage.StatefulStage$"),
      ProblemFilters.exclude[MissingClassProblem]("akka.stream.stage.DetachedStage"),
      ProblemFilters.exclude[MissingClassProblem]("akka.stream.stage.StatefulStage$Become"),
      ProblemFilters.exclude[MissingClassProblem]("akka.stream.stage.StageState"),
      ProblemFilters.exclude[MissingClassProblem]("akka.stream.stage.AbstractStage$PushPullGraphStageWithMaterializedValue"),
      ProblemFilters.exclude[MissingClassProblem]("akka.stream.stage.DownstreamDirective"),
      ProblemFilters.exclude[MissingClassProblem]("akka.stream.stage.PushPullStage"),
      ProblemFilters.exclude[MissingClassProblem]("akka.stream.stage.LifecycleContext"),
      ProblemFilters.exclude[MissingClassProblem]("akka.stream.stage.StatefulStage$EmittingState"),
      ProblemFilters.exclude[MissingClassProblem]("akka.stream.stage.PushStage"),
      ProblemFilters.exclude[MissingClassProblem]("akka.stream.stage.DetachedContext"),
      ProblemFilters.exclude[MissingClassProblem]("akka.stream.stage.StatefulStage"),
      ProblemFilters.exclude[MissingClassProblem]("akka.stream.stage.StatefulStage$State"),
      ProblemFilters.exclude[MissingClassProblem]("akka.stream.stage.UpstreamDirective"),
      ProblemFilters.exclude[MissingClassProblem]("akka.stream.stage.FreeDirective"),
      ProblemFilters.exclude[MissingClassProblem]("akka.stream.stage.StatefulStage$AndThen"),
      ProblemFilters.exclude[MissingClassProblem]("akka.stream.stage.SyncDirective"),

      // deprecated method transform(scala.Function0)akka.stream.scaladsl.FlowOps in class akka.stream.scaladsl.GraphDSL#Implicits#PortOpsImpl does not have a correspondent in current version
      ProblemFilters.exclude[DirectMissingMethodProblem]("akka.stream.scaladsl.GraphDSL#Implicits#PortOpsImpl.transform"),
      // method andThen(akka.stream.impl.Stages#SymbolicStage)akka.stream.scaladsl.FlowOps in class akka.stream.scaladsl.GraphDSL#Implicits#PortOpsImpl does not have a correspondent in current version
      ProblemFilters.exclude[DirectMissingMethodProblem]("akka.stream.scaladsl.GraphDSL#Implicits#PortOpsImpl.andThen"),
      // object akka.stream.stage.StatefulStage#Stay does not have a correspondent in current version
      ProblemFilters.exclude[MissingClassProblem]("akka.stream.stage.StatefulStage$Stay$"),
      // object akka.stream.stage.StatefulStage#Finish does not have a correspondent in current version
      ProblemFilters.exclude[MissingClassProblem]("akka.stream.stage.StatefulStage$Finish$"),

      // #21423 remove deprecated ActorSystem termination methods (in 2.5.x)
      ProblemFilters.exclude[DirectMissingMethodProblem]("akka.actor.ActorSystemImpl.shutdown"),
      ProblemFilters.exclude[DirectMissingMethodProblem]("akka.actor.ActorSystemImpl.isTerminated"),
      ProblemFilters.exclude[DirectMissingMethodProblem]("akka.actor.ActorSystemImpl.awaitTermination"),
      ProblemFilters.exclude[DirectMissingMethodProblem]("akka.actor.ActorSystemImpl.awaitTermination"),
      ProblemFilters.exclude[DirectMissingMethodProblem]("akka.actor.ActorSystem.shutdown"),
      ProblemFilters.exclude[DirectMissingMethodProblem]("akka.actor.ActorSystem.isTerminated"),
      ProblemFilters.exclude[DirectMissingMethodProblem]("akka.actor.ActorSystem.awaitTermination"),
      ProblemFilters.exclude[DirectMissingMethodProblem]("akka.actor.ActorSystem.awaitTermination"),

      // #21423 remove deprecated ActorPath.ElementRegex
      ProblemFilters.exclude[DirectMissingMethodProblem]("akka.actor.ActorPath.ElementRegex"),

      // #21423 remove some deprecated event bus classes
      ProblemFilters.exclude[MissingClassProblem]("akka.event.ActorClassification"),
      ProblemFilters.exclude[MissingClassProblem]("akka.event.EventStream$"),
      ProblemFilters.exclude[IncompatibleMethTypeProblem]("akka.event.EventStream.this"),
      ProblemFilters.exclude[MissingClassProblem]("akka.event.japi.ActorEventBus"),

      // #21423 remove deprecated util.Crypt
      ProblemFilters.exclude[MissingClassProblem]("akka.util.Crypt"),
      ProblemFilters.exclude[MissingClassProblem]("akka.util.Crypt$"),

      // #21423 removal of deprecated serializer constructors (in 2.5.x)
      ProblemFilters.exclude[DirectMissingMethodProblem]("akka.remote.serialization.ProtobufSerializer.this"),
      ProblemFilters.exclude[DirectMissingMethodProblem]("akka.remote.serialization.MessageContainerSerializer.this"),
      ProblemFilters.exclude[DirectMissingMethodProblem]("akka.remote.serialization.DaemonMsgCreateSerializer.this"),
      ProblemFilters.exclude[DirectMissingMethodProblem]("akka.serialization.JavaSerializer.this"),
      ProblemFilters.exclude[DirectMissingMethodProblem]("akka.serialization.ByteArraySerializer.this"),
      ProblemFilters.exclude[DirectMissingMethodProblem]("akka.cluster.protobuf.ClusterMessageSerializer.this"),

      // #21423 removal of deprecated constructor in PromiseActorRef
      ProblemFilters.exclude[DirectMissingMethodProblem]("akka.pattern.PromiseActorRef.this"),
      ProblemFilters.exclude[DirectMissingMethodProblem]("akka.pattern.PromiseActorRef.apply"),

      // #21423 remove deprecated methods in routing
      ProblemFilters.exclude[DirectMissingMethodProblem]("akka.routing.Pool.nrOfInstances"),
      ProblemFilters.exclude[DirectMissingMethodProblem]("akka.routing.Group.paths"),
      ProblemFilters.exclude[DirectMissingMethodProblem]("akka.routing.PoolBase.nrOfInstances"),
      ProblemFilters.exclude[DirectMissingMethodProblem]("akka.routing.GroupBase.paths"),
      ProblemFilters.exclude[DirectMissingMethodProblem]("akka.routing.GroupBase.getPaths"),
      ProblemFilters.exclude[DirectMissingMethodProblem]("akka.routing.FromConfig.nrOfInstances"),
      ProblemFilters.exclude[DirectMissingMethodProblem]("akka.remote.routing.RemoteRouterConfig.nrOfInstances"),
      ProblemFilters.exclude[DirectMissingMethodProblem]("akka.cluster.routing.ClusterRouterGroup.paths"),
      ProblemFilters.exclude[DirectMissingMethodProblem]("akka.cluster.routing.ClusterRouterPool.nrOfInstances"),

      // #21423 remove deprecated persist method (persistAll)
      // This might filter changes to the ordinary persist method also, but not much to do about that
      ProblemFilters.exclude[IncompatibleMethTypeProblem]("akka.persistence.UntypedPersistentActor.persist"),
      ProblemFilters.exclude[IncompatibleMethTypeProblem]("akka.persistence.UntypedPersistentActor.persist"),
      ProblemFilters.exclude[IncompatibleMethTypeProblem]("akka.persistence.UntypedPersistentActor.persistAsync"),
      ProblemFilters.exclude[DirectMissingMethodProblem]("akka.persistence.Eventsourced.persist"),
      ProblemFilters.exclude[DirectMissingMethodProblem]("akka.persistence.Eventsourced.persistAsync"),
      ProblemFilters.exclude[IncompatibleMethTypeProblem]("akka.persistence.AbstractPersistentActor.persist"),
      ProblemFilters.exclude[IncompatibleMethTypeProblem]("akka.persistence.AbstractPersistentActor.persist"),
      ProblemFilters.exclude[IncompatibleMethTypeProblem]("akka.persistence.AbstractPersistentActor.persistAsync"),
      ProblemFilters.exclude[IncompatibleMethTypeProblem]("akka.persistence.AbstractPersistentActor.persistAsync"),
      ProblemFilters.exclude[IncompatibleMethTypeProblem]("akka.persistence.fsm.AbstractPersistentFSM.persist"),
      ProblemFilters.exclude[IncompatibleMethTypeProblem]("akka.persistence.fsm.AbstractPersistentFSM.persistAsync"),
      ProblemFilters.exclude[IncompatibleMethTypeProblem]("akka.persistence.fsm.AbstractPersistentLoggingFSM.persist"),
      ProblemFilters.exclude[IncompatibleMethTypeProblem]("akka.persistence.fsm.AbstractPersistentLoggingFSM.persistAsync"),
      ProblemFilters.exclude[IncompatibleMethTypeProblem]("akka.cluster.sharding.PersistentShard.persist"),
      ProblemFilters.exclude[IncompatibleMethTypeProblem]("akka.cluster.sharding.PersistentShard.persistAsync"),
      ProblemFilters.exclude[IncompatibleMethTypeProblem]("akka.cluster.sharding.PersistentShardCoordinator.persist"),
      ProblemFilters.exclude[IncompatibleMethTypeProblem]("akka.cluster.sharding.PersistentShardCoordinator.persistAsync"),
      ProblemFilters.exclude[IncompatibleMethTypeProblem]("akka.cluster.sharding.RemoveInternalClusterShardingData#RemoveOnePersistenceId.persist"),
      ProblemFilters.exclude[IncompatibleMethTypeProblem]("akka.cluster.sharding.RemoveInternalClusterShardingData#RemoveOnePersistenceId.persistAsync"),

      // #21423 remove deprecated ARRAY_OF_BYTE_ARRAY
      ProblemFilters.exclude[DirectMissingMethodProblem]("akka.remote.serialization.ProtobufSerializer.ARRAY_OF_BYTE_ARRAY"),

      // #21423 remove deprecated constructor in DeadlineFailureDetector
      ProblemFilters.exclude[IncompatibleMethTypeProblem]("akka.remote.DeadlineFailureDetector.this"),

      // #21423 removal of deprecated `PersistentView` (in 2.5.x)
      ProblemFilters.exclude[MissingClassProblem]("akka.persistence.Update"),
      ProblemFilters.exclude[MissingClassProblem]("akka.persistence.Update$"),
      ProblemFilters.exclude[MissingClassProblem]("akka.persistence.PersistentView"),
      ProblemFilters.exclude[MissingClassProblem]("akka.persistence.PersistentView$"),
      ProblemFilters.exclude[MissingClassProblem]("akka.persistence.PersistentView$ScheduledUpdate"),
      ProblemFilters.exclude[MissingClassProblem]("akka.persistence.AbstractPersistentView"),
      ProblemFilters.exclude[MissingClassProblem]("akka.persistence.UntypedPersistentView"),
      ProblemFilters.exclude[MissingClassProblem]("akka.persistence.PersistentView$ScheduledUpdate$"),
      ProblemFilters.exclude[MissingClassProblem]("akka.persistence.PersistentView$State"),

      // #22015 removal of deprecated AESCounterSecureInetRNGs
      ProblemFilters.exclude[MissingClassProblem]("akka.remote.security.provider.AES128CounterInetRNG"),
      ProblemFilters.exclude[MissingClassProblem]("akka.remote.security.provider.AES256CounterInetRNG"),
      ProblemFilters.exclude[MissingClassProblem]("akka.remote.security.provider.InternetSeedGenerator"),
      ProblemFilters.exclude[MissingClassProblem]("akka.remote.security.provider.InternetSeedGenerator$"),

      // #21648 Prefer reachable nodes in consistency writes/reads
      ProblemFilters.exclude[ReversedMissingMethodProblem]("akka.cluster.ddata.ReadWriteAggregator.unreachable"),
      ProblemFilters.exclude[DirectMissingMethodProblem]("akka.cluster.ddata.WriteAggregator.this"),
      ProblemFilters.exclude[DirectMissingMethodProblem]("akka.cluster.ddata.WriteAggregator.props"),
      ProblemFilters.exclude[DirectMissingMethodProblem]("akka.cluster.ddata.ReadAggregator.this"),
      ProblemFilters.exclude[DirectMissingMethodProblem]("akka.cluster.ddata.ReadAggregator.props"),

      // #22035 Make it possible to use anything as the key in a map
      FilterAnyProblemStartingWith("akka.cluster.ddata.protobuf.msg.ReplicatedDataMessages"),
      FilterAnyProblemStartingWith("akka.cluster.ddata.ORMap"),
      FilterAnyProblemStartingWith("akka.cluster.ddata.LWWMap"),
      FilterAnyProblemStartingWith("akka.cluster.ddata.PNCounterMap"),
      FilterAnyProblemStartingWith("akka.cluster.ddata.ORMultiMap"),

      // #20140 durable distributed data
      ProblemFilters.exclude[DirectMissingMethodProblem]("akka.cluster.ddata.Replicator#ReplicationDeleteFailure.apply"),
      ProblemFilters.exclude[DirectMissingMethodProblem]("akka.cluster.ddata.Replicator#DeleteSuccess.apply"),
      ProblemFilters.exclude[ReversedMissingMethodProblem]("akka.cluster.ddata.Replicator#DeleteResponse.getRequest"),
      ProblemFilters.exclude[ReversedMissingMethodProblem]("akka.cluster.ddata.Replicator#DeleteResponse.request"),
      ProblemFilters.exclude[ReversedMissingMethodProblem]("akka.cluster.ddata.Replicator#Command.request"),
      ProblemFilters.exclude[DirectMissingMethodProblem]("akka.cluster.ddata.Replicator.receiveDelete"),
      ProblemFilters.exclude[DirectMissingMethodProblem]("akka.cluster.ddata.Replicator#ReplicationDeleteFailure.copy"),
      ProblemFilters.exclude[DirectMissingMethodProblem]("akka.cluster.ddata.Replicator#ReplicationDeleteFailure.this"),
      ProblemFilters.exclude[DirectMissingMethodProblem]("akka.cluster.ddata.Replicator#DeleteSuccess.copy"),
      ProblemFilters.exclude[DirectMissingMethodProblem]("akka.cluster.ddata.Replicator#DeleteSuccess.this"),
      ProblemFilters.exclude[DirectMissingMethodProblem]("akka.cluster.ddata.Replicator#Delete.apply"),
      ProblemFilters.exclude[DirectMissingMethodProblem]("akka.cluster.ddata.Replicator#DataDeleted.apply"),
      ProblemFilters.exclude[DirectMissingMethodProblem]("akka.cluster.ddata.Replicator#DataDeleted.copy"),
      ProblemFilters.exclude[DirectMissingMethodProblem]("akka.cluster.ddata.Replicator#DataDeleted.this"),
      ProblemFilters.exclude[DirectMissingMethodProblem]("akka.cluster.ddata.Replicator#Delete.copy"),

      // #16197 Remove backwards compatible workaround in SnapshotSerializer
      ProblemFilters.exclude[MissingClassProblem]("akka.persistence.serialization.SnapshotSerializer$"),
      ProblemFilters.exclude[MissingClassProblem]("akka.persistence.serialization.SnapshotHeader"),
      ProblemFilters.exclude[MissingClassProblem]("akka.persistence.serialization.SnapshotHeader$"),

      // #21618 distributed data
      ProblemFilters.exclude[MissingTypesProblem]("akka.cluster.ddata.Replicator$ReadMajority$"),
      ProblemFilters.exclude[DirectMissingMethodProblem]("akka.cluster.ddata.Replicator#ReadMajority.copy"),
      ProblemFilters.exclude[DirectMissingMethodProblem]("akka.cluster.ddata.Replicator#ReadMajority.apply"),
      ProblemFilters.exclude[MissingTypesProblem]("akka.cluster.ddata.Replicator$WriteMajority$"),
      ProblemFilters.exclude[DirectMissingMethodProblem]("akka.cluster.ddata.Replicator#WriteMajority.copy"),
      ProblemFilters.exclude[DirectMissingMethodProblem]("akka.cluster.ddata.Replicator#WriteMajority.apply"),

      // #22105 Akka Typed process DSL
      ProblemFilters.exclude[DirectMissingMethodProblem]("akka.actor.ActorCell.addFunctionRef"),
      ProblemFilters.exclude[DirectMissingMethodProblem]("akka.actor.dungeon.Children.addFunctionRef"),
      ProblemFilters.exclude[ReversedMissingMethodProblem]("akka.actor.dungeon.Children.addFunctionRef"),
      ProblemFilters.exclude[ReversedMissingMethodProblem]("akka.actor.dungeon.Children.addFunctionRef$default$2"),

      // implementation classes
      ProblemFilters.exclude[DirectMissingMethodProblem]("akka.stream.impl.SubFlowImpl.transform"),
      ProblemFilters.exclude[DirectMissingMethodProblem]("akka.stream.impl.SubFlowImpl.andThen"),
      ProblemFilters.exclude[MissingClassProblem]("akka.stream.impl.Stages$SymbolicGraphStage$"),
      ProblemFilters.exclude[MissingClassProblem]("akka.stream.impl.Stages$SymbolicStage"),
      ProblemFilters.exclude[MissingClassProblem]("akka.stream.impl.Stages$SymbolicGraphStage"),

      // ddata
      ProblemFilters.exclude[ReversedMissingMethodProblem]("akka.cluster.ClusterEvent#ReachabilityEvent.member"),
      ProblemFilters.exclude[IncompatibleMethTypeProblem]("akka.cluster.ddata.DurableStore#Store.apply"),
      ProblemFilters.exclude[IncompatibleResultTypeProblem]("akka.cluster.ddata.DurableStore#Store.copy$default$2"),
      ProblemFilters.exclude[IncompatibleResultTypeProblem]("akka.cluster.ddata.DurableStore#Store.data"),
      ProblemFilters.exclude[IncompatibleMethTypeProblem]("akka.cluster.ddata.DurableStore#Store.copy"),
      ProblemFilters.exclude[IncompatibleMethTypeProblem]("akka.cluster.ddata.DurableStore#Store.this"),
      ProblemFilters.exclude[IncompatibleMethTypeProblem]("akka.cluster.ddata.LmdbDurableStore.dbPut"),

      // #22218 Java Ambiguity in AbstractPersistentActor with Scala 2.12
      ProblemFilters.exclude[IncompatibleMethTypeProblem]("akka.persistence.UntypedPersistentActor.deferAsync"),
      ProblemFilters.exclude[IncompatibleMethTypeProblem]("akka.persistence.UntypedPersistentActor.persistAllAsync"),
      ProblemFilters.exclude[IncompatibleMethTypeProblem]("akka.persistence.UntypedPersistentActor.persistAll"),
      ProblemFilters.exclude[DirectMissingMethodProblem]("akka.persistence.Eventsourced.deferAsync"),
      ProblemFilters.exclude[DirectMissingMethodProblem]("akka.persistence.Eventsourced.persistAllAsync"),
      ProblemFilters.exclude[DirectMissingMethodProblem]("akka.persistence.Eventsourced.persistAll"),
      ProblemFilters.exclude[ReversedMissingMethodProblem]("akka.persistence.Eventsourced.internalPersistAsync"),
      ProblemFilters.exclude[ReversedMissingMethodProblem]("akka.persistence.Eventsourced.internalPersist"),
      ProblemFilters.exclude[ReversedMissingMethodProblem]("akka.persistence.Eventsourced.internalPersistAll"),
      ProblemFilters.exclude[ReversedMissingMethodProblem]("akka.persistence.Eventsourced.internalDeferAsync"),
      ProblemFilters.exclude[ReversedMissingMethodProblem]("akka.persistence.Eventsourced.internalPersistAllAsync"),
      ProblemFilters.exclude[IncompatibleMethTypeProblem]("akka.persistence.UntypedPersistentActorWithAtLeastOnceDelivery.deliver"),
      ProblemFilters.exclude[IncompatibleMethTypeProblem]("akka.persistence.UntypedPersistentActorWithAtLeastOnceDelivery.deliver"),
      ProblemFilters.exclude[DirectMissingMethodProblem]("akka.persistence.AtLeastOnceDeliveryLike.deliver"),
      ProblemFilters.exclude[DirectMissingMethodProblem]("akka.persistence.AtLeastOnceDeliveryLike.deliver"),
      ProblemFilters.exclude[ReversedMissingMethodProblem]("akka.persistence.AtLeastOnceDeliveryLike.internalDeliver"),
      ProblemFilters.exclude[ReversedMissingMethodProblem]("akka.persistence.AtLeastOnceDeliveryLike.internalDeliver"),
      ProblemFilters.exclude[MissingTypesProblem]("akka.persistence.AbstractPersistentActorWithAtLeastOnceDelivery"),
      ProblemFilters.exclude[IncompatibleMethTypeProblem]("akka.persistence.AbstractPersistentActorWithAtLeastOnceDelivery.deliver"),
      ProblemFilters.exclude[IncompatibleMethTypeProblem]("akka.persistence.AbstractPersistentActorWithAtLeastOnceDelivery.deliver"),
      ProblemFilters.exclude[MissingTypesProblem]("akka.persistence.AbstractPersistentActor"),
      ProblemFilters.exclude[IncompatibleMethTypeProblem]("akka.persistence.AbstractPersistentActor.deferAsync"),
      ProblemFilters.exclude[IncompatibleMethTypeProblem]("akka.persistence.AbstractPersistentActor.persistAllAsync"),
      ProblemFilters.exclude[IncompatibleMethTypeProblem]("akka.persistence.AbstractPersistentActor.persistAll"),

      // #22208 remove extension key
      ProblemFilters.exclude[MissingClassProblem]("akka.event.Logging$Extension$"),

      // new materializer changes relating to old module structure
      ProblemFilters.exclude[DirectMissingMethodProblem]("akka.stream.BidiShape.copyFromPorts"),
      ProblemFilters.exclude[DirectMissingMethodProblem]("akka.stream.BidiShape.reversed"),
      ProblemFilters.exclude[DirectMissingMethodProblem]("akka.stream.MaterializationContext.stageName"),
      ProblemFilters.exclude[DirectMissingMethodProblem]("akka.stream.SinkShape.copyFromPorts"),
      ProblemFilters.exclude[DirectMissingMethodProblem]("akka.stream.Shape.copyFromPorts"),
      ProblemFilters.exclude[DirectMissingMethodProblem]("akka.stream.ClosedShape.copyFromPorts"),
      ProblemFilters.exclude[MissingClassProblem]("akka.stream.Fusing$FusedGraph$"),
      ProblemFilters.exclude[IncompatibleMethTypeProblem]("akka.stream.Attributes.extractName"),
      ProblemFilters.exclude[DirectMissingMethodProblem]("akka.stream.AmorphousShape.copyFromPorts"),
      ProblemFilters.exclude[DirectMissingMethodProblem]("akka.stream.SourceShape.copyFromPorts"),
      ProblemFilters.exclude[MissingClassProblem]("akka.stream.Fusing$"),
      ProblemFilters.exclude[MissingClassProblem]("akka.stream.Fusing$FusedGraph"),
      ProblemFilters.exclude[MissingClassProblem]("akka.stream.Fusing"),
      ProblemFilters.exclude[DirectMissingMethodProblem]("akka.stream.FlowShape.copyFromPorts"),
      ProblemFilters.exclude[DirectMissingMethodProblem]("akka.stream.Graph.module"),
      ProblemFilters.exclude[ReversedMissingMethodProblem]("akka.stream.Graph.traversalBuilder"),
      ProblemFilters.exclude[DirectMissingMethodProblem]("akka.stream.javadsl.Source.module"),
      ProblemFilters.exclude[DirectMissingMethodProblem]("akka.stream.javadsl.RunnableGraph#RunnableGraphAdapter.module"),
      ProblemFilters.exclude[DirectMissingMethodProblem]("akka.stream.javadsl.BidiFlow.module"),
      ProblemFilters.exclude[DirectMissingMethodProblem]("akka.stream.javadsl.Sink.module"),
      ProblemFilters.exclude[DirectMissingMethodProblem]("akka.stream.javadsl.Flow.module"),
      ProblemFilters.exclude[DirectMissingMethodProblem]("akka.stream.scaladsl.Sink.module"),
      ProblemFilters.exclude[DirectMissingMethodProblem]("akka.stream.scaladsl.Sink.this"),
      ProblemFilters.exclude[IncompatibleMethTypeProblem]("akka.stream.scaladsl.RunnableGraph.apply"),
      ProblemFilters.exclude[MissingClassProblem]("akka.stream.scaladsl.GraphApply$GraphImpl"),
      ProblemFilters.exclude[DirectMissingMethodProblem]("akka.stream.scaladsl.RunnableGraph.module"),
      ProblemFilters.exclude[IncompatibleMethTypeProblem]("akka.stream.scaladsl.RunnableGraph.copy"),
      ProblemFilters.exclude[IncompatibleResultTypeProblem]("akka.stream.scaladsl.RunnableGraph.copy$default$1"),
      ProblemFilters.exclude[IncompatibleMethTypeProblem]("akka.stream.scaladsl.RunnableGraph.this"),
      ProblemFilters.exclude[DirectMissingMethodProblem]("akka.stream.scaladsl.BidiFlow.module"),
      ProblemFilters.exclude[DirectMissingMethodProblem]("akka.stream.scaladsl.BidiFlow.this"),
      ProblemFilters.exclude[DirectMissingMethodProblem]("akka.stream.scaladsl.GraphDSL#Builder.module"),
      ProblemFilters.exclude[DirectMissingMethodProblem]("akka.stream.scaladsl.Flow.module"),
      ProblemFilters.exclude[DirectMissingMethodProblem]("akka.stream.scaladsl.Flow.this"),
      ProblemFilters.exclude[MissingClassProblem]("akka.stream.scaladsl.GraphApply$"),
      ProblemFilters.exclude[DirectMissingMethodProblem]("akka.stream.scaladsl.Source.module"),
      ProblemFilters.exclude[DirectMissingMethodProblem]("akka.stream.scaladsl.Source.this"),
      ProblemFilters.exclude[DirectMissingMethodProblem]("akka.stream.stage.GraphStageWithMaterializedValue.module"),
      ProblemFilters.exclude[MissingClassProblem]("akka.stream.scaladsl.ModuleExtractor"),
      ProblemFilters.exclude[MissingClassProblem]("akka.stream.scaladsl.ModuleExtractor$"),
      ProblemFilters.excludePackage("akka.stream.impl"),

      // small changes in attributes
      ProblemFilters.exclude[IncompatibleResultTypeProblem]("akka.stream.testkit.StreamTestKit#ProbeSource.withAttributes"),
      ProblemFilters.exclude[IncompatibleResultTypeProblem]("akka.stream.testkit.StreamTestKit#ProbeSink.withAttributes"),
<<<<<<< HEAD

      // #22710 overloaded Flow.interleave()-related methods
      ProblemFilters.exclude[DirectMissingMethodProblem]("akka.stream.scaladsl.GraphDSL#Implicits#PortOpsImpl.interleaveGraph"),
      ProblemFilters.exclude[ReversedMissingMethodProblem]("akka.stream.scaladsl.FlowOpsMat.interleaveMat"),
      ProblemFilters.exclude[DirectMissingMethodProblem]("akka.stream.scaladsl.Flow.interleaveGraph"),
      ProblemFilters.exclude[DirectMissingMethodProblem]("akka.stream.scaladsl.Source.interleaveGraph"),
      ProblemFilters.exclude[DirectMissingMethodProblem]("akka.stream.scaladsl.FlowOps.interleaveGraph"),
      ProblemFilters.exclude[ReversedMissingMethodProblem]("akka.stream.scaladsl.FlowOps.interleaveGraph"),
      ProblemFilters.exclude[ReversedMissingMethodProblem]("akka.stream.scaladsl.FlowOps.interleaveGraph$default$3"),
      ProblemFilters.exclude[ReversedMissingMethodProblem]("akka.stream.scaladsl.FlowOps.interleave")
=======
      
      // #22332 protobuf serializers for remote deployment
      ProblemFilters.exclude[ReversedMissingMethodProblem]("akka.remote.WireFormats#DeployDataOrBuilder.getConfigManifest"),
      ProblemFilters.exclude[ReversedMissingMethodProblem]("akka.remote.WireFormats#DeployDataOrBuilder.hasScopeManifest"),
      ProblemFilters.exclude[ReversedMissingMethodProblem]("akka.remote.WireFormats#DeployDataOrBuilder.getScopeManifestBytes"),
      ProblemFilters.exclude[ReversedMissingMethodProblem]("akka.remote.WireFormats#DeployDataOrBuilder.getConfigSerializerId"),
      ProblemFilters.exclude[ReversedMissingMethodProblem]("akka.remote.WireFormats#DeployDataOrBuilder.hasRouterConfigSerializerId"),
      ProblemFilters.exclude[ReversedMissingMethodProblem]("akka.remote.WireFormats#DeployDataOrBuilder.hasRouterConfigManifest"),
      ProblemFilters.exclude[ReversedMissingMethodProblem]("akka.remote.WireFormats#DeployDataOrBuilder.getRouterConfigSerializerId"),
      ProblemFilters.exclude[ReversedMissingMethodProblem]("akka.remote.WireFormats#DeployDataOrBuilder.getRouterConfigManifestBytes"),
      ProblemFilters.exclude[ReversedMissingMethodProblem]("akka.remote.WireFormats#DeployDataOrBuilder.getConfigManifestBytes"),
      ProblemFilters.exclude[ReversedMissingMethodProblem]("akka.remote.WireFormats#DeployDataOrBuilder.hasConfigManifest"),
      ProblemFilters.exclude[ReversedMissingMethodProblem]("akka.remote.WireFormats#DeployDataOrBuilder.hasScopeSerializerId"),
      ProblemFilters.exclude[ReversedMissingMethodProblem]("akka.remote.WireFormats#DeployDataOrBuilder.getRouterConfigManifest"),
      ProblemFilters.exclude[ReversedMissingMethodProblem]("akka.remote.WireFormats#DeployDataOrBuilder.hasConfigSerializerId"),
      ProblemFilters.exclude[ReversedMissingMethodProblem]("akka.remote.WireFormats#DeployDataOrBuilder.getScopeSerializerId"),
      ProblemFilters.exclude[ReversedMissingMethodProblem]("akka.remote.WireFormats#DeployDataOrBuilder.getScopeManifest"),

      // #22374 introduce fishForSpecificMessage in TestKit
      ProblemFilters.exclude[ReversedMissingMethodProblem]("akka.testkit.TestKitBase.fishForSpecificMessage$default$1"),
      ProblemFilters.exclude[ReversedMissingMethodProblem]("akka.testkit.TestKitBase.fishForSpecificMessage"),
      ProblemFilters.exclude[ReversedMissingMethodProblem]("akka.testkit.TestKitBase.fishForSpecificMessage$default$2")

>>>>>>> e4077cc1

      // NOTE: filters that will be backported to 2.4 should go to the latest 2.4 version below
    )


    val Release24Filters = Seq(
      "2.4.0" -> Seq(
        FilterAnyProblem("akka.remote.transport.ProtocolStateActor"),

        //#18353 Changes to methods and fields private to remoting actors
        ProblemFilters.exclude[MissingMethodProblem]("akka.remote.EndpointManager.retryGateEnabled"),
        ProblemFilters.exclude[IncompatibleResultTypeProblem]("akka.remote.EndpointManager.pruneTimerCancellable"),

        // #18722 internal changes to actor
        FilterAnyProblem("akka.cluster.sharding.DDataShardCoordinator"),

        // #18328 optimize VersionVector for size 1
        FilterAnyProblem("akka.cluster.ddata.VersionVector"),

        ProblemFilters.exclude[MissingTypesProblem]("akka.cluster.sharding.ShardRegion$GetCurrentRegions$"),
        //FilterAnyProblemStartingWith("akka.cluster.sharding.ShardCoordinator#Internal")
        ProblemFilters.exclude[DirectMissingMethodProblem]("akka.cluster.sharding.ShardCoordinator#Internal#State.apply"),
        ProblemFilters.exclude[DirectMissingMethodProblem]("akka.cluster.sharding.ShardCoordinator#Internal#State.copy"),
        ProblemFilters.exclude[DirectMissingMethodProblem]("akka.cluster.sharding.ShardCoordinator#Internal#State.this")
      ),
      "2.4.1" -> Seq(
        // #19008
        FilterAnyProblem("akka.persistence.journal.inmem.InmemJournal"),
        FilterAnyProblem("akka.persistence.journal.inmem.InmemStore"),

        // #19133 change in internal actor
        ProblemFilters.exclude[MissingMethodProblem]("akka.remote.ReliableDeliverySupervisor.gated"),

        // #18758 report invalid association events
        ProblemFilters.exclude[MissingTypesProblem]("akka.remote.InvalidAssociation$"),
        ProblemFilters.exclude[MissingMethodProblem]("akka.remote.InvalidAssociation.apply"),
        ProblemFilters.exclude[MissingMethodProblem]("akka.remote.InvalidAssociation.copy"),
        ProblemFilters.exclude[MissingMethodProblem]("akka.remote.InvalidAssociation.this"),

        // #19281 BackoffSupervisor updates
        ProblemFilters.exclude[MissingMethodProblem]("akka.pattern.BackoffSupervisor.akka$pattern$BackoffSupervisor$$child_="),
        ProblemFilters.exclude[MissingMethodProblem]("akka.pattern.BackoffSupervisor.akka$pattern$BackoffSupervisor$$restartCount"),
        ProblemFilters.exclude[MissingMethodProblem]("akka.pattern.BackoffSupervisor.akka$pattern$BackoffSupervisor$$restartCount_="),
        ProblemFilters.exclude[MissingMethodProblem]("akka.pattern.BackoffSupervisor.akka$pattern$BackoffSupervisor$$child"),

        // #19487
        FilterAnyProblem("akka.actor.dungeon.Children"),

        // #19440
        ProblemFilters.exclude[MissingMethodProblem]("akka.pattern.PipeToSupport.pipeCompletionStage"),
        ProblemFilters.exclude[MissingMethodProblem]("akka.pattern.FutureTimeoutSupport.afterCompletionStage"),

        ProblemFilters.exclude[InheritedNewAbstractMethodProblem]("akka.persistence.PersistenceStash.internalStashOverflowStrategy")
      ),
      "2.4.2" -> Seq(
        //internal API
        FilterAnyProblemStartingWith("akka.http.impl"),

        ProblemFilters.exclude[FinalClassProblem]("akka.stream.stage.GraphStageLogic$Reading"), // this class is private

        // lifting this method to the type where it belongs
        ProblemFilters.exclude[ReversedMissingMethodProblem]("akka.stream.scaladsl.FlowOpsMat.mapMaterializedValue"),

        // #19815 make HTTP compile under Scala 2.12.0-M3
        ProblemFilters.exclude[IncompatibleMethTypeProblem]("akka.http.scaladsl.model.headers.CacheDirectives#private.apply"),
        ProblemFilters.exclude[IncompatibleMethTypeProblem]("akka.http.scaladsl.model.headers.CacheDirectives#no-cache.apply"),

        // #19983 withoutSizeLimit overrides for Scala API
        ProblemFilters.exclude[ReversedMissingMethodProblem]("akka.http.scaladsl.model.RequestEntity.withoutSizeLimit"),
        ProblemFilters.exclude[ReversedMissingMethodProblem]("akka.http.scaladsl.model.UniversalEntity.withoutSizeLimit"),
        ProblemFilters.exclude[ReversedMissingMethodProblem]("akka.http.scaladsl.model.ResponseEntity.withoutSizeLimit"),

        // #19162 javadsl initialization issues and model cleanup
        ProblemFilters.exclude[FinalClassProblem]("akka.http.javadsl.model.MediaTypes"),

        // #19956 Remove exposed case classes in HTTP model
        ProblemFilters.exclude[MissingTypesProblem]("akka.http.scaladsl.model.HttpRequest$"),
        ProblemFilters.exclude[IncompatibleResultTypeProblem]("akka.http.scaladsl.model.HttpRequest.unapply"), // returned Option[HttpRequest], now returns HttpRequest – no Option allocations!
        ProblemFilters.exclude[MissingMethodProblem]("akka.http.scaladsl.model.HttpRequest.<init>$default$1"),
        ProblemFilters.exclude[MissingMethodProblem]("akka.http.scaladsl.model.HttpRequest.<init>$default$2"),
        ProblemFilters.exclude[MissingMethodProblem]("akka.http.scaladsl.model.HttpRequest.<init>$default$3"),
        ProblemFilters.exclude[MissingMethodProblem]("akka.http.scaladsl.model.HttpRequest.<init>$default$4"),
        ProblemFilters.exclude[MissingMethodProblem]("akka.http.scaladsl.model.HttpRequest.<init>$default$5"),
        ProblemFilters.exclude[MissingTypesProblem]("akka.http.scaladsl.model.HttpResponse"), // was a case class (Serializable, Product, Equals)
        ProblemFilters.exclude[MissingMethodProblem]("akka.http.scaladsl.model.HttpResponse.productElement"),
        ProblemFilters.exclude[MissingMethodProblem]("akka.http.scaladsl.model.HttpResponse.productArity"),
        ProblemFilters.exclude[MissingMethodProblem]("akka.http.scaladsl.model.HttpResponse.canEqual"),
        ProblemFilters.exclude[MissingMethodProblem]("akka.http.scaladsl.model.HttpResponse.productIterator"),
        ProblemFilters.exclude[MissingMethodProblem]("akka.http.scaladsl.model.HttpResponse.productPrefix"),

        ProblemFilters.exclude[MissingTypesProblem]("akka.http.scaladsl.model.HttpRequest"),
        ProblemFilters.exclude[MissingMethodProblem]("akka.http.scaladsl.model.HttpRequest.productElement"),
        ProblemFilters.exclude[MissingMethodProblem]("akka.http.scaladsl.model.HttpRequest.productArity"),
        ProblemFilters.exclude[MissingMethodProblem]("akka.http.scaladsl.model.HttpRequest.canEqual"),
        ProblemFilters.exclude[MissingMethodProblem]("akka.http.scaladsl.model.HttpRequest.productIterator"),
        ProblemFilters.exclude[MissingMethodProblem]("akka.http.scaladsl.model.HttpRequest.productPrefix"),
        ProblemFilters.exclude[MissingTypesProblem]("akka.http.scaladsl.model.HttpResponse$"),
        ProblemFilters.exclude[IncompatibleResultTypeProblem]("akka.http.scaladsl.model.HttpResponse.unapply"), // returned Option[HttpRequest], now returns HttpRequest – no Option allocations!
        ProblemFilters.exclude[MissingMethodProblem]("akka.http.scaladsl.model.HttpResponse.<init>$default$1"),
        ProblemFilters.exclude[MissingMethodProblem]("akka.http.scaladsl.model.HttpResponse.<init>$default$2"),
        ProblemFilters.exclude[MissingMethodProblem]("akka.http.scaladsl.model.HttpResponse.<init>$default$3"),
        ProblemFilters.exclude[MissingMethodProblem]("akka.http.scaladsl.model.HttpResponse.<init>$default$4"),

        // #19162 fixing javadsl initialization edge-cases
        ProblemFilters.exclude[DirectMissingMethodProblem]("akka.http.javadsl.model.ContentTypes.this"),
        ProblemFilters.exclude[DirectMissingMethodProblem]("akka.http.javadsl.model.MediaTypes.this"),

        // #20014 should have been final always
        ProblemFilters.exclude[FinalClassProblem]("akka.http.scaladsl.model.EntityStreamSizeException"),

        // #19849 content negotiation fixes
        ProblemFilters.exclude[FinalClassProblem]("akka.http.scaladsl.marshalling.Marshal$UnacceptableResponseContentTypeException"),

        // #20009 internal and shouldn't have been public
        ProblemFilters.exclude[DirectMissingMethodProblem]("akka.stream.impl.QueueSource.completion"),

        // #20015 simplify materialized value computation tree
        ProblemFilters.exclude[FinalMethodProblem]("akka.stream.impl.StreamLayout#AtomicModule.subModules"),
        ProblemFilters.exclude[FinalMethodProblem]("akka.stream.impl.StreamLayout#AtomicModule.downstreams"),
        ProblemFilters.exclude[FinalMethodProblem]("akka.stream.impl.StreamLayout#AtomicModule.upstreams"),
        ProblemFilters.exclude[FinalMethodProblem]("akka.stream.impl.Stages#DirectProcessor.toString"),
        ProblemFilters.exclude[IncompatibleMethTypeProblem]("akka.stream.impl.MaterializerSession.materializeAtomic"),
        ProblemFilters.exclude[ReversedMissingMethodProblem]("akka.stream.impl.MaterializerSession.materializeAtomic"),
        ProblemFilters.exclude[MissingTypesProblem]("akka.stream.impl.Stages$StageModule"),
        ProblemFilters.exclude[FinalMethodProblem]("akka.stream.impl.Stages#GroupBy.toString"),
        ProblemFilters.exclude[MissingTypesProblem]("akka.stream.impl.FlowModule"),
        ProblemFilters.exclude[DirectMissingMethodProblem]("akka.stream.impl.FlowModule.subModules"),
        ProblemFilters.exclude[ReversedMissingMethodProblem]("akka.stream.impl.FlowModule.label"),
        ProblemFilters.exclude[FinalClassProblem]("akka.stream.impl.fusing.GraphModule"),

        // #15947 catch mailbox creation failures
        ProblemFilters.exclude[DirectMissingMethodProblem]("akka.actor.RepointableActorRef.point"),
        ProblemFilters.exclude[ReversedMissingMethodProblem]("akka.actor.dungeon.Dispatch.initWithFailure"),

        // #19877 Source.queue termination support
        ProblemFilters.exclude[IncompatibleMethTypeProblem]("akka.stream.impl.SourceQueueAdapter.this"),

        // #19828
        ProblemFilters.exclude[DirectAbstractMethodProblem]("akka.persistence.Eventsourced#ProcessingState.onWriteMessageComplete"),
        ProblemFilters.exclude[ReversedAbstractMethodProblem]("akka.persistence.Eventsourced#ProcessingState.onWriteMessageComplete"),

        // #19390 Add flow monitor
        ProblemFilters.exclude[ReversedMissingMethodProblem]("akka.stream.scaladsl.FlowOpsMat.monitor"),
        ProblemFilters.exclude[MissingClassProblem]("akka.stream.impl.fusing.GraphStages$TickSource$"),

        FilterAnyProblemStartingWith("akka.http.impl"),

        // #20214
        ProblemFilters.exclude[ReversedMissingMethodProblem]("akka.http.scaladsl.DefaultSSLContextCreation.createClientHttpsContext"),
        ProblemFilters.exclude[ReversedMissingMethodProblem]("akka.http.scaladsl.DefaultSSLContextCreation.validateAndWarnAboutLooseSettings")
      ),
      "2.4.4" -> Seq(
        // #20080, #20081 remove race condition on HTTP client
        ProblemFilters.exclude[DirectMissingMethodProblem]("akka.http.scaladsl.Http#HostConnectionPool.gatewayFuture"),
        ProblemFilters.exclude[IncompatibleMethTypeProblem]("akka.http.scaladsl.Http#HostConnectionPool.copy"),
        ProblemFilters.exclude[IncompatibleMethTypeProblem]("akka.http.scaladsl.Http#HostConnectionPool.this"),
        ProblemFilters.exclude[DirectMissingMethodProblem]("akka.http.scaladsl.HttpExt.hostPoolCache"),
        ProblemFilters.exclude[DirectMissingMethodProblem]("akka.http.scaladsl.HttpExt.cachedGateway"),
        ProblemFilters.exclude[IncompatibleMethTypeProblem]("akka.http.scaladsl.Http#HostConnectionPool.apply"),
        ProblemFilters.exclude[FinalClassProblem]("akka.http.impl.engine.client.PoolGateway"),
        ProblemFilters.exclude[DirectMissingMethodProblem]("akka.http.impl.engine.client.PoolGateway.currentState"),
        ProblemFilters.exclude[DirectMissingMethodProblem]("akka.http.impl.engine.client.PoolGateway.apply"),
        ProblemFilters.exclude[IncompatibleMethTypeProblem]("akka.http.impl.engine.client.PoolGateway.this"),
        ProblemFilters.exclude[MissingClassProblem]("akka.http.impl.engine.client.PoolGateway$NewIncarnation$"),
        ProblemFilters.exclude[MissingClassProblem]("akka.http.impl.engine.client.PoolGateway$Running$"),
        ProblemFilters.exclude[MissingClassProblem]("akka.http.impl.engine.client.PoolGateway$IsShutdown$"),
        ProblemFilters.exclude[DirectMissingMethodProblem]("akka.http.impl.engine.client.PoolInterfaceActor.this"),
        ProblemFilters.exclude[MissingClassProblem]("akka.http.impl.engine.client.PoolGateway$Running"),
        ProblemFilters.exclude[MissingClassProblem]("akka.http.impl.engine.client.PoolGateway$IsShutdown"),
        ProblemFilters.exclude[MissingClassProblem]("akka.http.impl.engine.client.PoolGateway$NewIncarnation"),
        ProblemFilters.exclude[MissingClassProblem]("akka.http.impl.engine.client.PoolGateway$State"),

        // #20371, missing method and typo in another one making it impossible to use HTTPs via setting default HttpsConnectionContext
        ProblemFilters.exclude[IncompatibleMethTypeProblem]("akka.http.scaladsl.HttpExt.setDefaultClientHttpsContext"),
        ProblemFilters.exclude[ReversedMissingMethodProblem]("akka.http.scaladsl.DefaultSSLContextCreation.createServerHttpsContext"),

        // #20342 HttpEntity scaladsl overrides
        ProblemFilters.exclude[ReversedMissingMethodProblem]("akka.http.scaladsl.model.HttpEntity.withoutSizeLimit"),
        ProblemFilters.exclude[ReversedMissingMethodProblem]("akka.http.scaladsl.model.HttpEntity.withSizeLimit"),

        // #20293 Use JDK7 NIO Path instead of File
        ProblemFilters.exclude[ReversedMissingMethodProblem]("akka.http.javadsl.model.HttpMessage#MessageTransformations.withEntity"),
        ProblemFilters.exclude[ReversedMissingMethodProblem]("akka.http.scaladsl.model.HttpMessage.withEntity"),

        // #20401 custom media types registering
        ProblemFilters.exclude[ReversedMissingMethodProblem]("akka.http.impl.model.parser.CommonActions.customMediaTypes"),
        ProblemFilters.exclude[DirectMissingMethodProblem]("akka.http.impl.model.parser.HeaderParser.Settings"),
        ProblemFilters.exclude[ReversedMissingMethodProblem]("akka.http.impl.model.parser.HeaderParser#Settings.customMediaTypes"),
        ProblemFilters.exclude[ReversedMissingMethodProblem]("akka.http.impl.engine.parsing.HttpHeaderParser#Settings.customMediaTypes"),
        ProblemFilters.exclude[DirectMissingMethodProblem]("akka.http.impl.settings.ParserSettingsImpl.apply"),
        ProblemFilters.exclude[DirectMissingMethodProblem]("akka.http.impl.settings.ParserSettingsImpl.copy"),
        ProblemFilters.exclude[DirectMissingMethodProblem]("akka.http.impl.settings.ParserSettingsImpl.this"),

        // #20123
        ProblemFilters.exclude[ReversedMissingMethodProblem]("akka.stream.scaladsl.FlowOps.recoverWithRetries"),

        // #20379 Allow registering custom media types
        ProblemFilters.exclude[ReversedMissingMethodProblem]("akka.http.javadsl.settings.ParserSettings.getCustomMediaTypes"),
        ProblemFilters.exclude[ReversedMissingMethodProblem]("akka.http.scaladsl.settings.ParserSettings.customMediaTypes"),

        // internal api
        FilterAnyProblemStartingWith("akka.stream.impl"),
        FilterAnyProblemStartingWith("akka.http.impl"),
        ProblemFilters.exclude[DirectMissingMethodProblem]("akka.http.impl.util.package.printEvent"),

        // #20362 - parser private
        ProblemFilters.exclude[ReversedMissingMethodProblem]("akka.http.impl.model.parser.CommonRules.expires-date"),

        // #20319 - remove not needed "no. of persists" counter in sharding
        ProblemFilters.exclude[DirectMissingMethodProblem]("akka.cluster.sharding.PersistentShard.persistCount"),
        ProblemFilters.exclude[DirectMissingMethodProblem]("akka.cluster.sharding.PersistentShard.persistCount_="),
        ProblemFilters.exclude[DirectMissingMethodProblem]("akka.cluster.sharding.PersistentShardCoordinator.persistCount"),
        ProblemFilters.exclude[DirectMissingMethodProblem]("akka.cluster.sharding.PersistentShardCoordinator.persistCount_="),

        // #19225 - GraphStage and removal of isTerminated
        ProblemFilters.exclude[DirectMissingMethodProblem]("akka.http.impl.engine.parsing.HttpMessageParser.isTerminated"),
        ProblemFilters.exclude[IncompatibleResultTypeProblem]("akka.http.impl.engine.parsing.HttpMessageParser.stage"),

        // #20131 - flow combinator
        ProblemFilters.exclude[ReversedMissingMethodProblem]("akka.stream.scaladsl.FlowOps.backpressureTimeout"),

        // #20470 - new JavaDSL for Akka HTTP
        ProblemFilters.exclude[ReversedMissingMethodProblem]("akka.http.javadsl.model.DateTime.plus"),
        ProblemFilters.exclude[ReversedMissingMethodProblem]("akka.http.javadsl.model.DateTime.minus"),

        // #20214
        ProblemFilters.exclude[ReversedMissingMethodProblem]("akka.http.scaladsl.DefaultSSLContextCreation.createClientHttpsContext"),
        ProblemFilters.exclude[ReversedMissingMethodProblem]("akka.http.scaladsl.DefaultSSLContextCreation.validateAndWarnAboutLooseSettings"),

        // #20257 Snapshots with PersistentFSM (experimental feature)
        ProblemFilters.exclude[ReversedMissingMethodProblem]("akka.persistence.serialization.MessageFormats#PersistentStateChangeEventOrBuilder.getTimeoutNanos"),
        ProblemFilters.exclude[ReversedMissingMethodProblem]("akka.persistence.serialization.MessageFormats#PersistentStateChangeEventOrBuilder.hasTimeoutNanos"),
        ProblemFilters.exclude[ReversedMissingMethodProblem]("akka.persistence.fsm.PersistentFSM.saveStateSnapshot"),
        ProblemFilters.exclude[ReversedMissingMethodProblem]("akka.persistence.fsm.PersistentFSM.akka$persistence$fsm$PersistentFSM$$currentStateTimeout"),
        ProblemFilters.exclude[ReversedMissingMethodProblem]("akka.persistence.fsm.PersistentFSM.akka$persistence$fsm$PersistentFSM$$currentStateTimeout_="),

        // #19834
        ProblemFilters.exclude[MissingTypesProblem]("akka.stream.extra.Timed$StartTimed"),
        ProblemFilters.exclude[DirectMissingMethodProblem]("akka.stream.extra.Timed#StartTimed.onPush"),
        ProblemFilters.exclude[MissingTypesProblem]("akka.stream.extra.Timed$TimedInterval"),
        ProblemFilters.exclude[DirectMissingMethodProblem]("akka.stream.extra.Timed#TimedInterval.onPush"),
        ProblemFilters.exclude[MissingTypesProblem]("akka.stream.extra.Timed$StopTimed"),
        ProblemFilters.exclude[DirectMissingMethodProblem]("akka.stream.extra.Timed#StopTimed.onPush"),
        ProblemFilters.exclude[DirectMissingMethodProblem]("akka.stream.extra.Timed#StopTimed.onUpstreamFinish"),
        ProblemFilters.exclude[DirectMissingMethodProblem]("akka.stream.extra.Timed#StopTimed.onUpstreamFailure"),

        // #20462 - now uses a Set instead of a Seq within the private API of the cluster client
        ProblemFilters.exclude[IncompatibleMethTypeProblem]("akka.cluster.client.ClusterClient.contacts_="),
        ProblemFilters.exclude[IncompatibleResultTypeProblem]("akka.cluster.client.ClusterClient.contacts"),
        ProblemFilters.exclude[IncompatibleResultTypeProblem]("akka.cluster.client.ClusterClient.initialContactsSel"),

        // * field EMPTY in class akka.http.javadsl.model.HttpEntities's type is different in current version, where it is: akka.http.javadsl.model.HttpEntity#Strict rather than: akka.http.scaladsl.model.HttpEntity#Strict
        ProblemFilters.exclude[IncompatibleFieldTypeProblem]("akka.http.javadsl.model.HttpEntities.EMPTY"),
        //  method createIndefiniteLength(akka.http.javadsl.model.ContentType,akka.stream.javadsl.Source)akka.http.scaladsl.model.HttpEntity#IndefiniteLength in class akka.http.javadsl.model.HttpEntities has a different result type in current version, where it is akka.http.javadsl.model.HttpEntity#IndefiniteLength rather than akka.http.scaladsl.model.HttpEntity#IndefiniteLength
        ProblemFilters.exclude[IncompatibleResultTypeProblem]("akka.http.javadsl.model.HttpEntities.createIndefiniteLength"),
        // method createCloseDelimited(akka.http.javadsl.model.ContentType,akka.stream.javadsl.Source)akka.http.scaladsl.model.HttpEntity#CloseDelimited in class akka.http.javadsl.model.HttpEntities has a different result type in current version, where it is akka.http.javadsl.model.HttpEntity#CloseDelimited rather than akka.http.scaladsl.model.HttpEntity#CloseDelimited
        ProblemFilters.exclude[IncompatibleResultTypeProblem]("akka.http.javadsl.model.HttpEntities.createCloseDelimited"),
        // method createChunked(akka.http.javadsl.model.ContentType,akka.stream.javadsl.Source)akka.http.scaladsl.model.HttpEntity#Chunked in class akka.http.javadsl.model.HttpEntities has a different result type in current version, where it is akka.http.javadsl.model.HttpEntity#Chunked rather than akka.http.scaladsl.model.HttpEntity#Chunked
        ProblemFilters.exclude[IncompatibleResultTypeProblem]("akka.http.javadsl.model.HttpEntities.createChunked"),
        // method create(akka.http.javadsl.model.ContentType,akka.stream.javadsl.Source)akka.http.scaladsl.model.HttpEntity#Chunked in class akka.http.javadsl.model.HttpEntities has a different result type in current version, where it is akka.http.javadsl.model.HttpEntity#Chunked rather than akka.http.scaladsl.model.HttpEntity#Chunked
        ProblemFilters.exclude[IncompatibleResultTypeProblem]("akka.http.javadsl.model.HttpEntities.create")
      ),
      "2.4.6" -> Seq(
        // internal api
        FilterAnyProblemStartingWith("akka.stream.impl"),

        // #20214 SNI disabling for single connections (AkkaSSLConfig being passed around)
        ProblemFilters.exclude[ReversedMissingMethodProblem]("akka.http.javadsl.ConnectionContext.sslConfig"), // class meant only for internal extension

        //#20229 migrate GroupBy to GraphStage
        ProblemFilters.exclude[DirectMissingMethodProblem]("akka.stream.scaladsl.GraphDSL#Builder.deprecatedAndThen"),
        ProblemFilters.exclude[DirectMissingMethodProblem]("akka.stream.scaladsl.Flow.deprecatedAndThen"),
        ProblemFilters.exclude[DirectMissingMethodProblem]("akka.stream.scaladsl.Flow.deprecatedAndThenMat"),
        ProblemFilters.exclude[DirectMissingMethodProblem]("akka.stream.scaladsl.Source.deprecatedAndThen"),
        ProblemFilters.exclude[DirectMissingMethodProblem]("akka.stream.scaladsl.FlowOps.deprecatedAndThen"),

        // #20367 Converts DelimiterFramingStage from PushPullStage to GraphStage
        ProblemFilters.exclude[MissingTypesProblem]("akka.stream.scaladsl.Framing$DelimiterFramingStage"),
        ProblemFilters.exclude[DirectMissingMethodProblem]("akka.stream.scaladsl.Framing#DelimiterFramingStage.onPush"),
        ProblemFilters.exclude[DirectMissingMethodProblem]("akka.stream.scaladsl.Framing#DelimiterFramingStage.onUpstreamFinish"),
        ProblemFilters.exclude[DirectMissingMethodProblem]("akka.stream.scaladsl.Framing#DelimiterFramingStage.onPull"),
        ProblemFilters.exclude[DirectMissingMethodProblem]("akka.stream.scaladsl.Framing#DelimiterFramingStage.postStop"),

        // #20345 converts LengthFieldFramingStage to GraphStage
        ProblemFilters.exclude[MissingTypesProblem]("akka.stream.scaladsl.Framing$LengthFieldFramingStage"),
        ProblemFilters.exclude[DirectMissingMethodProblem]("akka.stream.scaladsl.Framing#LengthFieldFramingStage.onPush"),
        ProblemFilters.exclude[DirectMissingMethodProblem]("akka.stream.scaladsl.Framing#LengthFieldFramingStage.onUpstreamFinish"),
        ProblemFilters.exclude[DirectMissingMethodProblem]("akka.stream.scaladsl.Framing#LengthFieldFramingStage.onPull"),
        ProblemFilters.exclude[DirectMissingMethodProblem]("akka.stream.scaladsl.Framing#LengthFieldFramingStage.postStop"),

        // #20414 Allow different ActorMaterializer subtypes
        ProblemFilters.exclude[DirectMissingMethodProblem]("akka.stream.ActorMaterializer.downcast"),

        // #20531 adding refuseUid to Gated
        FilterAnyProblem("akka.remote.EndpointManager$Gated"),

        // #20683
        ProblemFilters.exclude[ReversedMissingMethodProblem]("akka.http.javadsl.model.HttpMessage.discardEntityBytes"),
        ProblemFilters.exclude[ReversedMissingMethodProblem]("akka.http.scaladsl.model.HttpMessage.discardEntityBytes"),

        // #20288 migrate BodyPartRenderer to GraphStage
        ProblemFilters.exclude[IncompatibleResultTypeProblem]("akka.http.impl.engine.rendering.BodyPartRenderer.streamed"),

        ProblemFilters.exclude[IncompatibleResultTypeProblem]("akka.stream.scaladsl.TLS.apply$default$5"),
        ProblemFilters.exclude[DirectMissingMethodProblem]("akka.stream.scaladsl.TLS.apply$default$4"),
        ProblemFilters.exclude[DirectMissingMethodProblem]("akka.stream.scaladsl.GraphDSL#Implicits#PortOpsImpl.deprecatedAndThen")
      ),
      "2.4.7" -> Seq(
        ProblemFilters.exclude[DirectMissingMethodProblem]("akka.stream.ActorMaterializer.downcast"),
        FilterAnyProblemStartingWith("akka.cluster.pubsub.DistributedPubSubMediator$Internal"),

        // abstract method discardEntityBytes(akka.stream.Materializer)akka.http.javadsl.model.HttpMessage#DiscardedEntity in interface akka.http.javadsl.model.HttpMessage is present only in current version
        ProblemFilters.exclude[ReversedMissingMethodProblem]("akka.http.javadsl.model.HttpMessage.discardEntityBytes"),
        // method discardEntityBytes(akka.stream.Materializer)akka.http.scaladsl.model.HttpMessage#DiscardedEntity in trait akka.http.scaladsl.model.HttpMessage is present only in current version
        ProblemFilters.exclude[ReversedMissingMethodProblem]("akka.http.scaladsl.model.HttpMessage.discardEntityBytes")
      ),
      "2.4.8" -> Seq(
        // #20717 example snippet for akka http java dsl: SecurityDirectives
        ProblemFilters.exclude[ReversedMissingMethodProblem]("akka.http.javadsl.model.HttpMessage#MessageTransformations.addCredentials"),
        ProblemFilters.exclude[ReversedMissingMethodProblem]("akka.http.scaladsl.model.HttpMessage.addCredentials"),

        // #20456 adding hot connection pool option
        ProblemFilters.exclude[ReversedMissingMethodProblem]("akka.http.javadsl.settings.ConnectionPoolSettings.getMinConnections"),
        ProblemFilters.exclude[ReversedMissingMethodProblem]("akka.http.scaladsl.settings.ConnectionPoolSettings.minConnections"),
        FilterAnyProblemStartingWith("akka.http.impl"),

        // #20846 change of internal Status message
        ProblemFilters.exclude[ReversedMissingMethodProblem]("akka.cluster.pubsub.protobuf.msg.DistributedPubSubMessages#StatusOrBuilder.getReplyToStatus"),
        ProblemFilters.exclude[ReversedMissingMethodProblem]("akka.cluster.pubsub.protobuf.msg.DistributedPubSubMessages#StatusOrBuilder.hasReplyToStatus"),

        // #20543 GraphStage subtypes should not be private to akka
        ProblemFilters.exclude[DirectAbstractMethodProblem]("akka.stream.ActorMaterializer.actorOf"),

        // Interpreter internals change
        ProblemFilters.exclude[IncompatibleResultTypeProblem]("akka.stream.stage.GraphStageLogic.portToConn"),

        // #20994 adding new decode method, since we're on JDK7+ now
        ProblemFilters.exclude[ReversedMissingMethodProblem]("akka.util.ByteString.decodeString"),

        // #20508  HTTP: Document how to be able to support custom request methods
        ProblemFilters.exclude[ReversedMissingMethodProblem]("akka.http.javadsl.model.HttpMethod.getRequestEntityAcceptance"),

        // #20976 provide different options to deal with the illegal response header value
        ProblemFilters.exclude[ReversedMissingMethodProblem]("akka.http.javadsl.settings.ParserSettings.getIllegalResponseHeaderValueProcessingMode"),
        ProblemFilters.exclude[ReversedMissingMethodProblem]("akka.http.scaladsl.settings.ParserSettings.illegalResponseHeaderValueProcessingMode"),

        ProblemFilters.exclude[DirectAbstractMethodProblem]("akka.stream.ActorMaterializer.actorOf"),

        // #20628 migrate Masker to GraphStage
        ProblemFilters.exclude[MissingTypesProblem]("akka.http.impl.engine.ws.Masking$Masking"),
        ProblemFilters.exclude[MissingTypesProblem]("akka.http.impl.engine.ws.Masking$Masker"),
        ProblemFilters.exclude[DirectMissingMethodProblem]("akka.http.impl.engine.ws.Masking#Masker.initial"),
        ProblemFilters.exclude[MissingClassProblem]("akka.http.impl.engine.ws.Masking$Masker$Running"),
        ProblemFilters.exclude[MissingTypesProblem]("akka.http.impl.engine.ws.Masking$Unmasking"),

        // #
        ProblemFilters.exclude[ReversedMissingMethodProblem]("akka.http.javadsl.model.HttpEntity.discardBytes"),
        ProblemFilters.exclude[ReversedMissingMethodProblem]("akka.http.scaladsl.model.HttpEntity.discardBytes"),

        // #20630 corrected return types of java methods
        ProblemFilters.exclude[IncompatibleResultTypeProblem]("akka.stream.javadsl.RunnableGraph#RunnableGraphAdapter.named"),
        ProblemFilters.exclude[ReversedMissingMethodProblem]("akka.stream.javadsl.RunnableGraph.withAttributes"),

        // #19872 double wildcard for actor deployment config
        ProblemFilters.exclude[IncompatibleMethTypeProblem]("akka.actor.Deployer.lookup"),
        ProblemFilters.exclude[DirectMissingMethodProblem]("akka.util.WildcardTree.apply"),
        ProblemFilters.exclude[DirectMissingMethodProblem]("akka.util.WildcardTree.find"),

        // #20942 ClusterSingleton
        ProblemFilters.exclude[IncompatibleMethTypeProblem]("akka.cluster.singleton.ClusterSingletonManager.addRemoved"),
        ProblemFilters.exclude[DirectMissingMethodProblem]("akka.cluster.singleton.ClusterSingletonManager.selfAddressOption")
      ),
      "2.4.9" -> Seq(
        // #21025 new orElse flow op
        ProblemFilters.exclude[ReversedMissingMethodProblem]("akka.stream.scaladsl.FlowOps.orElseGraph"),
        ProblemFilters.exclude[ReversedMissingMethodProblem]("akka.stream.scaladsl.FlowOps.orElse"),
        ProblemFilters.exclude[ReversedMissingMethodProblem]("akka.stream.scaladsl.FlowOpsMat.orElseMat"),

        // #21201 adding childActorOf to TestActor / TestKit / TestProbe
        ProblemFilters.exclude[ReversedMissingMethodProblem]("akka.testkit.TestKitBase.childActorOf$default$3"),
        ProblemFilters.exclude[ReversedMissingMethodProblem]("akka.testkit.TestKitBase.childActorOf$default$2"),
        ProblemFilters.exclude[ReversedMissingMethodProblem]("akka.testkit.TestKitBase.childActorOf"),

        // #21184 add java api for ws testkit
        ProblemFilters.exclude[ReversedMissingMethodProblem]("akka.http.scaladsl.model.ws.TextMessage.asScala"),
        ProblemFilters.exclude[ReversedMissingMethodProblem]("akka.http.scaladsl.model.ws.TextMessage.getStreamedText"),
        ProblemFilters.exclude[ReversedMissingMethodProblem]("akka.http.scaladsl.model.ws.BinaryMessage.asScala"),
        ProblemFilters.exclude[ReversedMissingMethodProblem]("akka.http.scaladsl.model.ws.BinaryMessage.getStreamedData"),

        // #21273 minor cleanup of WildcardIndex
        ProblemFilters.exclude[DirectMissingMethodProblem]("akka.util.WildcardIndex.empty"),

        // #20888 new FoldAsync op for Flow
        ProblemFilters.exclude[ReversedMissingMethodProblem]("akka.stream.scaladsl.FlowOps.foldAsync"),

        // method ChaseLimit()Int in object akka.stream.impl.fusing.GraphInterpreter does not have a correspondent in current version
        ProblemFilters.exclude[DirectMissingMethodProblem]("akka.stream.impl.fusing.GraphInterpreter.ChaseLimit"),
        FilterAnyProblemStartingWith("akka.http.impl.engine")
      ),
      "2.4.10" -> Seq(
        // #21290 new zipWithIndex flow op
        ProblemFilters.exclude[ReversedMissingMethodProblem]("akka.stream.scaladsl.FlowOps.zipWithIndex"),

        // Remove useUntrustedMode which is an internal API and not used anywhere anymore
        ProblemFilters.exclude[DirectMissingMethodProblem]("akka.remote.Remoting.useUntrustedMode"),
        ProblemFilters.exclude[DirectMissingMethodProblem]("akka.remote.RemoteTransport.useUntrustedMode"),

        // Use OptionVal in remote Send envelope
        FilterAnyProblemStartingWith("akka.remote.EndpointManager"),
        FilterAnyProblemStartingWith("akka.remote.Remoting"),
        FilterAnyProblemStartingWith("akka.remote.RemoteTransport"),
        FilterAnyProblemStartingWith("akka.remote.InboundMessageDispatcher"),
        FilterAnyProblemStartingWith("akka.remote.DefaultMessageDispatcher"),
        FilterAnyProblemStartingWith("akka.remote.transport"),
        ProblemFilters.exclude[DirectMissingMethodProblem]("akka.remote.RemoteActorRefProvider.quarantine"),
        ProblemFilters.exclude[DirectMissingMethodProblem]("akka.remote.RemoteWatcher.quarantine"),

        // #20644 long uids
        ProblemFilters.exclude[ReversedMissingMethodProblem]("akka.cluster.protobuf.msg.ClusterMessages#UniqueAddressOrBuilder.hasUid2"),
        ProblemFilters.exclude[ReversedMissingMethodProblem]("akka.cluster.protobuf.msg.ClusterMessages#UniqueAddressOrBuilder.getUid2"),
        ProblemFilters.exclude[ReversedMissingMethodProblem]("akka.cluster.ddata.protobuf.msg.ReplicatorMessages#UniqueAddressOrBuilder.hasUid2"),
        ProblemFilters.exclude[ReversedMissingMethodProblem]("akka.cluster.ddata.protobuf.msg.ReplicatorMessages#UniqueAddressOrBuilder.getUid2"),
        ProblemFilters.exclude[IncompatibleMethTypeProblem]("akka.remote.RemoteWatcher.receiveHeartbeatRsp"),
        ProblemFilters.exclude[IncompatibleResultTypeProblem]("akka.remote.RemoteWatcher.selfHeartbeatRspMsg"),

        // #21131 new implementation for Akka Typed
        ProblemFilters.exclude[ReversedMissingMethodProblem]("akka.actor.dungeon.DeathWatch.isWatching"),

        // class akka.stream.impl.fusing.Map is declared final in current version
        ProblemFilters.exclude[FinalClassProblem]("akka.stream.impl.fusing.Map")
      ),
      "2.4.11" -> Seq(
        // #20795  IOResult construction exposed
        ProblemFilters.exclude[MissingTypesProblem]("akka.stream.IOResult$"),

        // #21727 moved all of Unfold.scala in package akka.stream.impl
        ProblemFilters.exclude[MissingClassProblem]("akka.stream.scaladsl.UnfoldAsync"),
        ProblemFilters.exclude[MissingClassProblem]("akka.stream.scaladsl.Unfold"),

        // #21194 renamed internal actor method
        ProblemFilters.exclude[DirectMissingMethodProblem]("akka.cluster.sharding.ShardCoordinator.allocateShardHomes"),

        // MarkerLoggingAdapter introduced (all internal classes)
        ProblemFilters.exclude[IncompatibleResultTypeProblem]("akka.actor.LocalActorRefProvider.log"),
        ProblemFilters.exclude[IncompatibleResultTypeProblem]("akka.actor.VirtualPathContainer.log"),
        ProblemFilters.exclude[IncompatibleMethTypeProblem]("akka.actor.VirtualPathContainer.this"),
        ProblemFilters.exclude[IncompatibleMethTypeProblem]("akka.remote.RemoteSystemDaemon.this"),

        //  method this(akka.actor.ExtendedActorSystem,akka.remote.RemoteActorRefProvider,akka.event.LoggingAdapter)Unit in class akka.remote.DefaultMessageDispatcher's type is different in current version, where it is (akka.actor.ExtendedActorSystem,akka.remote.RemoteActorRefProvider,akka.event.MarkerLoggingAdapter)Unit instead of (akka.actor.ExtendedActorSystem,akka.remote.RemoteActorRefProvider,akka.event.LoggingAdapter)Unit
        ProblemFilters.exclude[IncompatibleMethTypeProblem]("akka.remote.DefaultMessageDispatcher.this"),
        // trait akka.remote.artery.StageLogging does not have a correspondent in current version
        ProblemFilters.exclude[MissingClassProblem]("akka.remote.artery.StageLogging"),
        // method SSLProtocol()scala.Option in class akka.remote.transport.netty.SSLSettings has a different result type in current version, where it is java.lang.String rather than scala.Option
        ProblemFilters.exclude[IncompatibleResultTypeProblem]("akka.remote.transport.netty.SSLSettings.SSLProtocol"),
        // method SSLTrustStorePassword()scala.Option in class akka.remote.transport.netty.SSLSettings has a different result type in current version, where it is java.lang.String rather than scala.Option
        ProblemFilters.exclude[IncompatibleResultTypeProblem]("akka.remote.transport.netty.SSLSettings.SSLTrustStorePassword"),
        // method SSLKeyStorePassword()scala.Option in class akka.remote.transport.netty.SSLSettings has a different result type in current version, where it is java.lang.String rather than scala.Option
        ProblemFilters.exclude[IncompatibleResultTypeProblem]("akka.remote.transport.netty.SSLSettings.SSLKeyStorePassword"),
        // method SSLRandomNumberGenerator()scala.Option in class akka.remote.transport.netty.SSLSettings has a different result type in current version, where it is java.lang.String rather than scala.Option
        ProblemFilters.exclude[IncompatibleResultTypeProblem]("akka.remote.transport.netty.SSLSettings.SSLRandomNumberGenerator"),
        // method SSLKeyPassword()scala.Option in class akka.remote.transport.netty.SSLSettings has a different result type in current version, where it is java.lang.String rather than scala.Option
        ProblemFilters.exclude[IncompatibleResultTypeProblem]("akka.remote.transport.netty.SSLSettings.SSLKeyPassword"),
        // method SSLKeyStore()scala.Option in class akka.remote.transport.netty.SSLSettings has a different result type in current version, where it is java.lang.String rather than scala.Option
        ProblemFilters.exclude[IncompatibleResultTypeProblem]("akka.remote.transport.netty.SSLSettings.SSLKeyStore"),
        //  method SSLTrustStore()scala.Option in class akka.remote.transport.netty.SSLSettings has a different result type in current version, where it is java.lang.String rather than scala.Option
        ProblemFilters.exclude[IncompatibleResultTypeProblem]("akka.remote.transport.netty.SSLSettings.SSLTrustStore"),
        // method initializeClientSSL(akka.remote.transport.netty.SSLSettings,akka.event.LoggingAdapter)org.jboss.netty.handler.ssl.SslHandler in object akka.remote.transport.netty.NettySSLSupport does not have a correspondent in current version
        ProblemFilters.exclude[DirectMissingMethodProblem]("akka.remote.transport.netty.NettySSLSupport.initializeClientSSL"),
        // method apply(akka.remote.transport.netty.SSLSettings,akka.event.LoggingAdapter,Boolean)org.jboss.netty.handler.ssl.SslHandler in object akka.remote.transport.netty.NettySSLSupport's type is different in current version, where it is (akka.remote.transport.netty.SSLSettings,akka.event.MarkerLoggingAdapter,Boolean)org.jboss.netty.handler.ssl.SslHandler instead of (akka.remote.transport.netty.SSLSettings,akka.event.LoggingAdapter,Boolean)org.jboss.netty.handler.ssl.SslHandler
        ProblemFilters.exclude[IncompatibleMethTypeProblem]("akka.remote.transport.netty.NettySSLSupport.apply"),
        // initializeCustomSecureRandom(scala.Option,akka.event.LoggingAdapter)java.security.SecureRandom in object akka.remote.transport.netty.NettySSLSupport does not have a correspondent in current version
        ProblemFilters.exclude[DirectMissingMethodProblem]("akka.remote.transport.netty.NettySSLSupport.initializeCustomSecureRandom"),
        // method initializeServerSSL(akka.remote.transport.netty.SSLSettings,akka.event.LoggingAdapter)org.jboss.netty.handler.ssl.SslHandler in object akka.remote.transport.netty.NettySSLSupport does not have a correspondent in current version
        ProblemFilters.exclude[DirectMissingMethodProblem]("akka.remote.transport.netty.NettySSLSupport.initializeServerSSL"),
        // abstract method makeLogger(java.lang.Class)akka.event.LoggingAdapter in interface akka.stream.MaterializerLoggingProvider is inherited by class ActorMaterializer in current version.
        ProblemFilters.exclude[InheritedNewAbstractMethodProblem]("akka.stream.MaterializerLoggingProvider.makeLogger"),
        FilterAnyProblemStartingWith("akka.stream.impl"),
        // synthetic method currentEventsByTag$default$2()Long in class akka.persistence.query.journal.leveldb.scaladsl.LeveldbReadJournal has a different result type in current version, where it is akka.persistence.query.Offset rather than Long
        ProblemFilters.exclude[IncompatibleResultTypeProblem]("akka.persistence.query.journal.leveldb.scaladsl.LeveldbReadJournal.currentEventsByTag$default$2"),
        // synthetic method eventsByTag$default$2()Long in class akka.persistence.query.journal.leveldb.scaladsl.LeveldbReadJournal has a different result type in current version, where it is akka.persistence.query.Offset rather than Long
        ProblemFilters.exclude[IncompatibleResultTypeProblem]("akka.persistence.query.journal.leveldb.scaladsl.LeveldbReadJournal.eventsByTag$default$2"),

        // #21330 takeWhile inclusive flag
        ProblemFilters.exclude[ReversedMissingMethodProblem]("akka.stream.scaladsl.FlowOps.takeWhile"),

        // #21541 new ScanAsync flow op
        ProblemFilters.exclude[ReversedMissingMethodProblem]("akka.stream.scaladsl.FlowOps.scanAsync")
      ),
      "2.4.12" -> Seq(
        ProblemFilters.exclude[ReversedMissingMethodProblem]("akka.stream.Materializer.materialize"),

        // #21775 - overrode ByteString.stringPrefix and made it final
        ProblemFilters.exclude[FinalMethodProblem]("akka.util.ByteString.stringPrefix"),

        // #20553 Tree flattening should be separate from Fusing
        ProblemFilters.exclude[MissingClassProblem]("akka.stream.Fusing$StructuralInfo"),
        ProblemFilters.exclude[MissingClassProblem]("akka.stream.Fusing$StructuralInfo$")
      ),
      "2.4.13" -> Seq(
        // extension method isEmpty$extension(Int)Boolean in object akka.remote.artery.compress.TopHeavyHitters#HashCodeVal does not have a correspondent in current version
        ProblemFilters.exclude[DirectMissingMethodProblem]("akka.remote.artery.compress.TopHeavyHitters#HashCodeVal.isEmpty$extension"),
        // isEmpty()Boolean in class akka.remote.artery.compress.TopHeavyHitters#HashCodeVal does not have a correspondent in current version
        ProblemFilters.exclude[DirectMissingMethodProblem]("akka.remote.artery.compress.TopHeavyHitters#HashCodeVal.isEmpty")
      ),
      "2.4.14" -> Seq(
        // # 21944
        ProblemFilters.exclude[ReversedMissingMethodProblem]("akka.cluster.ClusterEvent#ReachabilityEvent.member"),

        // #21645 durable distributed data
        ProblemFilters.exclude[DirectMissingMethodProblem]("akka.cluster.ddata.WriteAggregator.props"),
        ProblemFilters.exclude[DirectMissingMethodProblem]("akka.cluster.ddata.WriteAggregator.this"),
        ProblemFilters.exclude[IncompatibleResultTypeProblem]("akka.cluster.ddata.Replicator.write"),

        // #21394 remove static config path of levelDBJournal and localSnapshotStore
        ProblemFilters.exclude[DirectMissingMethodProblem]("akka.persistence.snapshot.local.LocalSnapshotStore.this"),
        ProblemFilters.exclude[DirectMissingMethodProblem]("akka.persistence.journal.leveldb.LeveldbStore.configPath"),
        ProblemFilters.exclude[DirectMissingMethodProblem]("akka.persistence.journal.leveldb.LeveldbJournal.configPath"),
        ProblemFilters.exclude[DirectMissingMethodProblem]("akka.persistence.journal.leveldb.SharedLeveldbStore.configPath"),
        ProblemFilters.exclude[ReversedMissingMethodProblem]("akka.persistence.journal.leveldb.LeveldbStore.prepareConfig"),

        // #20737 aligned test sink and test source stage factory methods types
        ProblemFilters.exclude[IncompatibleResultTypeProblem]("akka.stream.testkit.TestSinkStage.apply"),

        FilterAnyProblemStartingWith("akka.stream.impl"),
        FilterAnyProblemStartingWith("akka.remote.artery"),
        ProblemFilters.exclude[IncompatibleMethTypeProblem]("akka.remote.MessageSerializer.serializeForArtery"),

        // https://github.com/akka/akka/pull/21688
        ProblemFilters.exclude[MissingClassProblem]("akka.stream.Fusing$StructuralInfo$"),
        ProblemFilters.exclude[MissingClassProblem]("akka.stream.Fusing$StructuralInfo"),

        // https://github.com/akka/akka/pull/21989 - add more information in tcp connection shutdown logs (add mapError)
        ProblemFilters.exclude[ReversedMissingMethodProblem]("akka.stream.scaladsl.FlowOps.mapError"),

        // #21894 Programmatic configuration of the ActorSystem
        ProblemFilters.exclude[DirectMissingMethodProblem]("akka.actor.ActorSystemImpl.this")
      ),
      "2.4.16" -> Seq(
        // internal classes
        FilterAnyProblemStartingWith("akka.remote.artery")
      ),
      "2.4.17" -> Seq(
        // #22711 changes to groupedWithin internal classes
        ProblemFilters.exclude[ReversedMissingMethodProblem]("akka.stream.scaladsl.FlowOps.groupedWeightedWithin"),

        // #22277 changes to internal classes
        ProblemFilters.exclude[DirectMissingMethodProblem]("akka.remote.transport.netty.TcpServerHandler.this"),
        ProblemFilters.exclude[DirectMissingMethodProblem]("akka.remote.transport.netty.TcpClientHandler.this"),
        ProblemFilters.exclude[ReversedMissingMethodProblem]("akka.remote.transport.netty.TcpHandlers.log"),

        // #22224 DaemonMsgCreateSerializer using manifests
        ProblemFilters.exclude[DirectMissingMethodProblem]("akka.remote.WireFormats#PropsData.getClassesBytes"),
        ProblemFilters.exclude[DirectMissingMethodProblem]("akka.remote.WireFormats#PropsData.getClassesList"),
        ProblemFilters.exclude[DirectMissingMethodProblem]("akka.remote.WireFormats#PropsData.getClassesCount"),
        ProblemFilters.exclude[DirectMissingMethodProblem]("akka.remote.WireFormats#PropsData.getClasses"),
        ProblemFilters.exclude[MissingFieldProblem]("akka.remote.WireFormats#PropsData.CLASSES_FIELD_NUMBER"),
        ProblemFilters.exclude[ReversedMissingMethodProblem]("akka.remote.WireFormats#PropsDataOrBuilder.getHasManifest"),
        ProblemFilters.exclude[ReversedMissingMethodProblem]("akka.remote.WireFormats#PropsDataOrBuilder.getHasManifestCount"),
        ProblemFilters.exclude[ReversedMissingMethodProblem]("akka.remote.WireFormats#PropsDataOrBuilder.getSerializerIdsList"),
        ProblemFilters.exclude[ReversedMissingMethodProblem]("akka.remote.WireFormats#PropsDataOrBuilder.getSerializerIds"),
        ProblemFilters.exclude[ReversedMissingMethodProblem]("akka.remote.WireFormats#PropsDataOrBuilder.getHasManifestList"),
        ProblemFilters.exclude[ReversedMissingMethodProblem]("akka.remote.WireFormats#PropsDataOrBuilder.getSerializerIdsCount"),
        ProblemFilters.exclude[DirectMissingMethodProblem]("akka.remote.WireFormats#PropsDataOrBuilder.getClassesBytes"),
        ProblemFilters.exclude[DirectMissingMethodProblem]("akka.remote.WireFormats#PropsDataOrBuilder.getClassesList"),
        ProblemFilters.exclude[DirectMissingMethodProblem]("akka.remote.WireFormats#PropsDataOrBuilder.getClassesCount"),
        ProblemFilters.exclude[DirectMissingMethodProblem]("akka.remote.WireFormats#PropsDataOrBuilder.getClasses"),
        ProblemFilters.exclude[ReversedMissingMethodProblem]("akka.remote.WireFormats#PropsDataOrBuilder.getManifestsBytes"),
        ProblemFilters.exclude[ReversedMissingMethodProblem]("akka.remote.WireFormats#PropsDataOrBuilder.getManifests"),
        ProblemFilters.exclude[ReversedMissingMethodProblem]("akka.remote.WireFormats#PropsDataOrBuilder.getManifestsList"),
        ProblemFilters.exclude[ReversedMissingMethodProblem]("akka.remote.WireFormats#PropsDataOrBuilder.getManifestsCount"),
        ProblemFilters.exclude[DirectMissingMethodProblem]("akka.remote.WireFormats#PropsData#Builder.getClassesBytes"),
        ProblemFilters.exclude[DirectMissingMethodProblem]("akka.remote.WireFormats#PropsData#Builder.getClassesList"),
        ProblemFilters.exclude[DirectMissingMethodProblem]("akka.remote.WireFormats#PropsData#Builder.addClassesBytes"),
        ProblemFilters.exclude[DirectMissingMethodProblem]("akka.remote.WireFormats#PropsData#Builder.getClassesCount"),
        ProblemFilters.exclude[DirectMissingMethodProblem]("akka.remote.WireFormats#PropsData#Builder.clearClasses"),
        ProblemFilters.exclude[DirectMissingMethodProblem]("akka.remote.WireFormats#PropsData#Builder.addClasses"),
        ProblemFilters.exclude[DirectMissingMethodProblem]("akka.remote.WireFormats#PropsData#Builder.getClasses"),
        ProblemFilters.exclude[DirectMissingMethodProblem]("akka.remote.WireFormats#PropsData#Builder.addAllClasses"),
        ProblemFilters.exclude[DirectMissingMethodProblem]("akka.remote.WireFormats#PropsData#Builder.setClasses"),
        ProblemFilters.exclude[DirectMissingMethodProblem]("akka.remote.serialization.DaemonMsgCreateSerializer.serialize"),
        ProblemFilters.exclude[DirectMissingMethodProblem]("akka.remote.serialization.DaemonMsgCreateSerializer.deserialize"),
        ProblemFilters.exclude[DirectMissingMethodProblem]("akka.remote.serialization.DaemonMsgCreateSerializer.deserialize"),
        ProblemFilters.exclude[FinalClassProblem]("akka.remote.serialization.DaemonMsgCreateSerializer"),
        ProblemFilters.exclude[DirectMissingMethodProblem]("akka.remote.serialization.DaemonMsgCreateSerializer.serialization"),
        ProblemFilters.exclude[DirectMissingMethodProblem]("akka.remote.serialization.DaemonMsgCreateSerializer.this"),

        // #22657 changes to internal classes
        ProblemFilters.exclude[DirectMissingMethodProblem]("akka.stream.impl.io.FilePublisher.props"),
        ProblemFilters.exclude[DirectMissingMethodProblem]("akka.stream.impl.io.FilePublisher.this"),
        ProblemFilters.exclude[DirectMissingMethodProblem]("akka.stream.impl.io.FileSink.this"),
        ProblemFilters.exclude[DirectMissingMethodProblem]("akka.stream.impl.io.FileSource.this"),
        ProblemFilters.exclude[DirectMissingMethodProblem]("akka.stream.impl.io.FileSubscriber.props"),
        ProblemFilters.exclude[DirectMissingMethodProblem]("akka.stream.impl.io.FileSubscriber.this"),

        // Internal MessageBuffer for actors
        ProblemFilters.exclude[ReversedMissingMethodProblem]("akka.cluster.pubsub.PerGroupingBuffer.akka$cluster$pubsub$PerGroupingBuffer$$buffers"),
        ProblemFilters.exclude[ReversedMissingMethodProblem]("akka.cluster.pubsub.PerGroupingBuffer.akka$cluster$pubsub$PerGroupingBuffer$_setter_$akka$cluster$pubsub$PerGroupingBuffer$$buffers_="),
        ProblemFilters.exclude[IncompatibleResultTypeProblem]("akka.cluster.singleton.ClusterSingletonProxy.buffer"),
        ProblemFilters.exclude[IncompatibleMethTypeProblem]("akka.cluster.singleton.ClusterSingletonProxy.buffer_="),
        ProblemFilters.exclude[IncompatibleResultTypeProblem]("akka.cluster.client.ClusterClient.buffer"),
        ProblemFilters.exclude[DirectMissingMethodProblem]("akka.cluster.sharding.Shard.totalBufferSize"),
        ProblemFilters.exclude[IncompatibleResultTypeProblem]("akka.cluster.sharding.Shard.messageBuffers"),
        ProblemFilters.exclude[DirectMissingMethodProblem]("akka.cluster.sharding.Shard.messageBuffers_="),
        ProblemFilters.exclude[DirectMissingMethodProblem]("akka.cluster.sharding.ShardRegion.totalBufferSize"),
        ProblemFilters.exclude[IncompatibleResultTypeProblem]("akka.cluster.sharding.ShardRegion.shardBuffers"),
        ProblemFilters.exclude[IncompatibleMethTypeProblem]("akka.cluster.sharding.ShardRegion.shardBuffers_=")
      ),
      "2.4.18" -> Seq(
      ),
      "2.4.19" -> Seq(
      )
      // make sure that
      //  * this list ends with the latest released version number
      //  * is kept in sync between release-2.4 and master branch
    )

    val Release25Filters = Seq(
      "2.5.0" -> Seq(

        // #22759 LMDB files
        ProblemFilters.exclude[DirectMissingMethodProblem]("akka.cluster.ddata.LmdbDurableStore.env"),
        ProblemFilters.exclude[DirectMissingMethodProblem]("akka.cluster.ddata.LmdbDurableStore.db"),
        ProblemFilters.exclude[DirectMissingMethodProblem]("akka.cluster.ddata.LmdbDurableStore.keyBuffer"),
        ProblemFilters.exclude[DirectMissingMethodProblem]("akka.cluster.ddata.LmdbDurableStore.valueBuffer_="),
        ProblemFilters.exclude[DirectMissingMethodProblem]("akka.cluster.ddata.LmdbDurableStore.valueBuffer"),

        ProblemFilters.exclude[ReversedMissingMethodProblem]("akka.stream.scaladsl.FlowOps.groupedWeightedWithin"),
        ProblemFilters.exclude[DirectMissingMethodProblem]("akka.stream.impl.io.FileSubscriber.props"),
        ProblemFilters.exclude[DirectMissingMethodProblem]("akka.stream.impl.io.FileSource.this"),
        ProblemFilters.exclude[DirectMissingMethodProblem]("akka.stream.impl.io.FileSink.this"),
        ProblemFilters.exclude[DirectMissingMethodProblem]("akka.stream.impl.io.FilePublisher.props"),
        ProblemFilters.exclude[DirectMissingMethodProblem]("akka.stream.impl.io.FileSubscriber.this"),
        ProblemFilters.exclude[DirectMissingMethodProblem]("akka.stream.impl.io.FilePublisher.this"),
        ProblemFilters.exclude[MissingClassProblem]("akka.stream.impl.fusing.GroupedWithin"),

        ProblemFilters.exclude[InheritedNewAbstractMethodProblem]("akka.stream.Graph.traversalBuilder"),
        ProblemFilters.exclude[InheritedNewAbstractMethodProblem]("akka.stream.Graph.named"),
        ProblemFilters.exclude[InheritedNewAbstractMethodProblem]("akka.stream.Graph.addAttributes"),
        ProblemFilters.exclude[InheritedNewAbstractMethodProblem]("akka.stream.Graph.async")
      ),
      "2.5.1" -> Seq(
        // #22794 watchWith
        ProblemFilters.exclude[ReversedMissingMethodProblem]("akka.actor.ActorContext.watchWith"),
        ProblemFilters.exclude[ReversedMissingMethodProblem]("akka.actor.dungeon.DeathWatch.watchWith"),
        ProblemFilters.exclude[ReversedMissingMethodProblem]("akka.actor.dungeon.DeathWatch.akka$actor$dungeon$DeathWatch$$watching"),
        ProblemFilters.exclude[ReversedMissingMethodProblem]("akka.actor.dungeon.DeathWatch.akka$actor$dungeon$DeathWatch$$watching_="),
        
        // #22868 store shards
        ProblemFilters.exclude[DirectMissingMethodProblem]("akka.cluster.sharding.DDataShardCoordinator.sendUpdate"),
        ProblemFilters.exclude[DirectMissingMethodProblem]("akka.cluster.sharding.DDataShardCoordinator.waitingForUpdate"),
        ProblemFilters.exclude[DirectMissingMethodProblem]("akka.cluster.sharding.DDataShardCoordinator.getState"),
        ProblemFilters.exclude[DirectMissingMethodProblem]("akka.cluster.sharding.DDataShardCoordinator.waitingForState"),
        ProblemFilters.exclude[DirectMissingMethodProblem]("akka.cluster.sharding.DDataShardCoordinator.this"),
          
        // #21213 Feature request: Let BackoffSupervisor reply to messages when its child is stopped
        ProblemFilters.exclude[DirectMissingMethodProblem]("akka.pattern.BackoffSupervisor.this"),
        ProblemFilters.exclude[DirectMissingMethodProblem]("akka.pattern.BackoffOptionsImpl.copy"),
        ProblemFilters.exclude[DirectMissingMethodProblem]("akka.pattern.BackoffOptionsImpl.this"),
        ProblemFilters.exclude[MissingTypesProblem]("akka.pattern.BackoffOptionsImpl$"),
        ProblemFilters.exclude[DirectMissingMethodProblem]("akka.pattern.BackoffOptionsImpl.apply"),
        ProblemFilters.exclude[DirectMissingMethodProblem]("akka.pattern.BackoffOnRestartSupervisor.this"),
        ProblemFilters.exclude[ReversedMissingMethodProblem]("akka.pattern.HandleBackoff.replyWhileStopped"),
        ProblemFilters.exclude[ReversedMissingMethodProblem]("akka.pattern.BackoffOptions.withReplyWhileStopped")
      ),
      "2.5.2" -> Seq(
        // #22881 Make sure connections are aborted correctly on Windows
        ProblemFilters.exclude[ReversedMissingMethodProblem]("akka.io.ChannelRegistration.cancel"),
        
        // #23144 recoverWithRetries cleanup
        ProblemFilters.exclude[DirectMissingMethodProblem]("akka.stream.impl.fusing.RecoverWith.InfiniteRetries"),  

        // #23025 OversizedPayloadException DeltaPropagation
        ProblemFilters.exclude[ReversedMissingMethodProblem]("akka.cluster.ddata.DeltaPropagationSelector.maxDeltaSize"),
        
        // #23023 added a new overload with implementation to trait, so old transport implementations compiled against
        // older versions will be missing the method. We accept that incompatibility for now.
        ProblemFilters.exclude[ReversedMissingMethodProblem]("akka.remote.transport.AssociationHandle.disassociate")
      )
    )

    val Latest24Filters = Release24Filters.last
    val AllFilters =
      Release25Filters ++ Release24Filters.dropRight(1) :+ (Latest24Filters._1 -> (Latest24Filters._2 ++ bcIssuesBetween24and25))

    Map(AllFilters: _*)
  }
}<|MERGE_RESOLUTION|>--- conflicted
+++ resolved
@@ -530,19 +530,7 @@
       // small changes in attributes
       ProblemFilters.exclude[IncompatibleResultTypeProblem]("akka.stream.testkit.StreamTestKit#ProbeSource.withAttributes"),
       ProblemFilters.exclude[IncompatibleResultTypeProblem]("akka.stream.testkit.StreamTestKit#ProbeSink.withAttributes"),
-<<<<<<< HEAD
-
-      // #22710 overloaded Flow.interleave()-related methods
-      ProblemFilters.exclude[DirectMissingMethodProblem]("akka.stream.scaladsl.GraphDSL#Implicits#PortOpsImpl.interleaveGraph"),
-      ProblemFilters.exclude[ReversedMissingMethodProblem]("akka.stream.scaladsl.FlowOpsMat.interleaveMat"),
-      ProblemFilters.exclude[DirectMissingMethodProblem]("akka.stream.scaladsl.Flow.interleaveGraph"),
-      ProblemFilters.exclude[DirectMissingMethodProblem]("akka.stream.scaladsl.Source.interleaveGraph"),
-      ProblemFilters.exclude[DirectMissingMethodProblem]("akka.stream.scaladsl.FlowOps.interleaveGraph"),
-      ProblemFilters.exclude[ReversedMissingMethodProblem]("akka.stream.scaladsl.FlowOps.interleaveGraph"),
-      ProblemFilters.exclude[ReversedMissingMethodProblem]("akka.stream.scaladsl.FlowOps.interleaveGraph$default$3"),
-      ProblemFilters.exclude[ReversedMissingMethodProblem]("akka.stream.scaladsl.FlowOps.interleave")
-=======
-      
+
       // #22332 protobuf serializers for remote deployment
       ProblemFilters.exclude[ReversedMissingMethodProblem]("akka.remote.WireFormats#DeployDataOrBuilder.getConfigManifest"),
       ProblemFilters.exclude[ReversedMissingMethodProblem]("akka.remote.WireFormats#DeployDataOrBuilder.hasScopeManifest"),
@@ -563,9 +551,17 @@
       // #22374 introduce fishForSpecificMessage in TestKit
       ProblemFilters.exclude[ReversedMissingMethodProblem]("akka.testkit.TestKitBase.fishForSpecificMessage$default$1"),
       ProblemFilters.exclude[ReversedMissingMethodProblem]("akka.testkit.TestKitBase.fishForSpecificMessage"),
-      ProblemFilters.exclude[ReversedMissingMethodProblem]("akka.testkit.TestKitBase.fishForSpecificMessage$default$2")
-
->>>>>>> e4077cc1
+      ProblemFilters.exclude[ReversedMissingMethodProblem]("akka.testkit.TestKitBase.fishForSpecificMessage$default$2"),
+
+      // #22710 overloaded Flow.interleave()-related methods
+      ProblemFilters.exclude[DirectMissingMethodProblem]("akka.stream.scaladsl.GraphDSL#Implicits#PortOpsImpl.interleaveGraph"),
+      ProblemFilters.exclude[ReversedMissingMethodProblem]("akka.stream.scaladsl.FlowOpsMat.interleaveMat"),
+      ProblemFilters.exclude[DirectMissingMethodProblem]("akka.stream.scaladsl.Flow.interleaveGraph"),
+      ProblemFilters.exclude[DirectMissingMethodProblem]("akka.stream.scaladsl.Source.interleaveGraph"),
+      ProblemFilters.exclude[DirectMissingMethodProblem]("akka.stream.scaladsl.FlowOps.interleaveGraph"),
+      ProblemFilters.exclude[ReversedMissingMethodProblem]("akka.stream.scaladsl.FlowOps.interleaveGraph"),
+      ProblemFilters.exclude[ReversedMissingMethodProblem]("akka.stream.scaladsl.FlowOps.interleaveGraph$default$3"),
+      ProblemFilters.exclude[ReversedMissingMethodProblem]("akka.stream.scaladsl.FlowOps.interleave")
 
       // NOTE: filters that will be backported to 2.4 should go to the latest 2.4 version below
     )
@@ -1212,14 +1208,14 @@
         ProblemFilters.exclude[ReversedMissingMethodProblem]("akka.actor.dungeon.DeathWatch.watchWith"),
         ProblemFilters.exclude[ReversedMissingMethodProblem]("akka.actor.dungeon.DeathWatch.akka$actor$dungeon$DeathWatch$$watching"),
         ProblemFilters.exclude[ReversedMissingMethodProblem]("akka.actor.dungeon.DeathWatch.akka$actor$dungeon$DeathWatch$$watching_="),
-        
+
         // #22868 store shards
         ProblemFilters.exclude[DirectMissingMethodProblem]("akka.cluster.sharding.DDataShardCoordinator.sendUpdate"),
         ProblemFilters.exclude[DirectMissingMethodProblem]("akka.cluster.sharding.DDataShardCoordinator.waitingForUpdate"),
         ProblemFilters.exclude[DirectMissingMethodProblem]("akka.cluster.sharding.DDataShardCoordinator.getState"),
         ProblemFilters.exclude[DirectMissingMethodProblem]("akka.cluster.sharding.DDataShardCoordinator.waitingForState"),
         ProblemFilters.exclude[DirectMissingMethodProblem]("akka.cluster.sharding.DDataShardCoordinator.this"),
-          
+
         // #21213 Feature request: Let BackoffSupervisor reply to messages when its child is stopped
         ProblemFilters.exclude[DirectMissingMethodProblem]("akka.pattern.BackoffSupervisor.this"),
         ProblemFilters.exclude[DirectMissingMethodProblem]("akka.pattern.BackoffOptionsImpl.copy"),
@@ -1233,13 +1229,13 @@
       "2.5.2" -> Seq(
         // #22881 Make sure connections are aborted correctly on Windows
         ProblemFilters.exclude[ReversedMissingMethodProblem]("akka.io.ChannelRegistration.cancel"),
-        
+
         // #23144 recoverWithRetries cleanup
-        ProblemFilters.exclude[DirectMissingMethodProblem]("akka.stream.impl.fusing.RecoverWith.InfiniteRetries"),  
+        ProblemFilters.exclude[DirectMissingMethodProblem]("akka.stream.impl.fusing.RecoverWith.InfiniteRetries"),
 
         // #23025 OversizedPayloadException DeltaPropagation
         ProblemFilters.exclude[ReversedMissingMethodProblem]("akka.cluster.ddata.DeltaPropagationSelector.maxDeltaSize"),
-        
+
         // #23023 added a new overload with implementation to trait, so old transport implementations compiled against
         // older versions will be missing the method. We accept that incompatibility for now.
         ProblemFilters.exclude[ReversedMissingMethodProblem]("akka.remote.transport.AssociationHandle.disassociate")
