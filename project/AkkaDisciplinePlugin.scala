/*
 * Copyright (C) 2019 Lightbend Inc. <https://www.lightbend.com>
 */

package akka

import sbt._
import Keys.{ scalacOptions, _ }
import sbt.plugins.JvmPlugin

object AkkaDisciplinePlugin extends AutoPlugin with ScalafixSupport {

  import scoverage.ScoverageKeys._
  import scalafix.sbt.ScalafixPlugin

  override def trigger: PluginTrigger = allRequirements
  override def requires: Plugins = JvmPlugin && ScalafixPlugin
  override lazy val projectSettings = disciplineSettings

  val nonFatalWarningsFor = Set(
    // We allow warnings in docs to get the 'snippets' right
    "akka-docs",
    // To be reviewed
<<<<<<< HEAD
    "akka-bench-jmh-typed",
    "akka-stream-tests-tck")
=======
    "akka-bench-jmh",
    "akka-bench-jmh-typed")
>>>>>>> 914466c8

  val strictProjects = Set("akka-discovery", "akka-protobuf", "akka-coordination")

  lazy val scalaFixSettings = Seq(Compile / scalacOptions += "-Yrangepos")

  lazy val scoverageSettings =
    Seq(coverageMinimum := 70, coverageFailOnMinimum := false, coverageOutputHTML := true, coverageHighlighting := true)

  lazy val silencerSettings = {
    val silencerVersion = "1.4.1"
    Seq(
      libraryDependencies ++= Seq(
          compilerPlugin("com.github.ghik" %% "silencer-plugin" % silencerVersion),
          "com.github.ghik" %% "silencer-lib" % silencerVersion % Provided))
  }

  lazy val disciplineSettings =
    scalaFixSettings ++
    silencerSettings ++
    scoverageSettings ++ Seq(
      Compile / scalacOptions ++= (
          if (!nonFatalWarningsFor(name.value)) Seq("-Xfatal-warnings")
          else Seq.empty
        ),
      Test / scalacOptions --= testUndicipline,
      Compile / console / scalacOptions --= Seq("-deprecation", "-Xfatal-warnings", "-Xlint", "-Ywarn-unused:imports"),
      Compile / scalacOptions ++= (CrossVersion.partialVersion(scalaVersion.value) match {
          case Some((2, 13)) =>
            disciplineScalacOptions -- Set(
              "-Ywarn-inaccessible",
              "-Ywarn-infer-any",
              "-Ywarn-nullary-override",
              "-Ywarn-nullary-unit",
              "-Ypartial-unification",
              "-Yno-adapted-args")
          case Some((2, 12)) =>
            disciplineScalacOptions
          case _ =>
            Nil
        }).toSeq,
      Compile / scalacOptions --=
        (if (strictProjects.contains(name.value)) Seq.empty
         else undisciplineScalacOptions.toSeq),
      // Discipline is not needed for the docs compilation run (which uses
      // different compiler phases from the regular run), and in particular
      // '-Ywarn-unused:explicits' breaks 'sbt ++2.13.0-M5 akka-actor/doc'
      // https://github.com/akka/akka/issues/26119
      Compile / doc / scalacOptions --= disciplineScalacOptions.toSeq :+ "-Xfatal-warnings")

  val testUndicipline = Seq(
    "-Ywarn-dead-code", // ??? used in compile only specs
    "-Ywarn-value-discard" // Ignoring returned assertions
  )

  /**
   * Remain visibly filtered for future code quality work and removing.
   */
  val undisciplineScalacOptions = Set("-Ywarn-value-discard", "-Ywarn-numeric-widen", "-Yno-adapted-args")

  /** These options are desired, but some are excluded for the time being*/
  val disciplineScalacOptions = Set(
    // start: must currently remove, version regardless
    "-Ywarn-value-discard",
    "-Ywarn-numeric-widen",
    "-Yno-adapted-args",
    // end
    "-deprecation",
    "-Xlint",
    "-Ywarn-dead-code",
    "-Ywarn-inaccessible",
    "-Ywarn-infer-any",
    "-Ywarn-nullary-override",
    "-Ywarn-nullary-unit",
    "-Ywarn-unused:_",
    "-Ypartial-unification",
    "-Ywarn-extra-implicit")

}<|MERGE_RESOLUTION|>--- conflicted
+++ resolved
@@ -21,13 +21,7 @@
     // We allow warnings in docs to get the 'snippets' right
     "akka-docs",
     // To be reviewed
-<<<<<<< HEAD
-    "akka-bench-jmh-typed",
-    "akka-stream-tests-tck")
-=======
-    "akka-bench-jmh",
     "akka-bench-jmh-typed")
->>>>>>> 914466c8
 
   val strictProjects = Set("akka-discovery", "akka-protobuf", "akka-coordination")
 
