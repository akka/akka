/*
 * Copyright (C) 2019 Lightbend Inc. <https://www.lightbend.com>
 */

package akka

import sbt._
import Keys.{ scalacOptions, _ }
import sbt.plugins.JvmPlugin

object AkkaDisciplinePlugin extends AutoPlugin with ScalafixSupport {

  import scoverage.ScoverageKeys._
  import scalafix.sbt.ScalafixPlugin

  override def trigger: PluginTrigger = allRequirements
  override def requires: Plugins = JvmPlugin && ScalafixPlugin
  override lazy val projectSettings = disciplineSettings

  val fatalWarningsFor = Set(
    "akka-actor",
    "akka-discovery",
    "akka-distributed-data",
    "akka-coordination",
<<<<<<< HEAD
=======
    "akka-protobuf",
    "akka-stream-typed",
    "akka-cluster-typed"
  )

  val strictProjects = Set(
    "akka-discovery",
>>>>>>> cc113852
    "akka-protobuf",
    "akka-cluster-tools")

  val strictProjects = Set("akka-discovery", "akka-protobuf", "akka-coordination")

  lazy val scalaFixSettings = Seq(Compile / scalacOptions += "-Yrangepos")

  lazy val scoverageSettings =
    Seq(coverageMinimum := 70, coverageFailOnMinimum := false, coverageOutputHTML := true, coverageHighlighting := {
      import sbt.librarymanagement.{ SemanticSelector, VersionNumber }
      !VersionNumber(scalaVersion.value).matchesSemVer(SemanticSelector("<=2.11.1"))
    })

  val silencerVersion = "1.3.1"
  lazy val silencerSettings = Seq(
    libraryDependencies ++= Seq(
        compilerPlugin("com.github.ghik" %% "silencer-plugin" % silencerVersion),
        "com.github.ghik" %% "silencer-lib" % silencerVersion % Provided))

  lazy val disciplineSettings =
    scalaFixSettings ++
    silencerSettings ++
    scoverageSettings ++ Seq(
      Compile / scalacOptions ++= (
<<<<<<< HEAD
          if (fatalWarningsFor(name.value)) Seq("-Xfatal-warnings")
          else Seq.empty
        ),
=======
        if (fatalWarningsFor(name.value)) Seq("-Xfatal-warnings")
        else Seq.empty
      ),
      Test / scalacOptions --= testUndicipline,
>>>>>>> cc113852
      Compile / console / scalacOptions --= Seq("-deprecation", "-Xfatal-warnings", "-Xlint", "-Ywarn-unused:imports"),
      Compile / scalacOptions ++= (CrossVersion.partialVersion(scalaVersion.value) match {
          case Some((2, 13)) =>
            disciplineScalacOptions -- Set(
              "-Ywarn-inaccessible",
              "-Ywarn-infer-any",
              "-Ywarn-nullary-override",
              "-Ywarn-nullary-unit",
              "-Ypartial-unification",
              "-Yno-adapted-args")
          case Some((2, 12)) =>
            disciplineScalacOptions
          case Some((2, 11)) =>
            disciplineScalacOptions ++ Set("-language:existentials") -- Set(
              "-Ywarn-extra-implicit",
              "-Ywarn-unused:_",
              "-Ypartial-unification")
          case _ =>
            Nil
        }).toSeq,
      Compile / doc / scalacOptions ++= (CrossVersion.partialVersion(scalaVersion.value) match {
          case Some((2, 11)) =>
            Seq("-no-link-warnings")
          case _ =>
            Seq.empty
        }),
      Compile / scalacOptions --=
        (if (strictProjects.contains(name.value)) Seq.empty
         else undisciplineScalacOptions.toSeq),
      // Discipline is not needed for the docs compilation run (which uses
      // different compiler phases from the regular run), and in particular
      // '-Ywarn-unused:explicits' breaks 'sbt ++2.13.0-M5 akka-actor/doc'
      // https://github.com/akka/akka/issues/26119
      Compile / doc / scalacOptions --= disciplineScalacOptions.toSeq :+ "-Xfatal-warnings")

  val testUndicipline = Seq(
    "-Ywarn-dead-code",  // ??? used in compile only specs
    "-Ywarn-value-discard" // Ignoring returned assertions
  )

  /**
   * Remain visibly filtered for future code quality work and removing.
   */
  val undisciplineScalacOptions = Set("-Ywarn-value-discard", "-Ywarn-numeric-widen", "-Yno-adapted-args")

  /** These options are desired, but some are excluded for the time being*/
  val disciplineScalacOptions = Set(
    // start: must currently remove, version regardless
    "-Ywarn-value-discard",
    "-Ywarn-numeric-widen",
    "-Yno-adapted-args",
    // end
    "-deprecation",
    "-Xfuture",
    "-Xlint",
    "-Ywarn-dead-code",
    "-Ywarn-inaccessible",
    "-Ywarn-infer-any",
    "-Ywarn-nullary-override",
    "-Ywarn-nullary-unit",
    "-Ywarn-unused:_",
    "-Ypartial-unification",
    "-Ywarn-extra-implicit")

}<|MERGE_RESOLUTION|>--- conflicted
+++ resolved
@@ -22,16 +22,14 @@
     "akka-discovery",
     "akka-distributed-data",
     "akka-coordination",
-<<<<<<< HEAD
-=======
     "akka-protobuf",
     "akka-stream-typed",
-    "akka-cluster-typed"
+    "akka-cluster-typed",
+    "akka-cluster-tools"
   )
 
   val strictProjects = Set(
     "akka-discovery",
->>>>>>> cc113852
     "akka-protobuf",
     "akka-cluster-tools")
 
@@ -56,16 +54,10 @@
     silencerSettings ++
     scoverageSettings ++ Seq(
       Compile / scalacOptions ++= (
-<<<<<<< HEAD
-          if (fatalWarningsFor(name.value)) Seq("-Xfatal-warnings")
-          else Seq.empty
-        ),
-=======
         if (fatalWarningsFor(name.value)) Seq("-Xfatal-warnings")
         else Seq.empty
       ),
       Test / scalacOptions --= testUndicipline,
->>>>>>> cc113852
       Compile / console / scalacOptions --= Seq("-deprecation", "-Xfatal-warnings", "-Xlint", "-Ywarn-unused:imports"),
       Compile / scalacOptions ++= (CrossVersion.partialVersion(scalaVersion.value) match {
           case Some((2, 13)) =>
