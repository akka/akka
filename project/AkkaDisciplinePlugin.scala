--- conflicted
+++ resolved
@@ -20,16 +20,14 @@
   override def trigger: PluginTrigger = allRequirements
   override def requires: Plugins = JvmPlugin && ScalafixPlugin
   override lazy val projectSettings = disciplineSettings
-<<<<<<< HEAD
-  
-  val strictProjects = Set("akka-discovery", "akka-stream-typed", "akka-cluster-typed")
-=======
 
   val fatalWarningsFor = Set(
     "akka-discovery",
     "akka-distributed-data",
     "akka-coordination",
-    "akka-protobuf"
+    "akka-protobuf",
+    "akka-stream-typed",
+    "akka-cluster-typed"
   )
 
   val strictProjects = Set(
@@ -37,7 +35,6 @@
     "akka-protobuf",
     "akka-coordination"
   )
->>>>>>> 08abca79
 
   lazy val scalaFixSettings = Seq(
     Compile / scalacOptions += "-Yrangepos")
@@ -66,18 +63,12 @@
       Compile / scalacOptions ++= (if (strictProjects.contains(name.value)) {
                                  disciplineScalacOptions
                                } else {
-<<<<<<< HEAD
-                                 disciplineScalacOptions.filterNot(undisciplineScalacOptions.contains)
-                               }),
-      Test / scalacOptions --= testUndicipline,
-=======
                                  disciplineScalacOptions -- undisciplineScalacOptions
                                }).toSeq,
       Compile / scalacOptions ++= (
         if (fatalWarningsFor(name.value)) Seq("-Xfatal-warnings")
         else Seq.empty
       ),
->>>>>>> 08abca79
       Compile / console / scalacOptions --= Seq("-deprecation", "-Xfatal-warnings", "-Xlint", "-Ywarn-unused:imports"),
       // Discipline is not needed for the docs compilation run (which uses
       // different compiler phases from the regular run), and in particular
