--- conflicted
+++ resolved
@@ -25,13 +25,9 @@
     "akka-protobuf",
     "akka-stream-typed",
     "akka-cluster-typed",
-<<<<<<< HEAD
-    "akka-slf4j",
-    "akka-cluster-metrics"
-  )
-=======
-    "akka - cluster - tools")
->>>>>>> 91da4c26
+    "akka-cluster-tools",
+    "akka-cluster-metrics",
+    "akka-slf4j")
 
   val strictProjects = Set("akka-discovery", "akka-protobuf", "akka-coordination")
 
@@ -54,17 +50,10 @@
     silencerSettings ++
     scoverageSettings ++ Seq(
       Compile / scalacOptions ++= (
-<<<<<<< HEAD
-        if (fatalWarningsFor(name.value)) Seq("-Xfatal-warnings")
-        else Seq.empty
-      ),
-      Test / scalacOptions --= testUnDiscipline,
-=======
           if (fatalWarningsFor(name.value)) Seq("-Xfatal-warnings")
           else Seq.empty
         ),
       Test / scalacOptions --= testUndicipline,
->>>>>>> 91da4c26
       Compile / console / scalacOptions --= Seq("-deprecation", "-Xfatal-warnings", "-Xlint", "-Ywarn-unused:imports"),
       Compile / scalacOptions ++= (CrossVersion.partialVersion(scalaVersion.value) match {
           case Some((2, 13)) =>
@@ -100,14 +89,8 @@
       // https://github.com/akka/akka/issues/26119
       Compile / doc / scalacOptions --= disciplineScalacOptions.toSeq :+ "-Xfatal-warnings")
 
-<<<<<<< HEAD
-
-  val testUnDiscipline = Seq(
-    "-Ywarn-dead-code",  // ??? used in compile only specs
-=======
   val testUndicipline = Seq(
     "-Ywarn-dead-code", // ??? used in compile only specs
->>>>>>> 91da4c26
     "-Ywarn-value-discard" // Ignoring returned assertions
   )
 
