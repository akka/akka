/*
 * Copyright (C) 2019 Lightbend Inc. <https://www.lightbend.com>
 */

package akka

import sbt._
import Keys.{ scalacOptions, _ }
import sbt.plugins.JvmPlugin

object AkkaDisciplinePlugin extends AutoPlugin with ScalafixSupport {

  import scoverage.ScoverageKeys._
  import scalafix.sbt.ScalafixPlugin

  override def trigger: PluginTrigger = allRequirements
  override def requires: Plugins = JvmPlugin && ScalafixPlugin
  override lazy val projectSettings = disciplineSettings

  val fatalWarningsFor = Set(
    "akka-actor",
    "akka-discovery",
    "akka-distributed-data",
    "akka-coordination",
    "akka-protobuf",
    "akka-stream-typed",
    "akka-cluster-typed",
    "akka-persistence",
    "akka-cluster-tools",
<<<<<<< HEAD
    "akka-stream",
    "akka-cluster-metrics",
    "akka-slf4j")
=======
    "akka-cluster-sharding",
    "akka-stream")
>>>>>>> 4bb60bbc

  val strictProjects = Set("akka-discovery", "akka-protobuf", "akka-coordination")

  lazy val scalaFixSettings = Seq(Compile / scalacOptions += "-Yrangepos")

  lazy val scoverageSettings =
    Seq(coverageMinimum := 70, coverageFailOnMinimum := false, coverageOutputHTML := true, coverageHighlighting := {
      import sbt.librarymanagement.{ SemanticSelector, VersionNumber }
      !VersionNumber(scalaVersion.value).matchesSemVer(SemanticSelector("<=2.11.1"))
    })

  val silencerVersion = "1.3.1"
  lazy val silencerSettings = Seq(
    libraryDependencies ++= Seq(
        compilerPlugin("com.github.ghik" %% "silencer-plugin" % silencerVersion),
        "com.github.ghik" %% "silencer-lib" % silencerVersion % Provided))

  lazy val disciplineSettings =
    scalaFixSettings ++
    silencerSettings ++
    scoverageSettings ++ Seq(
      Compile / scalacOptions ++= (
          if (!scalaVersion.value.startsWith("2.11") && fatalWarningsFor(name.value)) Seq("-Xfatal-warnings")
          else Seq.empty
        ),
      Test / scalacOptions --= testUndicipline,
      Compile / console / scalacOptions --= Seq("-deprecation", "-Xfatal-warnings", "-Xlint", "-Ywarn-unused:imports"),
      Compile / scalacOptions ++= (CrossVersion.partialVersion(scalaVersion.value) match {
          case Some((2, 13)) =>
            disciplineScalacOptions -- Set(
              "-Ywarn-inaccessible",
              "-Ywarn-infer-any",
              "-Ywarn-nullary-override",
              "-Ywarn-nullary-unit",
              "-Ypartial-unification",
              "-Yno-adapted-args")
          case Some((2, 12)) =>
            disciplineScalacOptions
          case _ =>
            Nil
        }).toSeq,
      Compile / doc / scalacOptions ++= (CrossVersion.partialVersion(scalaVersion.value) match {
          case Some((2, 11)) =>
            Seq("-no-link-warnings")
          case _ =>
            Seq.empty
        }),
      Compile / scalacOptions --=
        (if (strictProjects.contains(name.value)) Seq.empty
         else undisciplineScalacOptions.toSeq),
      // Discipline is not needed for the docs compilation run (which uses
      // different compiler phases from the regular run), and in particular
      // '-Ywarn-unused:explicits' breaks 'sbt ++2.13.0-M5 akka-actor/doc'
      // https://github.com/akka/akka/issues/26119
      Compile / doc / scalacOptions --= disciplineScalacOptions.toSeq :+ "-Xfatal-warnings")

  val testUndicipline = Seq(
    "-Ywarn-dead-code", // ??? used in compile only specs
    "-Ywarn-value-discard" // Ignoring returned assertions
  )

  /**
   * Remain visibly filtered for future code quality work and removing.
   */
  val undisciplineScalacOptions = Set("-Ywarn-value-discard", "-Ywarn-numeric-widen", "-Yno-adapted-args")

  /** These options are desired, but some are excluded for the time being*/
  val disciplineScalacOptions = Set(
    // start: must currently remove, version regardless
    "-Ywarn-value-discard",
    "-Ywarn-numeric-widen",
    "-Yno-adapted-args",
    // end
    "-deprecation",
    "-Xfuture",
    "-Xlint",
    "-Ywarn-dead-code",
    "-Ywarn-inaccessible",
    "-Ywarn-infer-any",
    "-Ywarn-nullary-override",
    "-Ywarn-nullary-unit",
    "-Ywarn-unused:_",
    "-Ypartial-unification",
    "-Ywarn-extra-implicit")


}<|MERGE_RESOLUTION|>--- conflicted
+++ resolved
@@ -27,14 +27,10 @@
     "akka-cluster-typed",
     "akka-persistence",
     "akka-cluster-tools",
-<<<<<<< HEAD
+    "akka-cluster-sharding",
     "akka-stream",
     "akka-cluster-metrics",
     "akka-slf4j")
-=======
-    "akka-cluster-sharding",
-    "akka-stream")
->>>>>>> 4bb60bbc
 
   val strictProjects = Set("akka-discovery", "akka-protobuf", "akka-coordination")
 
