/*
 * Copyright (C) 2019 Lightbend Inc. <https://www.lightbend.com>
 */

package akka

import sbt._
import Keys.{ scalacOptions, _ }
import sbt.plugins.JvmPlugin

object AkkaDisciplinePlugin extends AutoPlugin with ScalafixSupport {

  import scoverage.ScoverageKeys._
  import scalafix.sbt.ScalafixPlugin

  override def trigger: PluginTrigger = allRequirements
  override def requires: Plugins = JvmPlugin && ScalafixPlugin
  override lazy val projectSettings = disciplineSettings

  val nonFatalWarningsFor = Set(
    // We allow warnings in docs to get the 'snippets' right
    "akka-docs",
    // To be reviewed
    "akka-bench-jmh",
<<<<<<< HEAD
    "akka-stream-tests-tck")
=======
    "akka-bench-jmh-typed")
>>>>>>> 914466c8

  val strictProjects = Set("akka-discovery", "akka-protobuf", "akka-coordination")

  lazy val scalaFixSettings = Seq(Compile / scalacOptions += "-Yrangepos")

  lazy val scoverageSettings =
    Seq(coverageMinimum := 70, coverageFailOnMinimum := false, coverageOutputHTML := true, coverageHighlighting := true)

  lazy val silencerSettings = {
    val silencerVersion = "1.4.1"
    Seq(
      libraryDependencies ++= Seq(
          compilerPlugin("com.github.ghik" %% "silencer-plugin" % silencerVersion),
          "com.github.ghik" %% "silencer-lib" % silencerVersion % Provided))
  }

  lazy val disciplineSettings =
    scalaFixSettings ++
    silencerSettings ++
    scoverageSettings ++ Seq(
      Compile / scalacOptions ++= (
          if (!nonFatalWarningsFor(name.value)) Seq("-Xfatal-warnings")
          else Seq.empty
        ),
      Test / scalacOptions --= testUndicipline,
      Compile / console / scalacOptions --= Seq("-deprecation", "-Xfatal-warnings", "-Xlint", "-Ywarn-unused:imports"),
      Compile / scalacOptions ++= (CrossVersion.partialVersion(scalaVersion.value) match {
          case Some((2, 13)) =>
            disciplineScalacOptions -- Set(
              "-Ywarn-inaccessible",
              "-Ywarn-infer-any",
              "-Ywarn-nullary-override",
              "-Ywarn-nullary-unit",
              "-Ypartial-unification",
              "-Yno-adapted-args")
          case Some((2, 12)) =>
            disciplineScalacOptions
          case _ =>
            Nil
        }).toSeq,
      Compile / scalacOptions --=
        (if (strictProjects.contains(name.value)) Seq.empty
         else undisciplineScalacOptions.toSeq),
      // Discipline is not needed for the docs compilation run (which uses
      // different compiler phases from the regular run), and in particular
      // '-Ywarn-unused:explicits' breaks 'sbt ++2.13.0-M5 akka-actor/doc'
      // https://github.com/akka/akka/issues/26119
      Compile / doc / scalacOptions --= disciplineScalacOptions.toSeq :+ "-Xfatal-warnings")

  val testUndicipline = Seq(
    "-Ywarn-dead-code", // ??? used in compile only specs
    "-Ywarn-value-discard" // Ignoring returned assertions
  )

  /**
   * Remain visibly filtered for future code quality work and removing.
   */
  val undisciplineScalacOptions = Set("-Ywarn-value-discard", "-Ywarn-numeric-widen", "-Yno-adapted-args")

  /** These options are desired, but some are excluded for the time being*/
  val disciplineScalacOptions = Set(
    // start: must currently remove, version regardless
    "-Ywarn-value-discard",
    "-Ywarn-numeric-widen",
    "-Yno-adapted-args",
    // end
    "-deprecation",
    "-Xlint",
    "-Ywarn-dead-code",
    "-Ywarn-inaccessible",
    "-Ywarn-infer-any",
    "-Ywarn-nullary-override",
    "-Ywarn-nullary-unit",
    "-Ywarn-unused:_",
    "-Ypartial-unification",
    "-Ywarn-extra-implicit")

}<|MERGE_RESOLUTION|>--- conflicted
+++ resolved
@@ -21,12 +21,7 @@
     // We allow warnings in docs to get the 'snippets' right
     "akka-docs",
     // To be reviewed
-    "akka-bench-jmh",
-<<<<<<< HEAD
-    "akka-stream-tests-tck")
-=======
-    "akka-bench-jmh-typed")
->>>>>>> 914466c8
+    "akka-bench-jmh")
 
   val strictProjects = Set("akka-discovery", "akka-protobuf", "akka-coordination")
 
