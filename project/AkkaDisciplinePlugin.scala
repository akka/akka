/*
 * Copyright (C) 2019 Lightbend Inc. <https://www.lightbend.com>
 */

package akka

import sbt._
import Keys.{ scalacOptions, _ }
import sbt.plugins.JvmPlugin

object AkkaDisciplinePlugin extends AutoPlugin with ScalafixSupport {

  import scoverage.ScoverageKeys._
  import scalafix.sbt.ScalafixPlugin

  override def trigger: PluginTrigger = allRequirements
  override def requires: Plugins = JvmPlugin && ScalafixPlugin
  override lazy val projectSettings = disciplineSettings

  val fatalWarningsFor = Set(
    "akka-actor",
    "akka-discovery",
    "akka-distributed-data",
    "akka-coordination",
    "akka-protobuf",
    "akka-stream-typed",
    "akka-cluster-typed",
<<<<<<< HEAD
    "akka-persistence",
    "akka-cluster-tools")
=======
    "akka-cluster-tools",
    "akka-stream")
>>>>>>> 7e7901ad

  val strictProjects = Set("akka-discovery", "akka-protobuf", "akka-coordination")

  lazy val scalaFixSettings = Seq(Compile / scalacOptions += "-Yrangepos")

  lazy val scoverageSettings =
    Seq(coverageMinimum := 70, coverageFailOnMinimum := false, coverageOutputHTML := true, coverageHighlighting := {
      import sbt.librarymanagement.{ SemanticSelector, VersionNumber }
      !VersionNumber(scalaVersion.value).matchesSemVer(SemanticSelector("<=2.11.1"))
    })

  val silencerVersion = "1.3.1"
  lazy val silencerSettings = Seq(
    libraryDependencies ++= Seq(
        compilerPlugin("com.github.ghik" %% "silencer-plugin" % silencerVersion),
        "com.github.ghik" %% "silencer-lib" % silencerVersion % Provided))

  lazy val disciplineSettings =
    scalaFixSettings ++
    silencerSettings ++
    scoverageSettings ++ Seq(
      Compile / scalacOptions ++= (
          if (!scalaVersion.value.startsWith("2.11") && fatalWarningsFor(name.value)) Seq("-Xfatal-warnings")
          else Seq.empty
        ),
      Test / scalacOptions --= testUndicipline,
      Compile / console / scalacOptions --= Seq("-deprecation", "-Xfatal-warnings", "-Xlint", "-Ywarn-unused:imports"),
      Compile / scalacOptions ++= (CrossVersion.partialVersion(scalaVersion.value) match {
          case Some((2, 13)) =>
            disciplineScalacOptions -- Set(
              "-Ywarn-inaccessible",
              "-Ywarn-infer-any",
              "-Ywarn-nullary-override",
              "-Ywarn-nullary-unit",
              "-Ypartial-unification",
              "-Yno-adapted-args")
          case Some((2, 12)) =>
            disciplineScalacOptions
          case _ =>
            Nil
        }).toSeq,
      Compile / doc / scalacOptions ++= (CrossVersion.partialVersion(scalaVersion.value) match {
          case Some((2, 11)) =>
            Seq("-no-link-warnings")
          case _ =>
            Seq.empty
        }),
      Compile / scalacOptions --=
        (if (strictProjects.contains(name.value)) Seq.empty
         else undisciplineScalacOptions.toSeq),
      // Discipline is not needed for the docs compilation run (which uses
      // different compiler phases from the regular run), and in particular
      // '-Ywarn-unused:explicits' breaks 'sbt ++2.13.0-M5 akka-actor/doc'
      // https://github.com/akka/akka/issues/26119
      Compile / doc / scalacOptions --= disciplineScalacOptions.toSeq :+ "-Xfatal-warnings")

  val testUndicipline = Seq(
    "-Ywarn-dead-code", // ??? used in compile only specs
    "-Ywarn-value-discard" // Ignoring returned assertions
  )

  /**
   * Remain visibly filtered for future code quality work and removing.
   */
  val undisciplineScalacOptions = Set("-Ywarn-value-discard", "-Ywarn-numeric-widen", "-Yno-adapted-args")

  /** These options are desired, but some are excluded for the time being*/
  val disciplineScalacOptions = Set(
    // start: must currently remove, version regardless
    "-Ywarn-value-discard",
    "-Ywarn-numeric-widen",
    "-Yno-adapted-args",
    // end
    "-deprecation",
    "-Xfuture",
    "-Xlint",
    "-Ywarn-dead-code",
    "-Ywarn-inaccessible",
    "-Ywarn-infer-any",
    "-Ywarn-nullary-override",
    "-Ywarn-nullary-unit",
    "-Ywarn-unused:_",
    "-Ypartial-unification",
    "-Ywarn-extra-implicit")

}<|MERGE_RESOLUTION|>--- conflicted
+++ resolved
@@ -25,13 +25,9 @@
     "akka-protobuf",
     "akka-stream-typed",
     "akka-cluster-typed",
-<<<<<<< HEAD
     "akka-persistence",
-    "akka-cluster-tools")
-=======
     "akka-cluster-tools",
     "akka-stream")
->>>>>>> 7e7901ad
 
   val strictProjects = Set("akka-discovery", "akka-protobuf", "akka-coordination")
 
