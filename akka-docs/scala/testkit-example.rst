.. _testkit-example:

########################
TestKit Example (Scala)
########################

Ray Roestenburg's example code from `his blog <http://roestenburg.agilesquad.com/2011/02/unit-testing-akka-actors-with-testkit_12.html>`_ adapted to work with Akka 2.x.

<<<<<<< HEAD
.. includecode:: code/docs/testkit/TestkitUsageSpec.scala#testkit-usage
=======
.. code-block:: scala

   package unit.akka

   import org.scalatest.matchers.ShouldMatchers
   import org.scalatest.{WordSpec, BeforeAndAfterAll}
   import akka.actor.Actor._
   import akka.util.duration._
   import akka.testkit.TestKit
   import java.util.concurrent.TimeUnit
   import akka.actor.{ActorRef, Actor}
   import util.Random

   /**
    * a Test to show some TestKit examples
    */

   class TestKitUsageSpec extends WordSpec with BeforeAndAfterAll with ShouldMatchers with TestKit {
     val system = ActorSystem()
     import system._
     val echoRef = actorOf(Props(new EchoActor))
     val forwardRef = actorOf(Props(new ForwardingActor(testActor)))
     val filterRef = actorOf(Props(new FilteringActor(testActor)))
     val randomHead = Random.nextInt(6)
     val randomTail = Random.nextInt(10)
     val headList = List().padTo(randomHead, "0")
     val tailList = List().padTo(randomTail, "1")
     val seqRef = actorOf(Props(new SequencingActor(testActor, headList, tailList)))

     override protected def afterAll(): scala.Unit = {
       stopTestActor
       echoRef.stop()
       forwardRef.stop()
       filterRef.stop()
       seqRef.stop()
     }

     "An EchoActor" should {
       "Respond with the same message it receives" in {
         within(100 millis) {
           echoRef ! "test"
           expectMsg("test")
         }
       }
     }
     "A ForwardingActor" should {
       "Forward a message it receives" in {
         within(100 millis) {
           forwardRef ! "test"
           expectMsg("test")
         }
       }
     }
     "A FilteringActor" should {
       "Filter all messages, except expected messagetypes it receives" in {
         var messages = List[String]()
         within(100 millis) {
           filterRef ! "test"
           expectMsg("test")
           filterRef ! 1
           expectNoMsg
           filterRef ! "some"
           filterRef ! "more"
           filterRef ! 1
           filterRef ! "text"
           filterRef ! 1

           receiveWhile(500 millis) {
             case msg: String => messages = msg :: messages
           }
         }
         messages.length should be(3)
         messages.reverse should be(List("some", "more", "text"))
       }
     }
     "A SequencingActor" should {
       "receive an interesting message at some point " in {
         within(100 millis) {
           seqRef ! "something"
           ignoreMsg {
             case msg: String => msg != "something"
           }
           expectMsg("something")
           ignoreMsg {
             case msg: String => msg == "1"
           }
           expectNoMsg
         }
       }
     }
   }

   /**
    * An Actor that echoes everything you send to it
    */
   class EchoActor extends Actor {
     def receive = {
       case msg => {
         self.reply(msg)
       }
     }
   }

   /**
    * An Actor that forwards every message to a next Actor
    */
   class ForwardingActor(next: ActorRef) extends Actor {
     def receive = {
       case msg => {
         next ! msg
       }
     }
   }

   /**
    * An Actor that only forwards certain messages to a next Actor
    */
   class FilteringActor(next: ActorRef) extends Actor {
     def receive = {
       case msg: String => {
         next ! msg
       }
       case _ => None
     }
   }

   /**
    * An actor that sends a sequence of messages with a random head list, an interesting value and a random tail list
    * The idea is that you would like to test that the interesting value is received and that you cant be bothered with the rest
    */
   class SequencingActor(next: ActorRef, head: List[String], tail: List[String]) extends Actor {
     def receive = {
       case msg => {
         head map (next ! _)
         next ! msg
         tail map (next ! _)
       }
     }
   }
>>>>>>> a513d823
<|MERGE_RESOLUTION|>--- conflicted
+++ resolved
@@ -6,9 +6,6 @@
 
 Ray Roestenburg's example code from `his blog <http://roestenburg.agilesquad.com/2011/02/unit-testing-akka-actors-with-testkit_12.html>`_ adapted to work with Akka 2.x.
 
-<<<<<<< HEAD
-.. includecode:: code/docs/testkit/TestkitUsageSpec.scala#testkit-usage
-=======
 .. code-block:: scala
 
    package unit.akka
@@ -147,5 +144,4 @@
          tail map (next ! _)
        }
      }
-   }
->>>>>>> a513d823
+   }