--- conflicted
+++ resolved
@@ -102,60 +102,6 @@
 `ActorRef` is always *akka* instead of the previously used *akka.tcp* or *akka.ssl.tcp*. Configuration properties
 are also different.
 
-<<<<<<< HEAD
-=======
-## Preparing your ActorSystem for Remoting
-
-The Akka remoting is a separate jar file. Make sure that you have the following dependency in your project:
-
-@@dependency[sbt,Maven,Gradle] {
-  group="com.typesafe.akka"
-  artifact="akka-remote_$scala.binary_version$"
-  version="$akka.version$"
-}
-
-To enable remote capabilities in your Akka project you should, at a minimum, add the following changes
-to your `application.conf` file:
-
-```
-akka {
-  actor {
-    provider = remote
-  }
-  remote {
-    artery {
-      enabled = on
-      transport = aeron-udp
-      canonical.hostname = "127.0.0.1"
-      canonical.port = 25520
-    }
-  }
-}
-```
-
-As you can see in the example above there are four things you need to add to get started:
-
- * Change provider from `local` to `remote`
- * Enable Artery to use it as the remoting implementation
- * Add host name - the machine you want to run the actor system on; this host
-name is exactly what is passed to remote systems in order to identify this
-system and consequently used for connecting back to this system if need be,
-hence set it to a reachable IP address or resolvable name in case you want to
-communicate across the network.
- * Add port number - the port the actor system should listen on, set to 0 to have it chosen automatically
-
-@@@ note
-
-The port number needs to be unique for each actor system on the same machine even if the actor
-systems have different names. This is because each actor system has its own networking subsystem
-listening for connections and handling messages as not to interfere with other actor systems.
-
-@@@
-
-The example above only illustrates the bare minimum of properties you have to add to enable remoting.
-All settings are described in @ref:[Remote Configuration](#remote-configuration-artery).
-
->>>>>>> f976f8d7
 ### Selecting transport
 
 There are three alternatives of which underlying transport to use. It is configured by property
