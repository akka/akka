--- conflicted
+++ resolved
@@ -15,8 +15,6 @@
 This is documentation for the LevelDB implementation of the @ref:[Persistence Query](persistence-query.md) API.
 Note that implementations for other journals may have different semantics.
 
-<<<<<<< HEAD
-=======
 ## Dependencies
 
 Akka persistence LevelDB query implementation is bundled in the `akka-persistence-query` artifact.
@@ -28,7 +26,6 @@
   version="$akka.version$"
 }
 
->>>>>>> f976f8d7
 ## How to get the ReadJournal
 
 The `ReadJournal` is retrieved via the `akka.persistence.query.PersistenceQuery`
