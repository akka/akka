# Persistence

Akka persistence enables stateful actors to persist their internal state so that it can be recovered when an actor
is started, restarted after a JVM crash or by a supervisor, or migrated in a cluster. The key concept behind Akka
persistence is that only changes to an actor's internal state are persisted but never its current state directly
(except for optional snapshots). These changes are only ever appended to storage, nothing is ever mutated, which
allows for very high transaction rates and efficient replication. Stateful actors are recovered by replaying stored
changes to these actors from which they can rebuild internal state. This can be either the full history of changes
or starting from a snapshot which can dramatically reduce recovery times. Akka persistence also provides point-to-point
communication with at-least-once message delivery semantics.

Akka persistence is inspired by and the official replacement of the [eventsourced](https://github.com/eligosource/eventsourced) library. It follows the same
concepts and architecture of [eventsourced](https://github.com/eligosource/eventsourced) but significantly differs on API and implementation level. See also
@ref:[migration-eventsourced-2.3](project/migration-guide-eventsourced-2.3.x.md)

## Dependency

To use Akka Persistence, add the module to your project:

<<<<<<< HEAD
sbt
:   @@@vars
    ```
    "com.typesafe.akka" %% "akka-persistence" % "$akka.version$"
    ```
    @@@

Gradle
:   @@@vars
    ```
    compile group: 'com.typesafe.akka', name: 'akka-persistence_$scala.binary_version$', version: '$akka.version$'
    ```
    @@@

Maven
:   @@@vars
    ```
    <dependency>
      <groupId>com.typesafe.akka</groupId>
      <artifactId>akka-persistence_$scala.binary_version$</artifactId>
      <version>$akka.version$</version>
    </dependency>
    ```
    @@@
=======
@@dependency[sbt,Maven,Gradle] {
  group="com.typesafe.akka"
  artifact="akka-persistence_$scala.binary_version$"
  version="$akka.version$"
}
>>>>>>> b3a27d1c

The Akka Persistence extension comes with few built-in persistence plugins, including
in-memory heap based journal, local file-system based snapshot-store and LevelDB based journal.

LevelDB-based plugins will require the following additional dependency:

<<<<<<< HEAD
sbt
:   @@@vars
    ```
    "org.fusesource.leveldbjni"   % "leveldbjni-all"   % "1.8"
    ```
    @@@

Gradle
:   @@@vars
    ```
    compile group: 'org.fusesource.leveldbjni', name: 'leveldbjni-all', version: '1.8'
    ```
    @@@

Maven
:   @@@vars
    ```
    <dependency>
      <groupId>org.fusesource.leveldbjni</groupId>
      <artifactId>leveldbjni-all</artifactId>
      <version>1.8</version>
    </dependency>
    ```
    @@@
=======
@@dependency[sbt,Maven,Gradle] {
  group="org.fusesource.leveldbjni"
  artifact="leveldbjni-all"
  version="1.8"
}
>>>>>>> b3a27d1c

## Architecture

 * @scala[`PersistentActor`]@java[`AbstractPersistentActor`]: Is a persistent, stateful actor. It is able to persist events to a journal and can react to
them in a thread-safe manner. It can be used to implement both *command* as well as *event sourced* actors.
When a persistent actor is started or restarted, journaled messages are replayed to that actor so that it can
recover internal state from these messages.
 * @scala[`AtLeastOnceDelivery`]@java[`AbstractPersistentActorAtLeastOnceDelivery`]: To send messages with at-least-once delivery semantics to destinations, also in
case of sender and receiver JVM crashes.
 * `AsyncWriteJournal`: A journal stores the sequence of messages sent to a persistent actor. An application can control which messages
are journaled and which are received by the persistent actor without being journaled. Journal maintains `highestSequenceNr` that is increased on each message.
The storage backend of a journal is pluggable. The persistence extension comes with a "leveldb" journal plugin, which writes to the local filesystem.
Replicated journals are available as [Community plugins](http://akka.io/community/).
 * *Snapshot store*: A snapshot store persists snapshots of a persistent actor's internal state. Snapshots are
used for optimizing recovery times. The storage backend of a snapshot store is pluggable.
The persistence extension comes with a "local" snapshot storage plugin, which writes to the local filesystem.
 * *Event sourcing*. Based on the building blocks described above, Akka persistence provides abstractions for the
development of event sourced applications (see section [Event sourcing](#event-sourcing))
Replicated snapshot stores are available as [Community plugins](http://akka.io/community/).

<a id="event-sourcing"></a>
## Event sourcing

The basic idea behind [Event Sourcing](https://msdn.microsoft.com/en-us/library/jj591559.aspx) is quite simple. A persistent actor receives a (non-persistent) command
which is first validated if it can be applied to the current state. Here validation can mean anything, from simple
inspection of a command message's fields up to a conversation with several external services, for example.
If validation succeeds, events are generated from the command, representing the effect of the command. These events
are then persisted and, after successful persistence, used to change the actor's state. When the persistent actor
needs to be recovered, only the persisted events are replayed of which we know that they can be successfully applied.
In other words, events cannot fail when being replayed to a persistent actor, in contrast to commands. Event sourced
actors may of course also process commands that do not change application state such as query commands for example.

Another excellent article about "thinking in Events" is [Events As First-Class Citizens](https://hackernoon.com/events-as-first-class-citizens-8633e8479493) by Randy Shoup. It is a short and recommended read if you're starting
developing Events based applications.

Akka persistence supports event sourcing with the @scala[`PersistentActor` trait]@java[`AbstractPersistentActor` abstract class]. An actor that extends this @scala[trait]@java[class] uses the
`persist` method to persist and handle events. The behavior of @scala[a `PersistentActor`]@java[an `AbstractPersistentActor`]
is defined by implementing @scala[`receiveRecover`]@java[`createReceiveRecover`] and @scala[`receiveCommand`]@java[`createReceive`]. This is demonstrated in the following example.

Scala
:  @@snip [PersistentActorExample.scala]($code$/scala/docs/persistence/PersistentActorExample.scala) { #persistent-actor-example }

Java
:  @@snip [PersistentActorExample.java]($code$/java/jdocs/persistence/PersistentActorExample.java) { #persistent-actor-example }

The example defines two data types, `Cmd` and `Evt` to represent commands and events, respectively. The
`state` of the `ExamplePersistentActor` is a list of persisted event data contained in `ExampleState`.

The persistent actor's @scala[`receiveRecover`]@java[`createReceiveRecover`] method defines how `state` is updated during recovery by handling `Evt`
and `SnapshotOffer` messages. The persistent actor's @scala[`receiveCommand`]@java[`createReceive`] method is a command handler. In this example,
a command is handled by generating an event which is then persisted and handled. Events are persisted by calling
`persist` with an event (or a sequence of events) as first argument and an event handler as second argument.

The `persist` method persists events asynchronously and the event handler is executed for successfully persisted
events. Successfully persisted events are internally sent back to the persistent actor as individual messages that trigger
event handler executions. An event handler may close over persistent actor state and mutate it. The sender of a persisted
event is the sender of the corresponding command. This allows event handlers to reply to the sender of a command
(not shown).

The main responsibility of an event handler is changing persistent actor state using event data and notifying others
about successful state changes by publishing events.

When persisting events with `persist` it is guaranteed that the persistent actor will not receive further commands between
the `persist` call and the execution(s) of the associated event handler. This also holds for multiple `persist`
calls in context of a single command. Incoming messages are [stashed](#internal-stash) until the `persist`
is completed.

If persistence of an event fails, `onPersistFailure` will be invoked (logging the error by default),
and the actor will unconditionally be stopped. If persistence of an event is rejected before it is
stored, e.g. due to serialization error, `onPersistRejected` will be invoked (logging a warning
by default) and the actor continues with the next message.

The easiest way to run this example yourself is to download the ready to run
@scala[@extref[Akka Persistence Sample with Scala](ecs:akka-samples-persistence-scala)]
@java[@extref[Akka Persistence Sample with Java](ecs:akka-samples-persistence-java)]
together with the tutorial. It contains instructions on how to run the `PersistentActorExample`.
The source code of this sample can be found in the @scala[@extref[Akka Samples Repository](samples:akka-sample-persistence-scala)]@java[@extref[Akka Samples Repository](samples:akka-sample-persistence-java)].

@@@ note

It's also possible to switch between different command handlers during normal processing and recovery
with @scala[`context.become()`]@java[`getContext().become()`] and @scala[`context.unbecome()`]@java[`getContext().unbecome()`]. To get the actor into the same state after
recovery you need to take special care to perform the same state transitions with `become` and
`unbecome` in the @scala[`receiveRecover`]@java[`createReceiveRecover`] method as you would have done in the command handler.
Note that when using `become` from @scala[`receiveRecover`]@java[`createReceiveRecover`] it will still only use the @scala[`receiveRecover`]@java[`createReceiveRecover`]
behavior when replaying the events. When replay is completed it will use the new behavior.

@@@

<a id="persistence-id"></a>
### Identifiers

A persistent actor must have an identifier that doesn't change across different actor incarnations.
The identifier must be defined with the `persistenceId` method.

Scala
:  @@snip [PersistenceDocSpec.scala]($code$/scala/docs/persistence/PersistenceDocSpec.scala) { #persistence-id-override }

Java
:  @@snip [LambdaPersistenceDocTest.java]($code$/java/jdocs/persistence/LambdaPersistenceDocTest.java) { #persistence-id-override }

@@@ note

`persistenceId` must be unique to a given entity in the journal (database table/keyspace).
When replaying messages persisted to the journal, you query messages with a `persistenceId`.
So, if two different entities share the same `persistenceId`, message-replaying
behavior is corrupted.

@@@

<a id="recovery"></a>
### Recovery

By default, a persistent actor is automatically recovered on start and on restart by replaying journaled messages.
New messages sent to a persistent actor during recovery do not interfere with replayed messages.
They are stashed and received by a persistent actor after recovery phase completes.

The number of concurrent recoveries that can be in progress at the same time is limited
to not overload the system and the backend data store. When exceeding the limit the actors will wait
until other recoveries have been completed. This is configured by:

```
akka.persistence.max-concurrent-recoveries = 50
```

@@@ note

Accessing the @scala[`sender()`]@java[sender with `getSender()`] for replayed messages will always result in a `deadLetters` reference,
as the original sender is presumed to be long gone. If you indeed have to notify an actor during
recovery in the future, store its `ActorPath` explicitly in your persisted events.

@@@

<a id="recovery-custom"></a>
#### Recovery customization

Applications may also customise how recovery is performed by returning a customised `Recovery` object
in the `recovery` method of a @scala[`PersistentActor`]@java[`AbstractPersistentActor`],

To skip loading snapshots and replay all events you can use @scala[`SnapshotSelectionCriteria.None`]@java[`SnapshotSelectionCriteria.none()`].
This can be useful if snapshot serialization format has changed in an incompatible way.
It should typically not be used when events have been deleted.

Scala
:  @@snip [PersistenceDocSpec.scala]($code$/scala/docs/persistence/PersistenceDocSpec.scala) { #recovery-no-snap }

Java
:  @@snip [LambdaPersistenceDocTest.java]($code$/java/jdocs/persistence/LambdaPersistenceDocTest.java) { #recovery-no-snap }

Another possible recovery customization, which can be useful for debugging, is setting an
upper bound on the replay, causing the actor to be replayed only up to a certain point "in the past" (instead of being replayed to its most up to date state). Note that after that it is a bad idea to persist new
events because a later recovery will probably be confused by the new events that follow the
events that were previously skipped.

Scala
:  @@snip [PersistenceDocSpec.scala]($code$/scala/docs/persistence/PersistenceDocSpec.scala) { #recovery-custom }

Java
:  @@snip [LambdaPersistenceDocTest.java]($code$/java/jdocs/persistence/LambdaPersistenceDocTest.java) { #recovery-custom }

Recovery can be disabled by returning `Recovery.none()` in the `recovery` method of a `PersistentActor`:

Scala
:  @@snip [PersistenceDocSpec.scala]($code$/scala/docs/persistence/PersistenceDocSpec.scala) { #recovery-disabled }

Java
:  @@snip [LambdaPersistenceDocTest.java]($code$/java/jdocs/persistence/LambdaPersistenceDocTest.java) { #recovery-disabled }

#### Recovery status

A persistent actor can query its own recovery status via the methods

Scala
:  @@snip [PersistenceDocSpec.scala]($code$/scala/docs/persistence/PersistenceDocSpec.scala) { #recovery-status }

Java
:  @@snip [LambdaPersistenceDocTest.java]($code$/java/jdocs/persistence/LambdaPersistenceDocTest.java) { #recovery-status }

Sometimes there is a need for performing additional initialization when the
recovery has completed before processing any other message sent to the persistent actor.
The persistent actor will receive a special `RecoveryCompleted` message right after recovery
and before any other received messages.

Scala
:  @@snip [PersistenceDocSpec.scala]($code$/scala/docs/persistence/PersistenceDocSpec.scala) { #recovery-completed }

Java
:  @@snip [LambdaPersistenceDocTest.java]($code$/java/jdocs/persistence/LambdaPersistenceDocTest.java) { #recovery-completed }

The actor will always receive a `RecoveryCompleted` message, even if there are no events
in the journal and the snapshot store is empty, or if it's a new persistent actor with a previously
unused `persistenceId`.

If there is a problem with recovering the state of the actor from the journal, `onRecoveryFailure`
is called (logging the error by default) and the actor will be stopped.

<a id="internal-stash"></a>
### Internal stash

The persistent actor has a private @ref:[stash](actors.md#stash) for internally caching incoming messages during
[recovery](#recovery) or the `persist\persistAll` method persisting events. You can still use/inherit from the
`Stash` interface. The internal stash cooperates with the normal stash by hooking into `unstashAll` method and
making sure messages are unstashed properly to the internal stash to maintain ordering guarantees.

You should be careful to not send more messages to a persistent actor than it can keep up with, otherwise the number
of stashed messages will grow without bounds. It can be wise to protect against `OutOfMemoryError` by defining a
maximum stash capacity in the mailbox configuration:

```
akka.actor.default-mailbox.stash-capacity=10000
```

Note that the stash capacity is per actor. If you have many persistent actors, e.g. when using cluster sharding,
you may need to define a small stash capacity to ensure that the total number of stashed messages in the system
doesn't consume too much memory. Additionally, the persistent actor defines three strategies to handle failure when the
internal stash capacity is exceeded. The default overflow strategy is the `ThrowOverflowExceptionStrategy`, which
discards the current received message and throws a `StashOverflowException`, causing actor restart if the default
supervision strategy is used. You can override the `internalStashOverflowStrategy` method to return
`DiscardToDeadLetterStrategy` or `ReplyToStrategy` for any "individual" persistent actor, or define the "default"
for all persistent actors by providing FQCN, which must be a subclass of `StashOverflowStrategyConfigurator`, in the
persistence configuration:

```
akka.persistence.internal-stash-overflow-strategy=
  "akka.persistence.ThrowExceptionConfigurator"
```

The `DiscardToDeadLetterStrategy` strategy also has a pre-packaged companion configurator
`akka.persistence.DiscardConfigurator`.

You can also query the default strategy via the Akka persistence extension singleton:    

Scala
:   @@@vars
    ```
    Persistence(context.system).defaultInternalStashOverflowStrategy
    ```
    @@@

Java
:   @@@vars
    ```
    Persistence.get(getContext().getSystem()).defaultInternalStashOverflowStrategy();
    ```
    @@@

@@@ note

The bounded mailbox should be avoided in the persistent actor, by which the messages come from storage backends may
be discarded. You can use bounded stash instead of it.

@@@

<a id="persist-async"></a>
### Relaxed local consistency requirements and high throughput use-cases

If faced with relaxed local consistency requirements and high throughput demands sometimes `PersistentActor` and its
`persist` may not be enough in terms of consuming incoming Commands at a high rate, because it has to wait until all
Events related to a given Command are processed in order to start processing the next Command. While this abstraction is
very useful for most cases, sometimes you may be faced with relaxed requirements about consistency – for example you may
want to process commands as fast as you can, assuming that the Event will eventually be persisted and handled properly in
the background, retroactively reacting to persistence failures if needed.

The `persistAsync` method provides a tool for implementing high-throughput persistent actors. It will *not*
stash incoming Commands while the Journal is still working on persisting and/or user code is executing event callbacks.

In the below example, the event callbacks may be called "at any time", even after the next Command has been processed.
The ordering between events is still guaranteed ("evt-b-1" will be sent after "evt-a-2", which will be sent after "evt-a-1" etc.).

Scala
:  @@snip [PersistenceDocSpec.scala]($code$/scala/docs/persistence/PersistenceDocSpec.scala) { #persist-async }

Java
:  @@snip [LambdaPersistenceDocTest.java]($code$/java/jdocs/persistence/LambdaPersistenceDocTest.java) { #persist-async }

@@@ note

In order to implement the pattern known as "*command sourcing*" simply call @scala[`persistAsync(cmd)(...)`]@java[`persistAsync`] right away on all incoming
messages and handle them in the callback.

@@@

@@@ warning

The callback will not be invoked if the actor is restarted (or stopped) in between the call to
`persistAsync` and the journal has confirmed the write.

@@@

<a id="defer"></a>
### Deferring actions until preceding persist handlers have executed

Sometimes when working with `persistAsync` or `persist` you may find that it would be nice to define some actions in terms of
''happens-after the previous `persistAsync`/`persist` handlers have been invoked''. `PersistentActor` provides an utility method
called `deferAsync`, which works similarly to `persistAsync` yet does not persist the passed in event. It is recommended to
use it for *read* operations, and actions which do not have corresponding events in your domain model.

Using this method is very similar to the persist family of methods, yet it does **not** persist the passed in event.
It will be kept in memory and used when invoking the handler.

Scala
:  @@snip [PersistenceDocSpec.scala]($code$/scala/docs/persistence/PersistenceDocSpec.scala) { #defer }

Java
:  @@snip [LambdaPersistenceDocTest.java]($code$/java/jdocs/persistence/LambdaPersistenceDocTest.java) { #defer }

Notice that the `sender()` is **safe** to access in the handler callback, and will be pointing to the original sender
of the command for which this `deferAsync` handler was called.

The calling side will get the responses in this (guaranteed) order:

Scala
:  @@snip [PersistenceDocSpec.scala]($code$/scala/docs/persistence/PersistenceDocSpec.scala) { #defer-caller }

Java
:  @@snip [LambdaPersistenceDocTest.java]($code$/java/jdocs/persistence/LambdaPersistenceDocTest.java) { #defer-caller }

You can also call `deferAsync` with `persist`.

Scala
:  @@snip [PersistenceDocSpec.scala]($code$/scala/docs/persistence/PersistenceDocSpec.scala) { #defer-with-persist }

Java
:  @@snip [LambdaPersistenceDocTest.java]($code$/java/jdocs/persistence/LambdaPersistenceDocTest.java) { #defer-with-persist }

@@@ warning

The callback will not be invoked if the actor is restarted (or stopped) in between the call to
`deferAsync` and the journal has processed and confirmed all preceding writes.

@@@

<a id="nested-persist-calls"></a>
### Nested persist calls

It is possible to call `persist` and `persistAsync` inside their respective callback blocks and they will properly
retain both the thread safety (including the right value of @scala[`sender()`]@java[`getSender()`]) as well as stashing guarantees.

In general it is encouraged to create command handlers which do not need to resort to nested event persisting,
however there are situations where it may be useful. It is important to understand the ordering of callback execution in
those situations, as well as their implication on the stashing behavior (that `persist()` enforces). In the following
example two persist calls are issued, and each of them issues another persist inside its callback:

Scala
:  @@snip [PersistenceDocSpec.scala]($code$/scala/docs/persistence/PersistenceDocSpec.scala) { #nested-persist-persist }

Java
:  @@snip [LambdaPersistenceDocTest.java]($code$/java/jdocs/persistence/LambdaPersistenceDocTest.java) { #nested-persist-persist }

When sending two commands to this `PersistentActor`, the persist handlers will be executed in the following order:

Scala
:  @@snip [PersistenceDocSpec.scala]($code$/scala/docs/persistence/PersistenceDocSpec.scala) { #nested-persist-persist-caller }

Java
:  @@snip [LambdaPersistenceDocTest.java]($code$/java/jdocs/persistence/LambdaPersistenceDocTest.java) { #nested-persist-persist-caller }

First the "outer layer" of persist calls is issued and their callbacks are applied. After these have successfully completed,
the inner callbacks will be invoked (once the events they are persisting have been confirmed to be persisted by the journal).
Only after all these handlers have been successfully invoked will the next command be delivered to the persistent Actor.
In other words, the stashing of incoming commands that is guaranteed by initially calling `persist()` on the outer layer
is extended until all nested `persist` callbacks have been handled.

It is also possible to nest `persistAsync` calls, using the same pattern:

Scala
:  @@snip [PersistenceDocSpec.scala]($code$/scala/docs/persistence/PersistenceDocSpec.scala) { #nested-persistAsync-persistAsync }

Java
:  @@snip [LambdaPersistenceDocTest.java]($code$/java/jdocs/persistence/LambdaPersistenceDocTest.java) { #nested-persistAsync-persistAsync }

In this case no stashing is happening, yet events are still persisted and callbacks are executed in the expected order:

Scala
:  @@snip [PersistenceDocSpec.scala]($code$/scala/docs/persistence/PersistenceDocSpec.scala) { #nested-persistAsync-persistAsync-caller }

Java
:  @@snip [LambdaPersistenceDocTest.java]($code$/java/jdocs/persistence/LambdaPersistenceDocTest.java) { #nested-persistAsync-persistAsync-caller }

While it is possible to nest mixed `persist` and `persistAsync` with keeping their respective semantics
it is not a recommended practice, as it may lead to overly complex nesting.

@@@ warning

While it is possible to nest `persist` calls within one another,
it is *not* legal call `persist` from any other Thread than the Actors message processing Thread.
For example, it is not legal to call `persist` from Futures! Doing so will break the guarantees
that the persist methods aim to provide. Always call `persist` and `persistAsync` from within
the Actor's receive block (or methods synchronously invoked from there).

@@@

<a id="failures"></a>
### Failures

If persistence of an event fails, `onPersistFailure` will be invoked (logging the error by default),
and the actor will unconditionally be stopped.

The reason that it cannot resume when persist fails is that it is unknown if the event was actually
persisted or not, and therefore it is in an inconsistent state. Restarting on persistent failures
will most likely fail anyway since the journal is probably unavailable. It is better to stop the
actor and after a back-off timeout start it again. The `akka.pattern.BackoffSupervisor` actor
is provided to support such restarts.

Scala
:  @@snip [PersistenceDocSpec.scala]($code$/scala/docs/persistence/PersistenceDocSpec.scala) { #backoff }

Java
:  @@snip [LambdaPersistenceDocTest.java]($code$/java/jdocs/persistence/LambdaPersistenceDocTest.java) { #backoff }

If persistence of an event is rejected before it is stored, e.g. due to serialization error,
`onPersistRejected` will be invoked (logging a warning by default), and the actor continues with
next message.

If there is a problem with recovering the state of the actor from the journal when the actor is
started, `onRecoveryFailure` is called (logging the error by default), and the actor will be stopped.
Note that failure to load snapshot is also treated like this, but you can disable loading of snapshots
if you for example know that serialization format has changed in an incompatible way, see [Recovery customization](#recovery-custom).

### Atomic writes

Each event is of course stored atomically, but it is also possible to store several events atomically by
using the `persistAll` or `persistAllAsync` method. That means that all events passed to that method
are stored or none of them are stored if there is an error.

The recovery of a persistent actor will therefore never be done partially with only a subset of events persisted by
*persistAll*.

Some journals may not support atomic writes of several events and they will then reject the `persistAll`
command, i.e. `onPersistRejected` is called with an exception (typically `UnsupportedOperationException`).

<a id="batch-writes"></a>
### Batch writes

In order to optimize throughput when using `persistAsync`, a persistent actor
internally batches events to be stored under high load before writing them to
the journal (as a single batch). The batch size is dynamically determined by
how many events are emitted during the time of a journal round-trip: after
sending a batch to the journal no further batch can be sent before confirmation
has been received that the previous batch has been written. Batch writes are never
timer-based which keeps latencies at a minimum.

### Message deletion

It is possible to delete all messages (journaled by a single persistent actor) up to a specified sequence number;
Persistent actors may call the `deleteMessages` method to this end.

Deleting messages in event sourcing based applications is typically either not used at all, or used in conjunction with
[snapshotting](#snapshots), i.e. after a snapshot has been successfully stored, a `deleteMessages(toSequenceNr)`
up until the sequence number of the data held by that snapshot can be issued to safely delete the previous events
while still having access to the accumulated state during replays - by loading the snapshot.

@@@ warning

If you are using @ref:[Persistence Query](persistence-query.md), query results may be missing deleted messages in a journal,
depending on how deletions are implemented in the journal plugin.
Unless you use a plugin which still shows deleted messages in persistence query results,
you have to design your application so that it is not affected by missing messages.

@@@

The result of the `deleteMessages` request is signaled to the persistent actor with a `DeleteMessagesSuccess`
message if the delete was successful or a `DeleteMessagesFailure` message if it failed.

Message deletion doesn't affect the highest sequence number of the journal, even if all messages were deleted from it after `deleteMessages` invocation.

### Persistence status handling

Persisting, deleting, and replaying messages can either succeed or fail.

|**Method**                 | **Success**            |
|---------------------------|------------------------|
|`persist` / `persistAsync` | persist handler invoked|
|`onPersistRejected`        | No automatic actions.  |
|`recovery`                 | `RecoveryCompleted`    |
|`deleteMessages`           | `DeleteMessagesSuccess`|

The most important operations (`persist` and `recovery`) have failure handlers modelled as explicit callbacks which
the user can override in the `PersistentActor`. The default implementations of these handlers emit a log message
(`error` for persist/recovery failures, and `warning` for others), logging the failure cause and information about
which message caused the failure.

For critical failures, such as recovery or persisting events failing, the persistent actor will be stopped after the failure
handler is invoked. This is because if the underlying journal implementation is signalling persistence failures it is most
likely either failing completely or overloaded and restarting right-away and trying to persist the event again will most
likely not help the journal recover – as it would likely cause a [Thundering herd problem](https://en.wikipedia.org/wiki/Thundering_herd_problem), as many persistent actors
would restart and try to persist their events again. Instead, using a `BackoffSupervisor` (as described in [Failures](#failures)) which
implements an exponential-backoff strategy which allows for more breathing room for the journal to recover between
restarts of the persistent actor.

@@@ note

Journal implementations may choose to implement a retry mechanism, e.g. such that only after a write fails N number
of times a persistence failure is signalled back to the user. In other words, once a journal returns a failure,
it is considered *fatal* by Akka Persistence, and the persistent actor which caused the failure will be stopped.

Check the documentation of the journal implementation you are using for details if/how it is using this technique.

@@@

<a id="safe-shutdown"></a>
### Safely shutting down persistent actors

Special care should be given when shutting down persistent actors from the outside.
With normal Actors it is often acceptable to use the special @ref:[PoisonPill](actors.md#poison-pill) message
to signal to an Actor that it should stop itself once it receives this message – in fact this message is handled
automatically by Akka, leaving the target actor no way to refuse stopping itself when given a poison pill.

This can be dangerous when used with `PersistentActor` due to the fact that incoming commands are *stashed* while
the persistent actor is awaiting confirmation from the Journal that events have been written when `persist()` was used.
Since the incoming commands will be drained from the Actor's mailbox and put into its internal stash while awaiting the
confirmation (thus, before calling the persist handlers) the Actor **may receive and (auto)handle the PoisonPill
before it processes the other messages which have been put into its stash**, causing a pre-mature shutdown of the Actor.

@@@ warning

Consider using explicit shut-down messages instead of `PoisonPill` when working with persistent actors.

@@@

The example below highlights how messages arrive in the Actor's mailbox and how they interact with its internal stashing
mechanism when `persist()` is used. Notice the early stop behavior that occurs when `PoisonPill` is used:

Scala
:  @@snip [PersistenceDocSpec.scala]($code$/scala/docs/persistence/PersistenceDocSpec.scala) { #safe-shutdown }

Java
:  @@snip [LambdaPersistenceDocTest.java]($code$/java/jdocs/persistence/LambdaPersistenceDocTest.java) { #safe-shutdown }


Scala
:  @@snip [PersistenceDocSpec.scala]($code$/scala/docs/persistence/PersistenceDocSpec.scala) { #safe-shutdown-example-bad }

Java
:  @@snip [LambdaPersistenceDocTest.java]($code$/java/jdocs/persistence/LambdaPersistenceDocTest.java) { #safe-shutdown-example-bad }


Scala
:  @@snip [PersistenceDocSpec.scala]($code$/scala/docs/persistence/PersistenceDocSpec.scala) { #safe-shutdown-example-good }

Java
:  @@snip [LambdaPersistenceDocTest.java]($code$/java/jdocs/persistence/LambdaPersistenceDocTest.java) { #safe-shutdown-example-good }

<a id="replay-filter"></a>
### Replay Filter

There could be cases where event streams are corrupted and multiple writers (i.e. multiple persistent actor instances)
journaled different messages with the same sequence number.
In such a case, you can configure how you filter replayed messages from multiple writers, upon recovery.

In your configuration, under the `akka.persistence.journal.xxx.replay-filter` section (where `xxx` is your journal plugin id),
you can select the replay filter `mode` from one of the following values:

 * repair-by-discard-old
 * fail
 * warn
 * off

For example, if you configure the replay filter for leveldb plugin, it looks like this:

```
# The replay filter can detect a corrupt event stream by inspecting
# sequence numbers and writerUuid when replaying events.
akka.persistence.journal.leveldb.replay-filter {
  # What the filter should do when detecting invalid events.
  # Supported values:
  # `repair-by-discard-old` : discard events from old writers,
  #                           warning is logged
  # `fail` : fail the replay, error is logged
  # `warn` : log warning but emit events untouched
  # `off` : disable this feature completely
  mode = repair-by-discard-old
}
```

<a id="snapshots"></a>
## Snapshots

As you model your domain using actors, you may notice that some actors may be prone to accumulating extremely long event logs and experiencing long recovery times. Sometimes, the right approach may be to split out into a set of shorter lived actors. However, when this is not an option, you can use snapshots to reduce recovery times drastically.

Persistent actors can save snapshots of internal state by calling the  `saveSnapshot` method. If saving of a snapshot
succeeds, the persistent actor receives a `SaveSnapshotSuccess` message, otherwise a `SaveSnapshotFailure` message

Scala
:  @@snip [PersistenceDocSpec.scala]($code$/scala/docs/persistence/PersistenceDocSpec.scala) { #save-snapshot }

Java
:  @@snip [LambdaPersistenceDocTest.java]($code$/java/jdocs/persistence/LambdaPersistenceDocTest.java) { #save-snapshot }

where `metadata` is of type `SnapshotMetadata`:

@@snip [SnapshotProtocol.scala]($akka$/akka-persistence/src/main/scala/akka/persistence/SnapshotProtocol.scala) { #snapshot-metadata }

During recovery, the persistent actor is offered a previously saved snapshot via a `SnapshotOffer` message from
which it can initialize internal state.

Scala
:  @@snip [PersistenceDocSpec.scala]($code$/scala/docs/persistence/PersistenceDocSpec.scala) { #snapshot-offer }

Java
:  @@snip [LambdaPersistenceDocTest.java]($code$/java/jdocs/persistence/LambdaPersistenceDocTest.java) { #snapshot-offer }

The replayed messages that follow the `SnapshotOffer` message, if any, are younger than the offered snapshot.
They finally recover the persistent actor to its current (i.e. latest) state.

In general, a persistent actor is only offered a snapshot if that persistent actor has previously saved one or more snapshots
and at least one of these snapshots matches the `SnapshotSelectionCriteria` that can be specified for recovery.

Scala
:  @@snip [PersistenceDocSpec.scala]($code$/scala/docs/persistence/PersistenceDocSpec.scala) { #snapshot-criteria }

Java
:  @@snip [LambdaPersistenceDocTest.java]($code$/java/jdocs/persistence/LambdaPersistenceDocTest.java) { #snapshot-criteria }

If not specified, they default to @scala[`SnapshotSelectionCriteria.Latest`]@java[`SnapshotSelectionCriteria.latest()`] which selects the latest (= youngest) snapshot.
To disable snapshot-based recovery, applications should use @scala[`SnapshotSelectionCriteria.None`]@java[`SnapshotSelectionCriteria.none()`]. A recovery where no
saved snapshot matches the specified `SnapshotSelectionCriteria` will replay all journaled messages.

@@@ note

In order to use snapshots, a default snapshot-store (`akka.persistence.snapshot-store.plugin`) must be configured,
or the @scala[`PersistentActor`]@java[persistent actor] can pick a snapshot store explicitly by overriding @scala[`def snapshotPluginId: String`]@java[`String snapshotPluginId()`].

Since it is acceptable for some applications to not use any snapshotting, it is legal to not configure a snapshot store.
However, Akka will log a warning message when this situation is detected and then continue to operate until
an actor tries to store a snapshot, at which point the operation will fail (by replying with an `SaveSnapshotFailure` for example).

Note that the "persistence mode" of @ref:[Cluster Sharding](cluster-sharding.md) makes use of snapshots. If you use that mode, you'll need to define a snapshot store plugin.

@@@

### Snapshot deletion

A persistent actor can delete individual snapshots by calling the `deleteSnapshot` method with the sequence number of
when the snapshot was taken.

To bulk-delete a range of snapshots matching `SnapshotSelectionCriteria`,
persistent actors should use the `deleteSnapshots` method.

### Snapshot status handling

Saving or deleting snapshots can either succeed or fail – this information is reported back to the persistent actor via
status messages as illustrated in the following table.

|**Method**                                   | **Success**              | **Failure message**     |
|---------------------------------------------|--------------------------|-------------------------|
|`saveSnapshot(Any)`                          | `SaveSnapshotSuccess`    | `SaveSnapshotFailure`   |
|`deleteSnapshot(Long)`                       | `DeleteSnapshotSuccess`  | `DeleteSnapshotFailure` |
|`deleteSnapshots(SnapshotSelectionCriteria)` | `DeleteSnapshotsSuccess` | `DeleteSnapshotsFailure`|

If failure messages are left unhandled by the actor, a default warning log message will be logged for each incoming failure message.
No default action is performed on the success messages, however you're free to handle them e.g. in order to delete
an in memory representation of the snapshot, or in the case of failure to attempt save the snapshot again.

<a id="at-least-once-delivery"></a>
## At-Least-Once Delivery

To send messages with at-least-once delivery semantics to destinations you can @scala[mix-in `AtLeastOnceDelivery` trait to your `PersistentActor`]@java[extend the `AbstractPersistentActorWithAtLeastOnceDelivery` class instead of `AbstractPersistentActor`]
on the sending side.  It takes care of re-sending messages when they
have not been confirmed within a configurable timeout.

The state of the sending actor, including which messages have been sent that have not been
confirmed by the recipient must be persistent so that it can survive a crash of the sending actor
or JVM. The @scala[`AtLeastOnceDelivery` trait]@java[`AbstractPersistentActorWithAtLeastOnceDelivery` class] does not persist anything by itself. It is your
responsibility to persist the intent that a message is sent and that a confirmation has been
received.

@@@ note

At-least-once delivery implies that original message sending order is not always preserved,
and the destination may receive duplicate messages.
Semantics do not match those of a normal `ActorRef` send operation:

 * it is not at-most-once delivery
 * message order for the same sender–receiver pair is not preserved due to
possible resends
 * after a crash and restart of the destination messages are still
delivered to the new actor incarnation

These semantics are similar to what an `ActorPath` represents (see
@ref:[Actor Lifecycle](actors.md#actor-lifecycle)), therefore you need to supply a path and not a
reference when delivering messages. The messages are sent to the path with
an actor selection.

@@@

Use the `deliver` method to send a message to a destination. Call the `confirmDelivery` method
when the destination has replied with a confirmation message.

### Relationship between deliver and confirmDelivery

To send messages to the destination path, use the `deliver` method after you have persisted the intent
to send the message.

The destination actor must send back a confirmation message. When the sending actor receives this
confirmation message you should persist the fact that the message was delivered successfully and then call
the `confirmDelivery` method.

If the persistent actor is not currently recovering, the `deliver` method will send the message to
the destination actor. When recovering, messages will be buffered until they have been confirmed using `confirmDelivery`.
Once recovery has completed, if there are outstanding messages that have not been confirmed (during the message replay),
the persistent actor will resend these before sending any other messages.

Deliver requires a `deliveryIdToMessage` function to pass the provided `deliveryId` into the message so that the correlation
between `deliver` and `confirmDelivery` is possible. The `deliveryId` must do the round trip. Upon receipt
of the message, the destination actor will send the same``deliveryId`` wrapped in a confirmation message back to the sender.
The sender will then use it to call `confirmDelivery` method to complete the delivery routine.

Scala
:  @@snip [PersistenceDocSpec.scala]($code$/scala/docs/persistence/PersistenceDocSpec.scala) { #at-least-once-example }

Java
:  @@snip [LambdaPersistenceDocTest.java]($code$/java/jdocs/persistence/LambdaPersistenceDocTest.java) { #at-least-once-example }

The `deliveryId` generated by the persistence module is a strictly monotonically increasing sequence number
without gaps. The same sequence is used for all destinations of the actor, i.e. when sending to multiple
destinations the destinations will see gaps in the sequence. It is not possible to use custom `deliveryId`.
However, you can send a custom correlation identifier in the message to the destination. You must then retain
a mapping between the internal `deliveryId` (passed into the `deliveryIdToMessage` function) and your custom
correlation id (passed into the message). You can do this by storing such mapping in a `Map(correlationId -> deliveryId)`
from which you can retrieve the `deliveryId` to be passed into the `confirmDelivery` method once the receiver
of your message has replied with your custom correlation id.

The @scala[`AtLeastOnceDelivery` trait]@java[`AbstractPersistentActorWithAtLeastOnceDelivery` class] has a state consisting of unconfirmed messages and a
sequence number. It does not store this state itself. You must persist events corresponding to the
`deliver` and `confirmDelivery` invocations from your `PersistentActor` so that the state can
be restored by calling the same methods during the recovery phase of the `PersistentActor`. Sometimes
these events can be derived from other business level events, and sometimes you must create separate events.
During recovery, calls to `deliver` will not send out messages, those will be sent later
if no matching `confirmDelivery` will have been performed.

Support for snapshots is provided by `getDeliverySnapshot` and `setDeliverySnapshot`.
The `AtLeastOnceDeliverySnapshot` contains the full delivery state, including unconfirmed messages.
If you need a custom snapshot for other parts of the actor state you must also include the
`AtLeastOnceDeliverySnapshot`. It is serialized using protobuf with the ordinary Akka
serialization mechanism. It is easiest to include the bytes of the `AtLeastOnceDeliverySnapshot`
as a blob in your custom snapshot.

The interval between redelivery attempts is defined by the `redeliverInterval` method.
The default value can be configured with the `akka.persistence.at-least-once-delivery.redeliver-interval`
configuration key. The method can be overridden by implementation classes to return non-default values.

The maximum number of messages that will be sent at each redelivery burst is defined by the
`redeliveryBurstLimit` method (burst frequency is half of the redelivery interval). If there's a lot of
unconfirmed messages (e.g. if the destination is not available for a long time), this helps to prevent an overwhelming
amount of messages to be sent at once. The default value can be configured with the
`akka.persistence.at-least-once-delivery.redelivery-burst-limit` configuration key. The method can be overridden
by implementation classes to return non-default values.

After a number of delivery attempts a `AtLeastOnceDelivery.UnconfirmedWarning` message
will be sent to `self`. The re-sending will still continue, but you can choose to call
`confirmDelivery` to cancel the re-sending. The number of delivery attempts before emitting the
warning is defined by the `warnAfterNumberOfUnconfirmedAttempts` method. The default value can be
configured with the `akka.persistence.at-least-once-delivery.warn-after-number-of-unconfirmed-attempts`
configuration key. The method can be overridden by implementation classes to return non-default values.

The @scala[`AtLeastOnceDelivery` trait]@java[`AbstractPersistentActorWithAtLeastOnceDelivery` class] holds messages in memory until their successful delivery has been confirmed.
The maximum number of unconfirmed messages that the actor is allowed to hold in memory
is defined by the `maxUnconfirmedMessages` method. If this limit is exceed the `deliver` method will
not accept more messages and it will throw `AtLeastOnceDelivery.MaxUnconfirmedMessagesExceededException`.
The default value can be configured with the `akka.persistence.at-least-once-delivery.max-unconfirmed-messages`
configuration key. The method can be overridden by implementation classes to return non-default values.

<a id="event-adapters"></a>
## Event Adapters

In long running projects using event sourcing sometimes the need arises to detach the data model from the domain model
completely.

Event Adapters help in situations where:

 * **Version Migrations** – existing events stored in *Version 1* should be "upcasted" to a new *Version 2* representation,
and the process of doing so involves actual code, not just changes on the serialization layer. For these scenarios
the `toJournal` function is usually an identity function, however the `fromJournal` is implemented as
`v1.Event=>v2.Event`, performing the necessary mapping inside the fromJournal method.
This technique is sometimes referred to as "upcasting" in other CQRS libraries.
 * **Separating Domain and Data models** – thanks to EventAdapters it is possible to completely separate the domain model
from the model used to persist data in the Journals. For example one may want to use case classes in the
domain model, however persist their protocol-buffer (or any other binary serialization format) counter-parts to the Journal.
A simple `toJournal:MyModel=>MyDataModel` and `fromJournal:MyDataModel=>MyModel` adapter can be used to implement this feature.
 * **Journal Specialized Data Types** – exposing data types understood by the underlying Journal, for example for data stores which
understand JSON it is possible to write an EventAdapter `toJournal:Any=>JSON` such that the Journal can *directly* store the
json instead of serializing the object to its binary representation.

Implementing an EventAdapter is rather stright forward:

Scala
:  @@snip [PersistenceEventAdapterDocSpec.scala]($code$/scala/docs/persistence/PersistenceEventAdapterDocSpec.scala) { #identity-event-adapter }

Java
:  @@snip [PersistenceEventAdapterDocTest.java]($code$/java/jdocs/persistence/PersistenceEventAdapterDocTest.java) { #identity-event-adapter }

Then in order for it to be used on events coming to and from the journal you must bind it using the below configuration syntax:

@@snip [PersistenceEventAdapterDocSpec.scala]($code$/scala/docs/persistence/PersistenceEventAdapterDocSpec.scala) { #event-adapters-config }

It is possible to bind multiple adapters to one class *for recovery*, in which case the `fromJournal` methods of all
bound adapters will be applied to a given matching event (in order of definition in the configuration). Since each adapter may
return from `0` to `n` adapted events (called as `EventSeq`), each adapter can investigate the event and if it should
indeed adapt it return the adapted event(s) for it. Other adapters which do not have anything to contribute during this
adaptation simply return `EventSeq.empty`. The adapted events are then delivered in-order to the `PersistentActor` during replay.

@@@ note

For more advanced schema evolution techniques refer to the @ref:[Persistence - Schema Evolution](persistence-schema-evolution.md) documentation.

@@@

<a id="persistent-fsm"></a>
## Persistent FSM

@scala[`PersistentFSM`]@java[`AbstractPersistentFSM`] handles the incoming messages in an FSM like fashion.
Its internal state is persisted as a sequence of changes, later referred to as domain events.
Relationship between incoming messages, FSM's states and transitions, persistence of domain events is defined by a DSL.

### A Simple Example

To demonstrate the features of the @scala[`PersistentFSM` trait]@java[`AbstractPersistentFSM`], consider an actor which represents a Web store customer.
The contract of our "WebStoreCustomerFSMActor" is that it accepts the following commands:

Scala
:  @@snip [PersistentFSMSpec.scala]($akka$/akka-persistence/src/test/scala/akka/persistence/fsm/PersistentFSMSpec.scala) { #customer-commands }

Java
:  @@snip [AbstractPersistentFSMTest.java]($akka$/akka-persistence/src/test/java/akka/persistence/fsm/AbstractPersistentFSMTest.java) { #customer-commands }

`AddItem` sent when the customer adds an item to a shopping cart
`Buy` - when the customer finishes the purchase
`Leave` - when the customer leaves the store without purchasing anything
`GetCurrentCart` allows to query the current state of customer's shopping cart

The customer can be in one of the following states:

Scala
:  @@snip [PersistentFSMSpec.scala]($akka$/akka-persistence/src/test/scala/akka/persistence/fsm/PersistentFSMSpec.scala) { #customer-states }

Java
:  @@snip [AbstractPersistentFSMTest.java]($akka$/akka-persistence/src/test/java/akka/persistence/fsm/AbstractPersistentFSMTest.java) { #customer-states }

`LookingAround` customer is browsing the site, but hasn't added anything to the shopping cart
`Shopping` customer has recently added items to the shopping cart
`Inactive` customer has items in the shopping cart, but hasn't added anything recently
`Paid` customer has purchased the items

@@@ note

@scala[`PersistentFSM`]@java[`AbstractPersistentFSM`] states must @scala[inherit from trait]@java[implement interface] `PersistentFSM.FSMState` and implement the
@scala[`def identifier: String`]@java[`String identifier()`] method. This is required in order to simplify the serialization of FSM states.
String identifiers should be unique!

@@@

Customer's actions are "recorded" as a sequence of "domain events" which are persisted. Those events are replayed on an actor's
start in order to restore the latest customer's state:

Scala
:  @@snip [PersistentFSMSpec.scala]($akka$/akka-persistence/src/test/scala/akka/persistence/fsm/PersistentFSMSpec.scala) { #customer-domain-events }

Java
:  @@snip [AbstractPersistentFSMTest.java]($akka$/akka-persistence/src/test/java/akka/persistence/fsm/AbstractPersistentFSMTest.java) { #customer-domain-events }

Customer state data represents the items in a customer's shopping cart:

Scala
:  @@snip [PersistentFSMSpec.scala]($akka$/akka-persistence/src/test/scala/akka/persistence/fsm/PersistentFSMSpec.scala) { #customer-states-data }

Java
:  @@snip [AbstractPersistentFSMTest.java]($akka$/akka-persistence/src/test/java/akka/persistence/fsm/AbstractPersistentFSMTest.java) { #customer-states-data }

Here is how everything is wired together:

Scala
:  @@snip [PersistentFSMSpec.scala]($akka$/akka-persistence/src/test/scala/akka/persistence/fsm/PersistentFSMSpec.scala) { #customer-fsm-body }

Java
:  @@snip [AbstractPersistentFSMTest.java]($akka$/akka-persistence/src/test/java/akka/persistence/fsm/AbstractPersistentFSMTest.java) { #customer-fsm-body }

@@@ note

State data can only be modified directly on initialization. Later it's modified only as a result of applying domain events.
Override the `applyEvent` method to define how state data is affected by domain events, see the example below

@@@

Scala
:  @@snip [PersistentFSMSpec.scala]($akka$/akka-persistence/src/test/scala/akka/persistence/fsm/PersistentFSMSpec.scala) { #customer-apply-event }

Java
:  @@snip [AbstractPersistentFSMTest.java]($akka$/akka-persistence/src/test/java/akka/persistence/fsm/AbstractPersistentFSMTest.java) { #customer-apply-event }

`andThen` can be used to define actions which will be executed following event's persistence - convenient for "side effects" like sending a message or logging.
Notice that actions defined in `andThen` block are not executed on recovery:

Scala
:  @@snip [PersistentFSMSpec.scala]($akka$/akka-persistence/src/test/scala/akka/persistence/fsm/PersistentFSMSpec.scala) { #customer-andthen-example }

Java
:  @@snip [AbstractPersistentFSMTest.java]($akka$/akka-persistence/src/test/java/akka/persistence/fsm/AbstractPersistentFSMTest.java) { #customer-andthen-example }

A snapshot of state data can be persisted by calling the `saveStateSnapshot()` method:

Scala
:  @@snip [PersistentFSMSpec.scala]($akka$/akka-persistence/src/test/scala/akka/persistence/fsm/PersistentFSMSpec.scala) { #customer-snapshot-example }

Java
:  @@snip [AbstractPersistentFSMTest.java]($akka$/akka-persistence/src/test/java/akka/persistence/fsm/AbstractPersistentFSMTest.java) { #customer-snapshot-example }

On recovery state data is initialized according to the latest available snapshot, then the remaining domain events are replayed, triggering the
`applyEvent` method.

<a id="periodical-snapshot"></a>
## Periodical snapshot by snapshot-after

You can enable periodical `saveStateSnapshot()` calls in `PersistentFSM` if you turn the following flag on in `reference.conf`

`akka.persistence.fsm.snapshot-after = 1000`

this means `saveStateSnapshot()` is called after the sequence number reaches multiple of 1000.

@@@ note

`saveStateSnapshot()` might not be called exactly at sequence numbers being multiple of the `snapshot-after` configuration value.
This is because `PersistentFSM` works in a sort of "batch" mode when processing and persisting events, and `saveStateSnapshot()`
is called only at the end of the "batch". For example, if you set `akka.persistence.fsm.snapshot-after = 1000`,
it is possible that `saveStateSnapshot()` is called at `lastSequenceNr = 1005, 2003, ... `
A single batch might persist state transition, also there could be multiple domain events to be persisted
if you pass them to `applying`  method in the `PersistFSM` DSL.

@@@

<a id="storage-plugins"></a>
## Storage plugins

Storage backends for journals and snapshot stores are pluggable in the Akka persistence extension.

A directory of persistence journal and snapshot store plugins is available at the Akka Community Projects page, see [Community plugins](http://akka.io/community/)

Plugins can be selected either by "default" for all persistent actors,
or "individually", when a persistent actor defines its own set of plugins.

When a persistent actor does NOT override the `journalPluginId` and `snapshotPluginId` methods,
the persistence extension will use the "default" journal and snapshot-store plugins configured in `reference.conf`:

```
akka.persistence.journal.plugin = ""
akka.persistence.snapshot-store.plugin = ""
```

However, these entries are provided as empty "", and require explicit user configuration via override in the user `application.conf`.
For an example of a journal plugin which writes messages to LevelDB see [Local LevelDB journal](#local-leveldb-journal).
For an example of a snapshot store plugin which writes snapshots as individual files to the local filesystem see [Local snapshot store](#local-snapshot-store).

Applications can provide their own plugins by implementing a plugin API and activating them by configuration.
Plugin development requires the following imports:

Scala
:  @@snip [PersistencePluginDocSpec.scala]($code$/scala/docs/persistence/PersistencePluginDocSpec.scala) { #plugin-imports }

Java
:  @@snip [LambdaPersistencePluginDocTest.java]($code$/java/jdocs/persistence/LambdaPersistencePluginDocTest.java) { #plugin-imports }

### Eager initialization of persistence plugin

By default, persistence plugins are started on-demand, as they are used. In some case, however, it might be beneficial
to start a certain plugin eagerly. In order to do that, you should first add `akka.persistence.Persistence`
under the `akka.extensions` key. Then, specify the IDs of plugins you wish to start automatically under
`akka.persistence.journal.auto-start-journals` and `akka.persistence.snapshot-store.auto-start-snapshot-stores`.

For example, if you want eager initialization for the leveldb journal plugin and the local snapshot store plugin, your configuration should look like this:  

```
akka {

  extensions = [akka.persistence.Persistence]

  persistence {

    journal {
      plugin = "akka.persistence.journal.leveldb"
      auto-start-journals = ["akka.persistence.journal.leveldb"]
    }

    snapshot-store {
      plugin = "akka.persistence.snapshot-store.local"
      auto-start-snapshot-stores = ["akka.persistence.snapshot-store.local"]
    }

  }

}
```

<a id="journal-plugin-api"></a>
### Journal plugin API

A journal plugin extends `AsyncWriteJournal`.

`AsyncWriteJournal` is an actor and the methods to be implemented are:

Scala
:  @@snip [AsyncWriteJournal.scala]($akka$/akka-persistence/src/main/scala/akka/persistence/journal/AsyncWriteJournal.scala) { #journal-plugin-api }

Java
:  @@snip [AsyncWritePlugin.java]($akka$/akka-persistence/src/main/java/akka/persistence/journal/japi/AsyncWritePlugin.java) { #async-write-plugin-api }

If the storage backend API only supports synchronous, blocking writes, the methods should be implemented as:

Scala
:  @@snip [PersistencePluginDocSpec.scala]($code$/scala/docs/persistence/PersistencePluginDocSpec.scala) { #sync-journal-plugin-api }

Java
:  @@snip [LambdaPersistencePluginDocTest.java]($code$/java/jdocs/persistence/LambdaPersistencePluginDocTest.java) { #sync-journal-plugin-api }

A journal plugin must also implement the methods defined in `AsyncRecovery` for replays and sequence number recovery:

Scala
:  @@snip [AsyncRecovery.scala]($akka$/akka-persistence/src/main/scala/akka/persistence/journal/AsyncRecovery.scala) { #journal-plugin-api }

Java
:  @@snip [AsyncRecoveryPlugin.java]($akka$/akka-persistence/src/main/java/akka/persistence/journal/japi/AsyncRecoveryPlugin.java) { #async-replay-plugin-api }

A journal plugin can be activated with the following minimal configuration:

@@snip [PersistencePluginDocSpec.scala]($code$/scala/docs/persistence/PersistencePluginDocSpec.scala) { #journal-plugin-config }

The journal plugin instance is an actor so the methods corresponding to requests from persistent actors
are executed sequentially. It may delegate to asynchronous libraries, spawn futures, or delegate to other
actors to achieve parallelism.

The journal plugin class must have a constructor with one of these signatures:

 * constructor with one `com.typesafe.config.Config` parameter and a `String` parameter for the config path
 * constructor with one `com.typesafe.config.Config` parameter
 * constructor without parameters

The plugin section of the actor system's config will be passed in the config constructor parameter. The config path
of the plugin is passed in the `String` parameter.

The `plugin-dispatcher` is the dispatcher used for the plugin actor. If not specified, it defaults to
`akka.persistence.dispatchers.default-plugin-dispatcher`.

Don't run journal tasks/futures on the system default dispatcher, since that might starve other tasks.

### Snapshot store plugin API

A snapshot store plugin must extend the `SnapshotStore` actor and implement the following methods:

Scala
:  @@snip [SnapshotStore.scala]($akka$/akka-persistence/src/main/scala/akka/persistence/snapshot/SnapshotStore.scala) { #snapshot-store-plugin-api }

Java
:  @@snip [SnapshotStorePlugin.java]($akka$/akka-persistence/src/main/java/akka/persistence/snapshot/japi/SnapshotStorePlugin.java) { #snapshot-store-plugin-api }

A snapshot store plugin can be activated with the following minimal configuration:

@@snip [PersistencePluginDocSpec.scala]($code$/scala/docs/persistence/PersistencePluginDocSpec.scala) { #snapshot-store-plugin-config }

The snapshot store instance is an actor so the methods corresponding to requests from persistent actors
are executed sequentially. It may delegate to asynchronous libraries, spawn futures, or delegate to other
actors to achive parallelism.

The snapshot store plugin class must have a constructor with one of these signatures:

 * constructor with one `com.typesafe.config.Config` parameter and a `String` parameter for the config path
 * constructor with one `com.typesafe.config.Config` parameter
 * constructor without parameters

The plugin section of the actor system's config will be passed in the config constructor parameter. The config path
of the plugin is passed in the `String` parameter.

The `plugin-dispatcher` is the dispatcher used for the plugin actor. If not specified, it defaults to
`akka.persistence.dispatchers.default-plugin-dispatcher`.

Don't run snapshot store tasks/futures on the system default dispatcher, since that might starve other tasks.

### Plugin TCK

In order to help developers build correct and high quality storage plugins, we provide a Technology Compatibility Kit ([TCK](http://en.wikipedia.org/wiki/Technology_Compatibility_Kit) for short).

The TCK is usable from Java as well as Scala projects. To test your implementation (independently of language) you need to include the akka-persistence-tck dependency:

sbt
:   @@@vars
    ```
    "com.typesafe.akka" %% "akka-persistence-tck" % "$akka.version$" % "test"
    ```
    @@@

Gradle
:   @@@vars
    ```
    testCompile group: 'com.typesafe.akka', name: 'akka-persistence-tck_$scala.binary_version$', version: '$akka.version$'
    ```
    @@@

Maven
:   @@@vars
    ```
    <dependency>
      <groupId>com.typesafe.akka</groupId>
      <artifactId>akka-persistence-tck_$scala.binary_version$</artifactId>
      <version>$akka.version$</version>
      <scope>test</scope>
    </dependency>
    ```
    @@@

To include the Journal TCK tests in your test suite simply extend the provided @scala[`JournalSpec`]@java[`JavaJournalSpec`]:

Scala
:  @@snip [PersistencePluginDocSpec.scala]($code$/scala/docs/persistence/PersistencePluginDocSpec.scala) { #journal-tck-scala }

Java
:  @@snip [LambdaPersistencePluginDocTest.java]($code$/java/jdocs/persistence/LambdaPersistencePluginDocTest.java) { #journal-tck-java }

Please note that some of the tests are optional, and by overriding the `supports...` methods you give the
TCK the needed information about which tests to run. You can implement these methods using @scala[boolean values or] the
provided `CapabilityFlag.on` / `CapabilityFlag.off` values.

We also provide a simple benchmarking class @scala[`JournalPerfSpec`]@java[`JavaJournalPerfSpec`] which includes all the tests that @scala[`JournalSpec`]@java[`JavaJournalSpec`]
has, and also performs some longer operations on the Journal while printing its performance stats. While it is NOT aimed
to provide a proper benchmarking environment it can be used to get a rough feel about your journal's performance in the most
typical scenarios.

In order to include the `SnapshotStore` TCK tests in your test suite simply extend the `SnapshotStoreSpec`:

Scala
:  @@snip [PersistencePluginDocSpec.scala]($code$/scala/docs/persistence/PersistencePluginDocSpec.scala) { #snapshot-store-tck-scala }

Java
:  @@snip [LambdaPersistencePluginDocTest.java]($code$/java/jdocs/persistence/LambdaPersistencePluginDocTest.java) { #snapshot-store-tck-java }

In case your plugin requires some setting up (starting a mock database, removing temporary files etc.) you can override the
`beforeAll` and `afterAll` methods to hook into the tests lifecycle:

Scala
:  @@snip [PersistencePluginDocSpec.scala]($code$/scala/docs/persistence/PersistencePluginDocSpec.scala) { #journal-tck-before-after-scala }

Java
:  @@snip [LambdaPersistencePluginDocTest.java]($code$/java/jdocs/persistence/LambdaPersistencePluginDocTest.java) { #journal-tck-before-after-java }

We *highly recommend* including these specifications in your test suite, as they cover a broad range of cases you
might have otherwise forgotten to test for when writing a plugin from scratch.

<a id="pre-packaged-plugins"></a>
## Pre-packaged plugins

<a id="local-leveldb-journal"></a>
### Local LevelDB journal

The LevelDB journal plugin config entry is `akka.persistence.journal.leveldb`. It writes messages to a local LevelDB
instance. Enable this plugin by defining config property:

@@snip [PersistencePluginDocSpec.scala]($code$/scala/docs/persistence/PersistencePluginDocSpec.scala) { #leveldb-plugin-config }

LevelDB based plugins will also require the following additional dependency declaration:

sbt
:   @@@vars
    ```
    "org.fusesource.leveldbjni"   % "leveldbjni-all"   % "1.8"
    ```
    @@@

Gradle
:   @@@vars
    ```
    compile group: 'org.fusesource.leveldbjni', name: 'leveldbjni-all', version: '1.8'
    ```
    @@@

Maven
:   @@@vars
    ```
    <dependency>
      <groupId>org.fusesource.leveldbjni</groupId>
      <artifactId>leveldbjni-all</artifactId>
      <version>1.8</version>
    </dependency>
    ```
    @@@

The default location of LevelDB files is a directory named `journal` in the current working
directory. This location can be changed by configuration where the specified path can be relative or absolute:

@@snip [PersistencePluginDocSpec.scala]($code$/scala/docs/persistence/PersistencePluginDocSpec.scala) { #journal-config }

With this plugin, each actor system runs its own private LevelDB instance.

One peculiarity of LevelDB is that the deletion operation does not remove messages from the journal, but adds
a "tombstone" for each deleted message instead. In the case of heavy journal usage, especially one including frequent
deletes, this may be an issue as users may find themselves dealing with continuously increasing journal sizes. To
this end, LevelDB offers a special journal compaction function that is exposed via the following configuration:

@@snip [PersistencePluginDocSpec.scala]($code$/scala/docs/persistence/PersistencePluginDocSpec.scala) { #compaction-intervals-config }

<a id="shared-leveldb-journal"></a>
### Shared LevelDB journal

A LevelDB instance can also be shared by multiple actor systems (on the same or on different nodes). This, for
example, allows persistent actors to failover to a backup node and continue using the shared journal instance from the
backup node.

@@@ warning

A shared LevelDB instance is a single point of failure and should therefore only be used for testing
purposes. Highly-available, replicated journals are available as [Community plugins](http://akka.io/community/).

@@@

@@@ note

This plugin has been supplanted by [Persistence Plugin Proxy](#persistence-plugin-proxy).

@@@

A shared LevelDB instance is started by instantiating the `SharedLeveldbStore` actor.

Scala
:  @@snip [PersistencePluginDocSpec.scala]($code$/scala/docs/persistence/PersistencePluginDocSpec.scala) { #shared-store-creation }

Java
:  @@snip [LambdaPersistencePluginDocTest.java]($code$/java/jdocs/persistence/LambdaPersistencePluginDocTest.java) { #shared-store-creation }

By default, the shared instance writes journaled messages to a local directory named `journal` in the current
working directory. The storage location can be changed by configuration:

@@snip [PersistencePluginDocSpec.scala]($code$/scala/docs/persistence/PersistencePluginDocSpec.scala) { #shared-store-config }

Actor systems that use a shared LevelDB store must activate the `akka.persistence.journal.leveldb-shared`
plugin.

@@snip [PersistencePluginDocSpec.scala]($code$/scala/docs/persistence/PersistencePluginDocSpec.scala) { #shared-journal-config }

This plugin must be initialized by injecting the (remote) `SharedLeveldbStore` actor reference. Injection is
done by calling the `SharedLeveldbJournal.setStore` method with the actor reference as argument.

Scala
:  @@snip [PersistencePluginDocSpec.scala]($code$/scala/docs/persistence/PersistencePluginDocSpec.scala) { #shared-store-usage }

Java
:  @@snip [LambdaPersistencePluginDocTest.java]($code$/java/jdocs/persistence/LambdaPersistencePluginDocTest.java) { #shared-store-usage }

Internal journal commands (sent by persistent actors) are buffered until injection completes. Injection is idempotent
i.e. only the first injection is used.

<a id="local-snapshot-store"></a>
### Local snapshot store

The local snapshot store plugin config entry is `akka.persistence.snapshot-store.local`. It writes snapshot files to
the local filesystem. Enable this plugin by defining config property:

@@snip [PersistencePluginDocSpec.scala]($code$/scala/docs/persistence/PersistencePluginDocSpec.scala) { #leveldb-snapshot-plugin-config }

The default storage location is a directory named `snapshots` in the current working
directory. This can be changed by configuration where the specified path can be relative or absolute:

@@snip [PersistencePluginDocSpec.scala]($code$/scala/docs/persistence/PersistencePluginDocSpec.scala) { #snapshot-config }

Note that it is not mandatory to specify a snapshot store plugin. If you don't use snapshots
you don't have to configure it.

<a id="persistence-plugin-proxy"></a>
### Persistence Plugin Proxy

A persistence plugin proxy allows sharing of journals and snapshot stores across multiple actor systems (on the same or
on different nodes). This, for example, allows persistent actors to failover to a backup node and continue using the
shared journal instance from the backup node. The proxy works by forwarding all the journal/snapshot store messages to a
single, shared, persistence plugin instance, and therefore supports any use case supported by the proxied plugin.

@@@ warning

A shared journal/snapshot store is a single point of failure and should therefore only be used for testing
purposes. Highly-available, replicated persistence plugins are available as [Community plugins](http://akka.io/community/).

@@@

The journal and snapshot store proxies are controlled via the `akka.persistence.journal.proxy` and
`akka.persistence.snapshot-store.proxy` configuration entries, respectively. Set the `target-journal-plugin` or
`target-snapshot-store-plugin` keys to the underlying plugin you wish to use (for example:
`akka.persistence.journal.leveldb`). The `start-target-journal` and `start-target-snapshot-store` keys should be
set to `on` in exactly one actor system - this is the system that will instantiate the shared persistence plugin.
Next, the proxy needs to be told how to find the shared plugin. This can be done by setting the `target-journal-address`
and `target-snapshot-store-address` configuration keys, or programmatically by calling the
`PersistencePluginProxy.setTargetLocation` method.

@@@ note

Akka starts extensions lazily when they are required, and this includes the proxy. This means that in order for the
proxy to work, the persistence plugin on the target node must be instantiated. This can be done by instantiating the
`PersistencePluginProxyExtension` @ref:[extension](extending-akka.md), or by calling the `PersistencePluginProxy.start` method.

@@@

@@@ note

The proxied persistence plugin can (and should) be configured using its original configuration keys.

@@@

<a id="custom-serialization"></a>
## Custom serialization

Serialization of snapshots and payloads of `Persistent` messages is configurable with Akka's
@ref:[Serialization](serialization.md) infrastructure. For example, if an application wants to serialize

 * payloads of type `MyPayload` with a custom `MyPayloadSerializer` and
 * snapshots of type `MySnapshot` with a custom `MySnapshotSerializer`

it must add

@@snip [PersistenceSerializerDocSpec.scala]($code$/scala/docs/persistence/PersistenceSerializerDocSpec.scala) { #custom-serializer-config }

to the application configuration. If not specified, a default serializer is used.

For more advanced schema evolution techniques refer to the @ref:[Persistence - Schema Evolution](persistence-schema-evolution.md) documentation.

## Testing

When running tests with LevelDB default settings in `sbt`, make sure to set `fork := true` in your sbt project. Otherwise, you'll see an `UnsatisfiedLinkError`. Alternatively, you can switch to a LevelDB Java port by setting

@@snip [PersistencePluginDocSpec.scala]($code$/scala/docs/persistence/PersistencePluginDocSpec.scala) { #native-config }

or

@@snip [PersistencePluginDocSpec.scala]($code$/scala/docs/persistence/PersistencePluginDocSpec.scala) { #shared-store-native-config }

in your Akka configuration. The LevelDB Java port is for testing purposes only.

Also note that for the LevelDB Java port, you will need the following dependencies:

sbt
:   @@@vars
    ```
    "org.iq80.leveldb"            % "leveldb"          % "0.9"          % "test"
    ```
    @@@

Gradle
:   @@@vars
    ```
    testCompile group: 'org.iq80.leveldb', name: 'leveldb', version: '0.9'
    ```
    @@@

Maven
:   @@@vars
    ```
    <dependency>
      <groupId>org.iq80.leveldb</groupId>
      <artifactId>leveldb</artifactId>
      <version>0.9</version>
      <scope>test</scope>
    </dependency>
    ```
    @@@

@@@ warning

It is not possible to test persistence provided classes (i.e. [PersistentActor](#event-sourcing)
and [AtLeastOnceDelivery](#at-least-once-delivery)) using `TestActorRef` due to its *synchronous* nature.
These traits need to be able to perform asynchronous tasks in the background in order to handle internal persistence
related events.

When testing Persistence based projects always rely on @ref:[asynchronous messaging using the TestKit](testing.md#async-integration-testing).

@@@

## Configuration

There are several configuration properties for the persistence module, please refer
to the @ref:[reference configuration](general/configuration.md#config-akka-persistence).

## Multiple persistence plugin configurations

By default, a persistent actor will use the "default" journal and snapshot store plugins
configured in the following sections of the `reference.conf` configuration resource:

@@snip [PersistenceMultiDocSpec.scala]($code$/scala/docs/persistence/PersistenceMultiDocSpec.scala) { #default-config }

Note that in this case the actor overrides only the `persistenceId` method:

Scala
:  @@snip [PersistenceMultiDocSpec.scala]($code$/scala/docs/persistence/PersistenceMultiDocSpec.scala) { #default-plugins }

Java
:  @@snip [PersistenceMultiDocTest.java]($code$/java/jdocs/persistence/PersistenceMultiDocTest.java) { #default-plugins }

When the persistent actor overrides the `journalPluginId` and `snapshotPluginId` methods,
the actor will be serviced by these specific persistence plugins instead of the defaults:

Scala
:  @@snip [PersistenceMultiDocSpec.scala]($code$/scala/docs/persistence/PersistenceMultiDocSpec.scala) { #override-plugins }

Java
:  @@snip [PersistenceMultiDocTest.java]($code$/java/jdocs/persistence/PersistenceMultiDocTest.java) { #override-plugins }

Note that `journalPluginId` and `snapshotPluginId` must refer to properly configured `reference.conf`
plugin entries with a standard `class` property as well as settings which are specific for those plugins, i.e.:

@@snip [PersistenceMultiDocSpec.scala]($code$/scala/docs/persistence/PersistenceMultiDocSpec.scala) { #override-config }

## Give persistence plugin configurations at runtime

By default, a persistent actor will use the configuration loaded at `ActorSystem` creation time to create journal and snapshot store plugins.

When the persistent actor overrides the `journalPluginConfig` and `snapshotPluginConfig` methods,
the actor will use the declared `Config` objects with a fallback on the default configuration.
It allows a dynamic configuration of the journal and the snapshot store at runtime:

Scala
:  @@snip [PersistenceMultiDocSpec.scala]($code$/scala/docs/persistence/PersistenceMultiDocSpec.scala) { #runtime-config }

Java
:  @@snip [PersistenceMultiDocTest.java]($code$/java/jdocs/persistence/PersistenceMultiDocTest.java) { #runtime-config }<|MERGE_RESOLUTION|>--- conflicted
+++ resolved
@@ -17,76 +17,22 @@
 
 To use Akka Persistence, add the module to your project:
 
-<<<<<<< HEAD
-sbt
-:   @@@vars
-    ```
-    "com.typesafe.akka" %% "akka-persistence" % "$akka.version$"
-    ```
-    @@@
-
-Gradle
-:   @@@vars
-    ```
-    compile group: 'com.typesafe.akka', name: 'akka-persistence_$scala.binary_version$', version: '$akka.version$'
-    ```
-    @@@
-
-Maven
-:   @@@vars
-    ```
-    <dependency>
-      <groupId>com.typesafe.akka</groupId>
-      <artifactId>akka-persistence_$scala.binary_version$</artifactId>
-      <version>$akka.version$</version>
-    </dependency>
-    ```
-    @@@
-=======
 @@dependency[sbt,Maven,Gradle] {
   group="com.typesafe.akka"
   artifact="akka-persistence_$scala.binary_version$"
   version="$akka.version$"
 }
->>>>>>> b3a27d1c
 
 The Akka Persistence extension comes with few built-in persistence plugins, including
 in-memory heap based journal, local file-system based snapshot-store and LevelDB based journal.
 
 LevelDB-based plugins will require the following additional dependency:
 
-<<<<<<< HEAD
-sbt
-:   @@@vars
-    ```
-    "org.fusesource.leveldbjni"   % "leveldbjni-all"   % "1.8"
-    ```
-    @@@
-
-Gradle
-:   @@@vars
-    ```
-    compile group: 'org.fusesource.leveldbjni', name: 'leveldbjni-all', version: '1.8'
-    ```
-    @@@
-
-Maven
-:   @@@vars
-    ```
-    <dependency>
-      <groupId>org.fusesource.leveldbjni</groupId>
-      <artifactId>leveldbjni-all</artifactId>
-      <version>1.8</version>
-    </dependency>
-    ```
-    @@@
-=======
 @@dependency[sbt,Maven,Gradle] {
   group="org.fusesource.leveldbjni"
   artifact="leveldbjni-all"
   version="1.8"
 }
->>>>>>> b3a27d1c
 
 ## Architecture
 
