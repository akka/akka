--- conflicted
+++ resolved
@@ -192,23 +192,14 @@
 
 * Network partitions without an appropriate downing provider
 * Mistakes in the deployment process leading to two separate Akka Clusters
-<<<<<<< HEAD
-=======
 * Timing issues between removing members from the Cluster on one side of a network partition and shutting them down on the other side
->>>>>>> 06049a69
 
 A lease can be a final backup that means that the singleton actor won't be created unless
 the lease can be acquired. 
 
-<<<<<<< HEAD
-To use a lease for singleton set `akka.cluster.singleton.lease-implementation` to the configuration location
-of the lease to use. A lease with with the name `<actor system name>-singleton-<singleton name>` is used and
-the owner is set to the `Cluster(system).selfAddress.hostPort`.
-=======
 To use a lease for singleton set `akka.cluster.singleton.use-lease` to the configuration location
 of the lease to use. A lease with with the name `<actor system name>-singleton-<singleton actor path>` is used and
 the owner is set to the @scala[`Cluster(system).selfAddress.hostPort`]@java[`Cluster.get(system).selfAddress().hostPort()`].
->>>>>>> 06049a69
 
 If the cluster singleton manager can't acquire the lease it will keep retrying while it is the oldest node in the cluster.
 If the lease is lost then the singleton actor will be terminated then the lease will be re-tried.
