--- conflicted
+++ resolved
@@ -638,11 +638,7 @@
 <a id="snapshots"></a>
 ## Snapshots
 
-<<<<<<< HEAD
 As you model your domain using actors, you may notice that some actors may be prone to accumulating extremely long event logs and experiencing long recovery times. Most often, the right approach is to split out into a set of shorter lived actors. However, when this is not an option, you can use snapshots to reduce recovery times drastically. 
-=======
-Snapshots can dramatically reduce recovery times of persistent actors.
->>>>>>> 6cd3b178
 
 Persistent actors can save snapshots of internal state by calling the  `saveSnapshot` method. If saving of a snapshot
 succeeds, the persistent actor receives a `SaveSnapshotSuccess` message, otherwise a `SaveSnapshotFailure` message
