# Migration Guide 2.4.x to 2.5.x

## Actor (Java)

### AbstractActor

`AbstractActor` has been promoted from its experimental/may change state and while doing this we
did some small, but important, improvements to the API that will require some mechanical
changes of your source code.

Previously the receive behavior was set with the `receive` method, but now an actor has
to define its initial receive behavior by implementing the `createReceive` method in
the `AbstractActor`. This has the advantages:

 * It gives a clear entry point of what to implement. The compiler tells you that the
abstract method must be implemented.
 * It's impossible to forget to set the receive behavior.
 * It's not possible to define the receive behavior more than once.

The return type of `createReceive` is `AbstractActor.Receive`. It defines which messages
your Actor can handle, along with the implementation of how the messages should be processed.
You can build such behavior with a builder named `ReceiveBuilder`.

`AbstractActor.Receive` can also be used in `getContext().become`.

The old `receive` method exposed Scala's `PartialFunction` and `BoxedUnit` in the signature,
which are unnecessary concepts for newcomers to learn. The new `createReceive` requires no
additional imports.

Note that The `Receive` can still be implemented in other ways than using the `ReceiveBuilder`
since it in the end is just a wrapper around a Scala `PartialFunction`. For example, one could
implement an adapter to [Javaslang Pattern Matching DSL](http://www.javaslang.io/javaslang-docs/#_pattern_matching).

The mechanical source code change for migration to the new `AbstractActor` is to implement the
`createReceive` instead of calling `receive` (compiler will tell that this is missing).

Old:

```
import akka.actor.AbstractActor;
import akka.japi.pf.ReceiveBuilder;
import scala.PartialFunction;
import scala.runtime.BoxedUnit;

public class SomeActor extends AbstractActor {
  public SomeActor() {
    receive(ReceiveBuilder
      .match(String.class, s -> System.out.println(s.toLowerCase())).
      .build());
  }
}
```

New:

```
import akka.actor.AbstractActor;

public class SomeActor extends AbstractActor {
  @Override
  public Receive createReceive() {
    return receiveBuilder()
      .match(String.class, s -> System.out.println(s.toLowerCase()))
      .build();
  }
}
```

See @ref:[Receive messages](../../java/actors.md#actors-receive) documentation for more advice about how to implement
`createReceive`.

A few new methods have been added with deprecation of the old. Worth noting is `preRestart`.

Old:

```
@Override
public void preRestart(Throwable reason, scala.Option<Object> message) {
  super.preRestart(reason, message);
}
```

New:

```
@Override
public void preRestart(Throwable reason, java.util.Optional<Object> message) {
  super.preRestart(reason, message);
}
```

### AbstractPersistentActor

Similar change as described above for `AbstractActor` is needed for `AbstractPersistentActor`. Implement `createReceiveRecover`
instead of `receiveRecover`, and `createReceive` instead of `receiveCommand`.

Old:

```
@Override
public PartialFunction<Object, BoxedUnit> receiveCommand() {
  return ReceiveBuilder.
    match(String.class, cmd -> {/* ... */}).build();
}

@Override
public PartialFunction<Object, BoxedUnit> receiveRecover() {
  return ReceiveBuilder.
      match(String.class, evt -> {/* ... */}).build();
}
```

New:

```
@Override
public Receive createReceive() {
  return receiveBuilder().
    match(String.class, cmd -> {/* ... */}).build();
}

@Override
public Receive createReceiveRecover() {
  return receiveBuilder().
      match(String.class, evt -> {/* ... */}).build();
}
```

### UntypedActor

`UntypedActor` has been deprecated in favor of `AbstractActor`. As a migration path you can extend
`UntypedAbstractActor` instead of `UntypedActor`.

Old:

```
import akka.actor.UntypedActor;

public class SomeActor extends UntypedActor {

  public static class Msg1 {}

  @Override
  public void onReceive(Object msg) throws Exception {
    if (msg instanceof Msg1) {
      Msg1 msg1 = (Msg1) msg;
      // actual work
    } else {
      unhandled(msg);
    }
  }
}
```

New:

```
import akka.actor.UntypedAbstractActor;

public class SomeActor extends UntypedAbstractActor {

  public static class Msg1 {}

  @Override
  public void onReceive(Object msg) throws Exception {
    if (msg instanceof Msg1) {
      Msg1 msg1 = (Msg1) msg;
      // actual work
    } else {
      unhandled(msg);
    }
  }
}
```

It's recommended to migrate `UntypedActor` to `AbstractActor` by implementing
`createReceive` instead of `onReceive`.

Old:

```
import akka.actor.UntypedActor;

public class SomeActor extends UntypedActor {

  @Override
  public void onReceive(Object msg) throws Exception {
    if (msg instanceof String) {
      String s = (String) msg;
      System.out.println(s.toLowerCase());
    } else {
      unhandled(msg);
    }
  }
}
```

New:

```
import akka.actor.AbstractActor;

public class SomeActor extends AbstractActor {
  @Override
  public Receive createReceive() {
    return receiveBuilder()
      .match(String.class, s -> {
        System.out.println(s.toLowerCase());
      })
      .build();
  }
}
```

See @ref:[Receive messages](../../java/actors.md#actors-receive) documentation for more advice about how to implement
`createReceive`.

Similar with `UntypedActorWithStash`, `UntypedPersistentActor`, and
`UntypedPersistentActorWithAtLeastOnceDelivery`.

## Actor (Scala)

### Actor DSL deprecation

Actor DSL is a rarely used feature and thus will be deprecated and removed.
Use plain `system.actorOf` instead of the DSL to create Actors if you have been using it.

### ExtensionKey Deprecation

`ExtensionKey` is a shortcut for writing @ref:[Akka Extensions](../extending-akka.md) but extensions created with it
cannot be used from Java and it does in fact not save many lines of code over directly implementing `ExtensionId`.

Old:

```
object MyExtension extends ExtensionKey[MyExtension]
```

New:

```
object MyExtension extends ExtensionId[MyExtension] with ExtensionIdProvider {

  override def lookup = MyExtension

  override def createExtension(system: ExtendedActorSystem): MyExtension =
    new MyExtension(system)

  // needed to get the type right when used from Java
  override def get(system: ActorSystem): MyExtension = super.get(system)
}
```

## Actor Mailbox

Scala 2.12 is using the standard JDK8 ForkJoinPool, which may cause performance regression for
some Actor messaging scenarios. Therefore we have embedded the ForkJoinPool from Scala 2.11 in
Akka. This breaks binary backwards compatibility for custom `Mailbox` implementations that were
compiled with Akka 2.4.

This is only a problem if you are using a library that provides a custom `Mailbox` implementation.
The change is source compatible and such library should be recompiled and released for Akka 2.5.

## Streams

### Removal of StatefulStage, PushPullStage

`StatefulStage` and `PushPullStage` were first introduced in Akka Streams 1.0, and later deprecated
and replaced by `GraphStage` in 2.0-M2. The `GraphStage` API has all features (and even more) as the
previous APIs and is even nicer to use.

Please refer to the @ref:[GraphStage documentation](../stream/stream-customize.md#graphstage), for details on building custom GraphStages.

`StatefulStage` would be migrated to a simple `GraphStage` that contains some mutable state in its `GraphStageLogic`,
and `PushPullStage` directly translate to graph stages.

### Removal of `Source.transform`, replaced by `via`

Along with the removal of `Stage` (as described above), the `transform` methods creating Flows/Sources/Sinks
from `Stage` have been removed. They are replaced by using `GraphStage` instances with `via`, e.g.:

```
exampleFlow.transform(() => new MyStage())
```

would now be:

```
myFlow.via(new MyGraphStage)
```

as the `GraphStage` itself is a factory of logic instances.

### SubFlow.zip and SubSource.zip now emit akka.japi.Pair instead of Scala's Pair

The the Java API's `zip` operator on `SubFlow` and `SubSource` has been emiting
Scala's `Pair` (`Tuple2`) instead of `akka.japi.Pair`. This is fixed in Akka 2.5 where it emits the proper
Java DSl type.

Please note that the `zip` operator on `Source` and `Flow` has had the correct type, 
this change only affects the `Sub...` versions of those classes.

### Deprecation of ActorSubscriber and ActorPublisher

The classes `ActorPublisher` and `ActorSubscriber` were the first user-facing Reactive Streams integration
API that we provided for end-users. Akka Streams APIs have evolved and improved a lot since then, and now
there is no need to use these low-level abstractions anymore. It is easy to get things wrong when implementing them,
and one would have to validate each implementation of such Actor using the Reactive Streams Technology Compatibility Kit.

The replacement API is the powerful `GraphStage`. It has all features that raw Actors provided for implementing Stream
stages and adds additional protocol and type-safety. You can learn all about it in the documentation:
@ref:[Custom stream processing](../stream/stream-customize.md).

You should also read the blog post series on the official team blog, starting with [Mastering GraphStages, part I](http://blog.akka.io/streams/2016/07/30/mastering-graph-stage-part-1),
which explains using and implementing GraphStages in more practical terms than the reference documentation.

### Order of Attributes List

Imporant performance improvement could be achieved by reverting the order of the `attributesList` in `Attributes`.

The `attributeList` is ordered with the most specific attribute first, least specific last.
Note that the order was the opposite in Akka 2.4.x (but it was not really documented).

The semantics of the convenience methods, such as `get` and `getFirst` are the same, but if you use the `attributesList`
directly or via `filtered` or `getAttributeList` you need to take the new order into consideration.

### Dispatcher attribute

The `ActorAttributes.dispatcher` attribute is adding an async boundary in 2.5, since that is the typical desired behavior.
In 2.4 an explicit *async* marker (`AsyncBoundary` attribute) had to be added. For example, this means that `Source` that
defined `blocking-io-dispatcher` as default followed by a `map` will now be separated by an async boundary, which was not
the case in 2.4.

### Removal of the auto-fuse setting

In 2.4 fusing stages together into the same actor could be completely disabled with the setting
`akka.stream.materializer.auto-fusing`. The new materializer introduced in Akka 2.5 does not support disabling fusing,
so this setting does not have any effect any more and has been deprecated. Running each stage in a stream on a separate
actor can be done by adding explicit async boundaries around every stage. How to add asynchronous boundaries can be seen
in @ref:[Operator Fusion](../stream/stream-flows-and-basics.md#operator-fusion).

## Remote

<a id="mig25-mutual"></a>
### Mutual TLS authentication now required by default for netty-based SSL transport

Mutual TLS authentication is now required by default for the netty-based SSL transport.

Nodes that are configured with this setting to `on` might not be able to receive messages from nodes that run on older
versions of akka-remote. This is because in versions of Akka < 2.4.12 the active side of the remoting
connection will not send over certificates even if asked to.

It is still possible to make a rolling upgrade from a version < 2.4.12 by doing the upgrade stepwise:
: 
 * first, upgrade Akka to the latest version but keep `akka.remote.netty.ssl.require-mutual-authentication` at `off`
and do a first rolling upgrade
 * second, turn the setting to `on` and do another rolling upgrade


For more information see the documentation for the `akka.remote.netty.ssl.require-mutual-authentication` configuration setting
in @ref:[akka-remote's reference.conf](../general/configuration.md#config-akka-remote).

<a id="mig25-addser"></a>
### additional-serialization-bindings

From Akka 2.5.0 the `additional-serialization-bindings` are enabled by default. That defines
serializers that are replacing some Java serialization that were used in 2.4. This setting was disabled
by default in Akka 2.4.16 but can also be enabled in an Akka 2.4 system.

To still be able to support rolling upgrade from a system with this setting disabled, e.g. default for 2.4.16,
it is possible to disable the additional serializers and continue using Java serialization for those messages.

```ruby
akka.actor {
  # Set this to off to disable serialization-bindings define in
  # additional-serialization-bindings. That should only be needed
  # for backwards compatibility reasons.
  enable-additional-serialization-bindings = off
}
```

Please note that this setting must be the same on all nodes participating in a cluster, otherwise
the mis-aligned serialization configurations will cause deserialization errors on the receiving nodes.

### With serialize-messages the deserialized message is actually sent

The flag `akka.actor.serialize-message = on` triggers serialization and deserialization of each message sent in the
`ActorSystem`. With this setting enabled the message actually passed on to the actor previously was the original
message instance, this has now changed to be the deserialized message instance.

This may cause tests that rely on messages being the same instance (for example by having mutable messages with attributes
that are asserted in the tests) to not work any more with this setting enabled. For such cases the recommendation is to
either not rely on messages being the same instance or turn the setting off.

### Wire Protocol Compatibility

It is possible to use Akka Remoting between nodes running Akka 2.4.16 and 2.5-M1, but some settings have changed so you might need
to adjust some configuration as described in [Rolling Update](#mig25-rolling).

Note however that if using Java serialization it will not be possible to mix nodes using Scala 2.11 and 2.12.

## Cluster

<a id="mig25-rolling"></a>
### Rolling Update

It is possible to do a rolling update from Akka 2.4.16 to 2.5-M1, i.e. running a cluster of 2.4.16 nodes and
join nodes running 2.5-M1 followed by shutting down the old nodes.

You must first update all nodes to 2.4.16. It's not supported to update directly from an older version than
2.4.16 to 2.5-M1. For example, if you are running 2.4.11 you must first do a rolling update to 2.4.16, shut down
all 2.4.11 nodes, and then do the rolling update to 2.5-M1.

For some configuration settings it's important to use the same values on all nodes in the cluster.
Some settings have changed default value in 2.5-M1 and therefore you need to review your configuration
before doing a rolling update to 2.5-M1. Such settings are mentioned elsewhere in this migration guide
and here is a summary of things to consider.

<<<<<<< HEAD
 * [akka.actor.additional-serialization-bindings](#mig25-addser)
 * [akka.cluster.allow-weakly-up-members](#mig25-weaklyup)
 * [akka.cluster.sharding.state-store-mode](#mig25-sharding-store)
 * [akka.remote.netty.ssl.require-mutual-authentication](#mig25-mutual)
=======
 * [additional-serialization-bindings](#mig25-addser)
 * [WeaklyUp](#mig25-weaklyup)
 * [Cluster Sharding state-store-mode](#mig25-sharding-store)
 * [Mutual TLS authentication](#mig25-mutual)
 
#### Limit lookup of routees to nodes tagged with multiple roles

Starting with 2.5.4, cluster routing supports delivering messages to routees tagged with all specified roles
using `use-roles` (instead of `use-role` in previous versions). When doing rolling upgrades and using this new feature,
it is important to first upgrade the existing nodes to the latest version of Akka
and then start using multiple roles in a separate rolling upgrade. Otherwise, if a new node sends a message 
with the restriction `use-roles = ["a", "b"]`, that will only require the "a" role on old nodes.
>>>>>>> c1f24721

### Coordinated Shutdown

There is a new extension named `CoordinatedShutdown` that will stop certain actors and
services in a specific order and perform registered tasks during the shutdown process.

When using Akka Cluster, tasks for graceful leaving of cluster including graceful
shutdown of Cluster Singletons and Cluster Sharding are now performed automatically.

Previously it was documented that things like terminating the `ActorSystem` should be
done when the cluster member was removed, but this was very difficult to get right.
That is now taken care of automatically. This might result in changed behavior, hopefully
to the better. It might also be in conflict with your previous shutdown code so please
read the documentation for the Coordinated Shutdown and revisit your own implementations.
Most likely your implementation will not be needed any more or it can be simplified.

More information can be found in the @ref:[documentation](../actors.md#coordinated-shutdown).

For some tests it might be undesired to terminate the `ActorSystem` via `CoordinatedShutdown`.
You can disable that by adding the following to the configuration of the `ActorSystem` that is
used in the test:

```
# Don't terminate ActorSystem via CoordinatedShutdown in tests
akka.coordinated-shutdown.terminate-actor-system = off
akka.coordinated-shutdown.run-by-jvm-shutdown-hook = off
akka.cluster.run-coordinated-shutdown-when-down = off
```

<a id="mig25-weaklyup"></a>
### WeaklyUp

@ref:[WeaklyUp](../cluster-usage.md#weakly-up) is now enabled by default, but it can be disabled with configuration option:

```
akka.cluster.allow-weakly-up-members = off
```

You should not run a cluster with this feature enabled on some nodes and disabled on some. Therefore
you might need to enable/disable it in configuration when performing rolling upgrade from 2.4.x to 2.5.0.

<a id="mig25-sharding-store"></a>
### Cluster Sharding state-store-mode

Distributed Data mode, which was still experimental in 2.4.x, is now the default `state-store-mode` for Cluster Sharding. The persistence mode
is also supported. Read more in the @ref:[documentation](../cluster-sharding.md#cluster-sharding-mode).

It's important to use the same mode on all nodes in the cluster, i.e. if you perform a rolling upgrade
from 2.4.16 you might need to change the `state-store-mode` to be the same (`persistence` is default
in 2.4.x):

```
akka.cluster.sharding.state-store-mode = persistence
```

Note that the stored @ref:[Remembering Entities](../cluster-sharding.md#cluster-sharding-remembering) data with `persistence` mode cannot
be migrated to the `data` mode. Such entities must be started again in some other way when using
`ddata` mode.

Rolling upgrades from clusters that already used the (then-experimental) `ddata`
mode are not supported.

### Cluster Sharding remember entities

To use *remember entities* with cluster sharding there are now an additional requirement added: the
`extractShardId` must be able to extract the shard id from the message `Shard.StartEntity(EntityId)`.
This is implies that it must be possible to calculate a shard id from an entity id when using remember
entities.

This was added to be able to gracefully handle when persisted locations of entities does not match
where the entities should live when a shard region starts up. Such states could be cause by changing
the `extractShardId` logic and restart a system using *remember entities*.


### Cluster Management Command Line Tool

There is a new cluster management tool with HTTP API that has the same functionality as the command line tool.
The HTTP API gives you access to cluster membership information as JSON including full reachability status between the nodes.
It supports the ordinary cluster operations such as join, leave, and down.

See documentation of [Akka Management](http://developer.lightbend.com/docs/akka-management/current/).

The command line script for cluster management has been deprecated and is scheduled for removal
in the next major version. Use the HTTP API with [curl](https://curl.haxx.se/) or similar instead.

## Distributed Data

Distributed Data has been promoted to a stable module. This means that we will keep the API stable from this point. As a result
the module name is changed from *akka-distributed-data-experimental* to *akka-distributed-data* and you need to change that in your
build tool (sbt/mvn/...).

### Map allow generic type for the keys

In 2.4 the key of any Distributed Data map always needed to be of type String. In 2.5 you can use any type for the key. This means that
every map (ORMap, LWWMap, PNCounterMap, ORMultiMap) now takes an extra type parameter to specify the key type. To migrate
existing code from 2.4 to 2.5 you simple add String as key type, for example: *ORMultiMap[Foo]* becomes *ORMultiMap[String, Foo]*.
*PNCounterMap* didn't take a type parameter in version 2.4, so *PNCounterMap* in 2.4 becomes *PNCounterMap[String]* in 2.5.
Java developers should use *<>* instead of *[]*, e.g: *PNCounterMap<String>*.

**NOTE: Even though the interface is not compatible between 2.4 and 2.5, the binary protocol over the wire is (as long
as you use String as key type). This means that 2.4 nodes can synchronize with 2.5 nodes.**

### Subscribers

When an entity is removed subscribers will not receive `Replicator.DataDeleted` any more.
They will receive `Replicator.Deleted` instead.

## Persistence

### Binary incompatibility of PersistentActor and AtLeastOneDelivery

To be able to evolve the Java APIs `AbstractPersistentActor` and `AbstractPersistentActorWithAtLeastOnceDelivery`
to work with Scala 2.12 we could find no other solution but to break the binary compatibility of the Scala versions
(which the Java ones were based on).

This means that the Akka 2.5 artifact cannot be a class path drop in replacement of Akka 2.4 if you use
`PersistentActor` or `AtLeastOnceDelivery`, to do this upgrade you _must_ recompile your project with the new
version of Akka.

### Removal of PersistentView

After being deprecated for a long time, and replaced by 
@ref:[Persistence Query](../persistence-query.md) `PersistentView` has been removed now removed.

The corresponding query type is `EventsByPersistenceId`. There are several alternatives for connecting the `Source`
to an actor corresponding to a previous `PersistentView`. There are several alternatives for connecting the `Source`
to an actor corresponding to a previous `PersistentView` actor which are documented in @ref:[Integration](../stream/stream-integrations.md).

The consuming actor may be a plain `Actor` or an `PersistentActor` if it needs to store its own state (e.g. `fromSequenceNr` offset).

Please note that Persistence Query is not experimental/may-change anymore in Akka `2.5.0`, so you can safely upgrade to it.

### Persistence Plugin Proxy

A new @ref:[persistence plugin proxy](../persistence.md#persistence-plugin-proxy) was added, that allows sharing of an otherwise
non-sharable journal or snapshot store. The proxy is available by setting `akka.persistence.journal.plugin` or
`akka.persistence.snapshot-store.plugin` to `akka.persistence.journal.proxy` or `akka.persistence.snapshot-store.proxy`,
respectively. The proxy supplants the @ref:[Shared LevelDB journal](../persistence.md#shared-leveldb-journal).

## Persistence Query

Persistence Query has been promoted to a stable module. As a result the module name is changed from *akka-persistence-query-experimental*
to *akka-persistence-query* and you need to change that in your build tool (sbt/mvn/...).
Only slight API changes were made since the module was introduced:

### Query naming consistency improved

Queries always fall into one of the two categories: infinite or finite ("current").
The naming convention for these categories of queries was solidified and is now as follows:

 * "infinite" - e.g. `eventsByTag`, `persistenceIds` - which will keep emitting events as they are persisted and match the query.
 * "finite", also known as "current" - e.g. `currentEventsByTag`, `currentPersistenceIds` - which will complete the stream once the query completed,
for the journal's definition of "current". For example in an SQL store it would mean it only queries the database once.

Only the `AllPersistenceIdsQuery` class and method name changed due to this.
The class is now called `PersistenceIdsQuery`, and the method which used to be `allPersistenceIds` is now `persistenceIds`.

### Queries now use `Offset` instead of `Long` for offsets

This change was made to better accomodate the various types of Journals and their understanding what an offset is.
For example, in some journals an offset is always a time, while in others it is a numeric offset (like a sequence id).

Instead of the previous `Long` offset you can now use the provided `Offset` factories (and types):

 * `akka.persistence.query.Offset.sequence(value: Long)`,
 * `akka.persistence.query.Offset.timeBasedUUID(value: UUID)`
 * and finally `NoOffset` if not offset should be used.

Journals are also free to provide their own specific `Offset` types. Consult your journal plugin's documentation for details.

## Agents

### Agents are now deprecated

Akka Agents are a very simple way of containing mutable state and allowing to access it safely from
multiple threads. The abstraction is leaky though, as Agents do not work over the network (unlike Akka Actors).

As users were often confused by "when to use an Actor vs. when to use an Agent?" a decision was made to deprecate
the Agents, as they rarely are really enough and do not fit the Akka spirit of thinking about distribution.
We also anticipate to replace the uses of Agents by the upcoming Akka Typed, so in preparation thereof the Agents have been deprecated in 2.5.

If you use Agents and would like to take over the maintenance thereof, please contact the team on Gitter or GitHub.

## Camel

`akka-camel` has been deprecated in favour of [Alpakka](https://github.com/akka/alpakka) , 
the Akka Streams based collection of integrations to various endpoints (including Camel)

We acknowledge that Akka Camel is a very useful and important module. It will not be removed until
Alpakka has reached the needed production quality to be a full replacement. The deprecation of
Akka Camel should be seen as a signal that new development is to be invested in Alpakka instead
of Akka Camel.

## Contrib

`akka-contrib` has been deprecated and is scheduled for removal in the next major version. 
The reason is to reduce the amount of things to maintain in the core Akka projects. 
Contributions to the core of Akka or its satellite projects are welcome. Contributions 
that don't fit into existing modules can be hosted in new Akka GitHub repositories in the 
`akka` GitHub organization or outside of it depending on what kind of library it is.
Please ask.

### Aggregator

`Aggregator` has been deprecated. Feel free to copy the source into your project or create a 
separate library outside of Akka.

### CircuitBreakerProxy

`CircuitBreakerProxy` has been deprecated in favor of `akka.pattern.CircuitBreaker` with explicit `ask` requests.

### JavaLogger

`akka.contrib.jul.JavaLogger` has been deprecated and included in `akka-actor` instead as
`akka.event.jul.JavaLogger`. See @ref:[documentation](../logging.md#jul).

The `JavaLoggingAdapter` has also been deprecated, but not included in `akka-actor`. 
Feel free to copy the source into your project or create a separate library outside of Akka.

### PeekMailbox

`PeekMailbox` has been deprecated. Use an explicit supervisor or proxy actor instead.

<a id="migration-guide-timerbasedthrottler"></a>
### ReceivePipeline

`ReceivePipeline` has been deprecated. Feel free to copy the source into your project or create
a separate library outside of Akka.

### ReliableProxy

`ReliableProxy` has been deprecated. Use @ref:[At-Least-Once Delivery](../persistence.md#at-least-once-delivery) instead. `ReliableProxy`
was only intended as an example and doesn't have full production quality. If there is demand
for a lightweight (non-durable) at-least once delivery mechanism we are open for a design discussion.

### TimerBasedThrottler

`TimerBasedThrottler` has been deprecated. Use the `throttle` stage in Akka Streams instead.

Example in Scala:

```
import scala.concurrent.duration._
import akka.NotUsed
import akka.actor.ActorRef
import akka.actor.ActorSystem
import akka.stream.ActorMaterializer
import akka.stream.OverflowStrategy
import akka.stream.ThrottleMode
import akka.stream.scaladsl.Sink
import akka.stream.scaladsl.Source

val system: ActorSystem = ??? // TODO real ActorSystem here
val target: ActorRef = ??? // TODO real target ActorRef here
implicit val materializer = ActorMaterializer.create(system)

val throttler: ActorRef =
  Source.actorRef(bufferSize = 1000, OverflowStrategy.dropNew)
    .throttle(100, 1.second, 10, ThrottleMode.Shaping)
    .to(Sink.actorRef(target, NotUsed))
    .run()
```

Example in Java:

```
import java.util.concurrent.TimeUnit;
import scala.concurrent.duration.FiniteDuration;
import akka.NotUsed;
import akka.actor.ActorRef;
import akka.actor.ActorSystem;
import akka.stream.ActorMaterializer;
import akka.stream.Materializer;
import akka.stream.OverflowStrategy;
import akka.stream.ThrottleMode;
import akka.stream.javadsl.Sink;
import akka.stream.javadsl.Source;

final ActorSystem system = null; // TODO real ActorSystem here
final ActorRef target = null; // TODO real target ActorRef here
final Materializer materializer = ActorMaterializer.create(system);

final ActorRef throttler =
  Source.actorRef(1000, OverflowStrategy.dropNew())
    .throttle(100,  FiniteDuration.create(1, TimeUnit.SECONDS), 10, ThrottleMode.shaping())
    .to(Sink.actorRef(target, NotUsed.getInstance()))
    .run(materializer);
```

## Akka Typed

With the new term @ref:[may change](../common/may-change.md) we will no longer have a different artifact for modules that are not
stable, and `akka-typed-experimental` has therefore been renamed to `akka-typed`. Note that it is still not
promoted to a stable module.

## Experimental modules

We have previously marked modules that we did not want to freeze the APIs of a **experimental**, such modules will
instead be marked as @ref:[may change](../common/may-change.md) from now on.

## Testkit

`JavaTestKit` has been deprecated since it does all kinds of tricks to achieve what Scala testkit does.
Use `akka.testkit.javadsl.TestKit` instead which introduces nicer APIs.

Old:

```
new JavaTestKit(system) {{
  final JavaTestKit probe = new JavaTestKit(system);
  new Within(duration("1 second")) {
    public void run() {
      probe.expectMsgEquals("hello");
    }
  };
}};
```

New:

```
new TestKit(system) {{
  final TestKit probe = new TestKit(system);
  within(duration("1 second"), () -> probe.expectMsgEquals("hello"));
}};
```<|MERGE_RESOLUTION|>--- conflicted
+++ resolved
@@ -416,16 +416,10 @@
 before doing a rolling update to 2.5-M1. Such settings are mentioned elsewhere in this migration guide
 and here is a summary of things to consider.
 
-<<<<<<< HEAD
  * [akka.actor.additional-serialization-bindings](#mig25-addser)
  * [akka.cluster.allow-weakly-up-members](#mig25-weaklyup)
  * [akka.cluster.sharding.state-store-mode](#mig25-sharding-store)
  * [akka.remote.netty.ssl.require-mutual-authentication](#mig25-mutual)
-=======
- * [additional-serialization-bindings](#mig25-addser)
- * [WeaklyUp](#mig25-weaklyup)
- * [Cluster Sharding state-store-mode](#mig25-sharding-store)
- * [Mutual TLS authentication](#mig25-mutual)
  
 #### Limit lookup of routees to nodes tagged with multiple roles
 
@@ -434,7 +428,6 @@
 it is important to first upgrade the existing nodes to the latest version of Akka
 and then start using multiple roles in a separate rolling upgrade. Otherwise, if a new node sends a message 
 with the restriction `use-roles = ["a", "b"]`, that will only require the "a" role on old nodes.
->>>>>>> c1f24721
 
 ### Coordinated Shutdown
 
