--- conflicted
+++ resolved
@@ -60,7 +60,8 @@
 from the given actor which means that it is ready to process elements. It also requires the given acknowledgement
 message after each stream element to make back-pressure work.
 
-@@snip [IntegrationDocSpec.scala]($code$/scala/docs/stream/IntegrationDocSpec.scala) { #actorref-with-ack }
+Scala
+:   @@snip [IntegrationDocSpec.scala]($code$/scala/docs/stream/IntegrationDocSpec.scala) { #actorref-with-ack }
 
 actorRefWithAck Sends the elements of the stream to the given `ActorWithBackPressure` that sends back back-pressure signal.
 
@@ -102,8 +103,8 @@
 Use overflow strategy `akka.stream.OverflowStrategy.backpressure` to avoid dropping of elements if the 
 buffer is full.
 
-<<<<<<< HEAD
-@@snip [IntegrationDocSpec.scala]($code$/scala/docs/stream/IntegrationDocSpec.scala) { #source-queue }
+Scala
+:   @@snip [IntegrationDocSpec.scala]($code$/scala/docs/stream/IntegrationDocSpec.scala) { #source-queue }
 
 Using `Source.queue` you can push elements to the queue and they will be emitted to the stream if there is
 demand from downstream, otherwise they will be buffered until request for demand is received. Elements in the buffer
@@ -113,23 +114,16 @@
 whatever happens first. Empty groups will not be emitted if no elements are received from upstream. The last group
 before end-of-stream will contain the buffered elements since the previously emitted group.
 
-`SourceQueue.offer` returns `Future[QueueOfferResult]` which completes with `QueueOfferResult.Enqueued`
-=======
 `SourceQueue.offer` returns @scala[`Future[QueueOfferResult]`]@java[`CompletionStage<QueueOfferResult>`] which completes with `QueueOfferResult.Enqueued`
->>>>>>> 6458fed7
 if element was added to buffer or sent downstream. It completes with `QueueOfferResult.Dropped` if element 
 was dropped. Can also complete  with `QueueOfferResult.Failure` - when stream failed or 
 `QueueOfferResult.QueueClosed` when downstream is completed.
 
-<<<<<<< HEAD
 Method `offer` offers next element to a stream and returns future that fails when stream is completed or you cannot call
 offer in this moment because of implementation rules (like for backpressure mode and full buffer you need to wait for
 last offer call Future completion)
 
-When used from an actor you typically `pipe` the result of the `Future` back to the actor to
-=======
 When used from an actor you typically `pipe` the result of the @scala[`Future`]@java[`CompletionStage`] back to the actor to
->>>>>>> 6458fed7
 continue processing.
 
 ### Source.actorRef
