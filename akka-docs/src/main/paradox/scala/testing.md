# Testing Actor Systems

As with any piece of software, automated tests are a very important part of the
development cycle. The actor model presents a different view on how units of
code are delimited and how they interact, which has an influence on how to
perform tests.

Akka comes with a dedicated module `akka-testkit` for supporting tests at
different levels, which fall into two clearly distinct categories:

 * Testing isolated pieces of code without involving the actor model, meaning
without multiple threads; this implies completely deterministic behavior
concerning the ordering of events and no concurrency concerns and will be
called **Unit Testing** in the following.
 * Testing (multiple) encapsulated actors including multi-threaded scheduling;
this implies non-deterministic order of events but shielding from
concurrency concerns by the actor model and will be called **Integration
Testing** in the following.

There are of course variations on the granularity of tests in both categories,
where unit testing reaches down to white-box tests and integration testing can
encompass functional tests of complete actor networks. The important
distinction lies in whether concurrency concerns are part of the test or not.
The tools offered are described in detail in the following sections.

@@@ note

Be sure to add the module `akka-testkit` to your dependencies.

@@@

<<<<<<< HEAD
=======
## Synchronous Unit Testing with `TestActorRef`

Testing the business logic inside `Actor` classes can be divided into
two parts: first, each atomic operation must work in isolation, then sequences
of incoming events must be processed correctly, even in the presence of some
possible variability in the ordering of events. The former is the primary use
case for single-threaded unit testing, while the latter can only be verified in
integration tests.

Normally, the `ActorRef` shields the underlying `Actor` instance
from the outside, the only communications channel is the actor's mailbox. This
restriction is an impediment to unit testing, which led to the inception of the
`TestActorRef`. This special type of reference is designed specifically
for test purposes and allows access to the actor in two ways: either by
obtaining a reference to the underlying actor instance, or by invoking or
querying the actor's behaviour (`receive`). Each one warrants its own
section below.

@@@ note

It is highly recommended to stick to traditional behavioural testing (using messaging
to ask the Actor to reply with the state you want to run assertions against),
instead of using `TestActorRef` whenever possible.

@@@

@@@ warning

Due to the synchronous nature of `TestActorRef` it will **not** work with some support
traits that Akka provides as they require asynchronous behaviours to function properly.
Examples of traits that do not mix well with test actor refs are @ref:[PersistentActor](persistence.md#event-sourcing)
and @ref:[AtLeastOnceDelivery](persistence.md#at-least-once-delivery) provided by @ref:[Akka Persistence](persistence.md).

@@@

### Obtaining a Reference to an `Actor`

Having access to the actual `Actor` object allows application of all
traditional unit testing techniques on the contained methods. Obtaining a
reference is done like this:

@@snip [TestkitDocSpec.scala]($code$/scala/docs/testkit/TestkitDocSpec.scala) { #test-actor-ref }

Since `TestActorRef` is generic in the actor type it returns the
underlying actor with its proper static type. From this point on you may bring
any unit testing tool to bear on your actor as usual.

<a id="testfsmref"></a>
### Testing Finite State Machines

If your actor under test is a `FSM`, you may use the special
`TestFSMRef` which offers all features of a normal `TestActorRef`
and in addition allows access to the internal state:

@@snip [TestkitDocSpec.scala]($code$/scala/docs/testkit/TestkitDocSpec.scala) { #test-fsm-ref }

Due to a limitation in Scala’s type inference, there is only the factory method
shown above, so you will probably write code like `TestFSMRef(new MyFSM)`
instead of the hypothetical `ActorRef`-inspired `TestFSMRef[MyFSM]`.
All methods shown above directly access the FSM state without any
synchronization; this is perfectly alright if the `CallingThreadDispatcher` 
is used and no other threads are involved, but it may lead to surprises if you
were to actually exercise timer events, because those are executed on the 
`Scheduler` thread.

### Testing the Actor's Behavior

When the dispatcher invokes the processing behavior of an actor on a message,
it actually calls `apply` on the current behavior registered for the
actor. This starts out with the return value of the declared `receive`
method, but it may also be changed using `become` and `unbecome` in
response to external messages. All of this contributes to the overall actor
behavior and it does not lend itself to easy testing on the `Actor`
itself. Therefore the `TestActorRef` offers a different mode of
operation to complement the `Actor` testing: it supports all operations
also valid on normal `ActorRef`. Messages sent to the actor are
processed synchronously on the current thread and answers may be sent back as
usual. This trick is made possible by the `CallingThreadDispatcher`
described below (see [CallingThreadDispatcher](#callingthreaddispatcher)); this dispatcher is set
implicitly for any actor instantiated into a `TestActorRef`.

@@snip [TestkitDocSpec.scala]($code$/scala/docs/testkit/TestkitDocSpec.scala) { #test-behavior }

As the `TestActorRef` is a subclass of `LocalActorRef` with a few
special extras, also aspects like supervision and restarting work properly, but
beware that execution is only strictly synchronous as long as all actors
involved use the `CallingThreadDispatcher`. As soon as you add elements
which include more sophisticated scheduling you leave the realm of unit testing
as you then need to think about asynchronicity again (in most cases the problem
will be to wait until the desired effect had a chance to happen).

One more special aspect which is overridden for single-threaded tests is the
`receiveTimeout`, as including that would entail asynchronous queuing of
`ReceiveTimeout` messages, violating the synchronous contract.

@@@ note

To summarize: `TestActorRef` overwrites two fields: it sets the
dispatcher to `CallingThreadDispatcher.global` and it sets the
`receiveTimeout` to None.

@@@

### The Way In-Between: Expecting Exceptions

If you want to test the actor behavior, including hotswapping, but without
involving a dispatcher and without having the `TestActorRef` swallow
any thrown exceptions, then there is another mode available for you: just use
the `receive` method on `TestActorRef`, which will be forwarded to the
underlying actor:

@@snip [TestkitDocSpec.scala]($code$/scala/docs/testkit/TestkitDocSpec.scala) { #test-expecting-exceptions }

### Use Cases

You may of course mix and match both modi operandi of `TestActorRef` as
suits your test needs:

 * one common use case is setting up the actor into a specific internal state
before sending the test message
 * another is to verify correct internal state transitions after having sent
the test message

Feel free to experiment with the possibilities, and if you find useful
patterns, don't hesitate to let the Akka forums know about them! Who knows,
common operations might even be worked into nice DSLs.

>>>>>>> 86aa42cf
<a id="async-integration-testing"></a>
## Asynchronous Testing: `TestKit`

When you are reasonably sure that your actor's business logic is correct, the
next step is verifying that it works correctly within its intended
environment@scala[ (if the individual actors are simple enough, possibly because they use the
`FSM` module, this might also be the first step)]. The definition of the
environment depends of course very much on the problem at hand and the level at
which you intend to test, ranging for functional/integration tests to full
system tests. The minimal setup consists of the test procedure, which provides
the desired stimuli, the actor under test, and an actor receiving replies.
Bigger systems replace the actor under test with a network of actors, apply
stimuli at varying injection points and arrange results to be sent from
different emission points, but the basic principle stays the same in that a
single procedure drives the test.

The `TestKit` class contains a collection of tools which makes this
common task easy.

Scala
:   @@snip [PlainWordSpec.scala]($code$/scala/docs/testkit/PlainWordSpec.scala) { #plain-spec }

Java
:   @@snip [TestKitSampleTest.java]($code$/java/jdocs/testkit/TestKitSampleTest.java) { #fullsample }

The `TestKit` contains an actor named `testActor` which is the
entry point for messages to be examined with the various `expectMsg...`
assertions detailed below. @scala[When mixing in the trait `ImplicitSender` this
test actor is implicitly used as sender reference when dispatching messages
from the test procedure.] @java[The test actor’s reference is obtained using the
`getRef()` method as demonstrated above.] The `testActor` may also be passed to
other actors as usual, usually subscribing it as notification listener. There
is a whole set of examination methods, e.g. receiving all consecutive messages
matching certain criteria, receiving a whole sequence of fixed messages or
classes, receiving nothing for some time, etc.

The ActorSystem passed in to the constructor of TestKit is accessible via the
@scala[`system` member]@java[`getSystem()` method].

@@@ note

Remember to shut down the actor system after the test is
finished (also in case of failure) so that all actors—including the test
actor—are stopped.

@@@

### Built-In Assertions

The above mentioned @scala[`expectMsg`]@java[`expectMsgEquals`] is not the only method for formulating
assertions concerning received messages, the full set is this:

<<<<<<< HEAD
Java
:   @@snip [TestKitDocTest.java]($code$/java/jdocs/testkit/TestKitDocTest.java) { #test-expect }

In these examples, the maximum durations you will find mentioned below are left
out, in which case they use the default value from configuration item
`akka.test.single-expect-default` which itself defaults to 3 seconds (or they
obey the innermost enclosing `Within` as detailed [below](#testkit-within)). The full signatures are:


* @scala[`expectMsg[T](d: Duration, msg: T): T`]@java[`public <T> T expectMsgEquals(FiniteDuration max, T msg)`]
=======
 * 
   `expectMsg[T](d: Duration, msg: T): T`
>>>>>>> 86aa42cf
   The given message object must be received within the specified time; the
object will be returned.
* @scala[`expectMsgPF[T](d: Duration)(pf: PartialFunction[Any, T]): T`]@java[`public <T> T expectMsgPF(Duration max, String hint, Function<Object, T> f)`]
   Within the given time period, a message must be received and the given
@scala[partial] function must be defined for that message; the result from applying
the @scala[partial] function to the received message is returned. @scala[The duration may
be left unspecified (empty parentheses are required in this case) to use
the deadline from the innermost enclosing [within](#testkit-within)
block instead.]
* @scala[`expectMsgClass[T](d: Duration, c: Class[T]): T`]@java[`public <T> T expectMsgClass(FiniteDuration max, Class<T> c)`]
   An object which is an instance of the given `Class` must be received
within the allotted time frame; the object will be returned. Note that this
does a conformance check; if you need the class to be equal, @scala[have a look at
`expectMsgAllClassOf` with a single given class argument]@java[you need to verify that afterwards].

@@@ div { .group-scala }

* `expectMsgType[T: Manifest](d: Duration)`
   An object which is an instance of the given type (after erasure) must be
received within the allotted time frame; the object will be returned. This
method is approximately equivalent to
`expectMsgClass(implicitly[ClassTag[T]].runtimeClass)`.]

@@@

* @scala[`expectMsgAnyOf[T](d: Duration, obj: T*): T`]@java[`public Object expectMsgAnyOf(Duration max, Object... msg)`]
   An object must be received within the given time, and it must be equal (
compared with @scala[`==`]@java[`equals()`]) to at least one of the passed reference objects; the
received object will be returned.
* @scala[`expectMsgAnyClassOf[T](d: Duration, obj: Class[_ <: T]*): T`]@java[`public <T> T expectMsgAnyClassOf(FiniteDuration max, Class<? extends T>... c)`]
   An object must be received within the given time, and it must be an
instance of at least one of the supplied `Class` objects; the
received object will be returned. Note that this does a conformance check,
if you need the class to be equal you need to verify that afterwards.
* @scala[`expectMsgAllOf[T](d: Duration, obj: T*): Seq[T]`]@java[`public List<Object> expectMsgAllOf(FiniteDuration max, Object... msg)`]
   A number of objects matching the size of the supplied object array must be
received within the given time, and for each of the given objects there
must exist at least one among the received ones which equals (compared with
@scala[`==`]@java[`equals()`]) it. The full sequence of received objects is returned in
the order received.

@@@ div { .group-scala }

* `expectMsgAllClassOf[T](d: Duration, c: Class[_ <: T]*): Seq[T]`
   A number of objects matching the size of the supplied `Class` array
must be received within the given time, and for each of the given classes
there must exist at least one among the received objects whose class equals
(compared with `==`) it (this is *not* a conformance check). The full
sequence of received objects is returned.
* `expectMsgAllConformingOf[T](d: Duration, c: Class[_ <: T]*): Seq[T]`
   A number of objects matching the size of the supplied `Class` array
must be received within the given time, and for each of the given classes
there must exist at least one among the received objects which is an
instance of this class. The full sequence of received objects is returned.

@@@

* @scala[`expectNoMsg(d: Duration)`]@java[`public void expectNoMsg(FiniteDuration max)`]
   No message must be received within the given time. This also fails if a
message has been received before calling this method which has not been
removed from the queue using one of the other methods.
* @scala[`receiveN(n: Int, d: Duration): Seq[AnyRef]`]@java[`List<Object> receiveN(int n, FiniteDuration max)`]
   `n` messages must be received within the given time; the received
messages are returned.

@@@ div { .group-scala }

* `fishForMessage(max: Duration, hint: String)(pf: PartialFunction[Any, Boolean]): Any`
   Keep receiving messages as long as the time is not used up and the partial
function matches and returns `false`. Returns the message received for
which it returned `true` or throws an exception, which will include the
provided hint for easier debugging.

@@@

In addition to message reception assertions there are also methods which help
with message flows:

<<<<<<< HEAD
@@@ div { .group-scala }

* `receiveOne(d: Duration): AnyRef` Tries to receive one message for at most the given time interval and
=======
 * 
   `receiveOne(d: Duration): AnyRef`
   Tries to receive one message for at most the given time interval and
>>>>>>> 86aa42cf
returns `null` in case of failure. If the given Duration is zero, the
call is non-blocking (polling mode).

@@@

* @scala[`receiveWhile[T](max: Duration, idle: Duration, messages: Int)(pf: PartialFunction[Any, T]): Seq[T]`]@java[`public <T> List<T> receiveWhile(Duration max, Duration idle, Int messages, Function<Object, T> f)`]
Collect messages as long as
    * they are matching the given partial function
    * the given time interval is not used up
    * the next message is received within the idle timeout
    * the number of messages has not yet reached the maximum
All collected messages are returned. @scala[The maximum duration defaults to the
time remaining in the innermost enclosing [within](#testkit-within)
block and the idle duration defaults to infinity (thereby disabling the
idle timeout feature). The number of expected messages defaults to
`Int.MaxValue`, which effectively disables this limit.]

* @scala[`awaitCond(p: => Boolean, max: Duration, interval: Duration)`]@java[`public void awaitCond(Duration max, Duration interval, Supplier<Boolean> p)`]
   Poll the given condition every `interval` until it returns `true` or
the `max` duration is used up. @scala[The interval defaults to 100 ms and the
maximum defaults to the time remaining in the innermost enclosing
[within](#testkit-within) block.]

* @scala[`awaitAssert(a: => Any, max: Duration, interval: Duration)`]@java[`public void awaitAssert(Duration max, Duration interval, Supplier<Object> a)`]
Poll the given assert function every `interval` until it does not throw
an exception or the `max` duration is used up. If the timeout expires the
last exception is thrown. @scala[The interval defaults to 100 ms and the maximum defaults
to the time remaining in the innermost enclosing [within](#testkit-within)
block. The interval defaults to 100 ms and the maximum defaults to the time
remaining in the innermost enclosing [within](#testkit-within) block.]

* @scala[`ignoreMsg(pf: PartialFunction[AnyRef, Boolean])`]@java[`public void ignoreMsg(Function<Object, Boolean> f)`]
@scala[`ignoreMsg`]@java[`public void ignoreMsg()`]
@java[There are also cases where not all messages sent to the test kit are actually
relevant to the test, but removing them would mean altering the actors under
test. For this purpose it is possible to ignore certain messages.]
@scala[The internal `testActor` contains a partial function for ignoring
messages: it will only enqueue messages which do not match the function or
for which the function returns `false`. This function can be set and
reset using the methods given above; each invocation replaces the previous
function, they are not composed.
   This feature is useful e.g. when testing a logging system, where you want
to ignore regular messages and are only interested in your specific ones.]

### Expecting Log Messages

Since an integration test does not allow to the internal processing of the
participating actors, verifying expected exceptions cannot be done directly.
Instead, use the logging system for this purpose: replacing the normal event
handler with the `TestEventListener` and using an `EventFilter`
allows assertions on log messages, including those which are generated by
exceptions:

Scala
:   @@snip [TestkitDocSpec.scala]($code$/scala/docs/testkit/TestkitDocSpec.scala) { #event-filter }

Java
:   @@snip [TestKitDocTest.java]($code$/java/jdocs/testkit/TestKitDocTest.java) { #test-event-filter }

If a number of occurrences is specific—as demonstrated above—then `intercept`
will block until that number of matching messages have been received or the
timeout configured in `akka.test.filter-leeway` is used up (time starts
counting after the passed-in block of code returns). In case of a timeout the
test fails.

@@@ note

Be sure to exchange the default logger with the
`TestEventListener` in your `application.conf` to enable this
function:

```
akka.loggers = [akka.testkit.TestEventListener]
```

@@@

<a id="testkit-within"></a>
### Timing Assertions

Another important part of functional testing concerns timing: certain events
must not happen immediately (like a timer), others need to happen before a
deadline. Therefore, all examination methods accept an upper time limit within
the positive or negative result must be obtained. Lower time limits need to be
checked external to the examination, which is facilitated by a new construct
for managing time constraints:

Scala
:   ```scala
within([min, ]max) {
  ...
}
```

Java
:   @@snip [TestKitDocTest.java]($code$/java/jdocs/testkit/TestKitDocTest.java) { #test-within }

The block @scala[given to]@java[in] `within` must complete after a @ref:[Duration](common/duration.md) which
is between `min` and `max`, where the former defaults to zero. The
deadline calculated by adding the `max` parameter to the block's start
time is implicitly available within the block to all examination methods, if
you do not specify it, it is inherited from the innermost enclosing
`within` block.

It should be noted that if the last message-receiving assertion of the block is
`expectNoMsg` or `receiveWhile`, the final check of the
`within` is skipped in order to avoid false positives due to wake-up
latencies. This means that while individual contained assertions still use the
maximum time bound, the overall block may take arbitrarily longer in this case.

Scala
:   @@snip [TestkitDocSpec.scala]($code$/scala/docs/testkit/TestkitDocSpec.scala) { #test-within }

@@@ note

All times are measured using `System.nanoTime`, meaning that they describe
wall time, not CPU time or system time.

@@@

@@@ div { .group-scala }

Ray Roestenburg has written a great article on using the TestKit:
[http://roestenburg.agilesquad.com/2011/02/unit-testing-akka-actors-with-testkit_12.html](http://roestenburg.agilesquad.com/2011/02/unit-testing-akka-actors-with-testkit_12.html).
His full example is also available @ref:[here](testing.md#example).

@@@

#### Accounting for Slow Test Systems

The tight timeouts you use during testing on your lightning-fast notebook will
invariably lead to spurious test failures on the heavily loaded Jenkins server
(or similar). To account for this situation, all maximum durations are
internally scaled by a factor taken from the [Configuration](),
`akka.test.timefactor`, which defaults to 1.

You can scale other durations with the same factor by using the @scala[implicit conversion
in `akka.testkit` package object to add dilated function to `Duration`]@java[`dilated` method in `TestKit`].

Scala
:   @@snip [TestkitDocSpec.scala]($code$/scala/docs/testkit/TestkitDocSpec.scala) { #duration-dilation }

Java
:   @@snip [TestKitDocTest.java]($code$/java/jdocs/testkit/TestKitDocTest.java) { #duration-dilation }

@@@ div { .group-scala }

### Resolving Conflicts with Implicit ActorRef

If you want the sender of messages inside your TestKit-based tests to be the `testActor`
simply mix in `ImplicitSender` into your test.

@@snip [PlainWordSpec.scala]($code$/scala/docs/testkit/PlainWordSpec.scala) { #implicit-sender }

@@@

### Using Multiple Probe Actors

When the actors under test are supposed to send various messages to different
destinations, it may be difficult distinguishing the message streams arriving
at the `testActor` when using the `TestKit` as @scala[a mixin]@java[shown until now]. Another
approach is to use it for creation of simple probe actors to be inserted in the
message flows. @scala[To make this more powerful and convenient, there is a concrete
implementation called `TestProbe`.] The functionality is best explained
using a small example:

Scala
:   @@snip [TestkitDocSpec.scala]($code$/scala/docs/testkit/TestkitDocSpec.scala) { #imports-test-probe }
@@snip [TestkitDocSpec.scala]($code$/scala/docs/testkit/TestkitDocSpec.scala) { #my-double-echo }
@@snip [TestkitDocSpec.scala]($code$/scala/docs/testkit/TestkitDocSpec.scala) { #test-probe }

Java
:   @@snip [TestKitDocTest.java]($code$/java/jdocs/testkit/TestKitDocTest.java) { #test-probe }

@scala[Here the system under test is simulated by `MyDoubleEcho`, which is
supposed to mirror its input to two outputs. Attaching two test probes enables
verification of the (simplistic) behavior]@java[This simple test verifies an equally simple Forwarder actor by injecting a
probe as the forwarder’s target]. Another example would be two actors
A and B which collaborate by A sending messages to B. In order to verify this
message flow, a `TestProbe` could be inserted as target of A, using the
forwarding capabilities or auto-pilot described below to include a real B in
the test setup.

If you have many test probes, you can name them to get meaningful actor names
in test logs and assertions:

Scala
:   @@snip [TestkitDocSpec.scala]($code$/scala/docs/testkit/TestkitDocSpec.scala) { #test-probe-with-custom-name }

Java
:   @@snip [TestKitDocTest.java]($code$/java/jdocs/testkit/TestKitDocTest.java) { #test-probe-with-custom-name }

Probes may also be equipped with custom assertions to make your test code even
more concise and clear:

Scala
:   @@snip [TestkitDocSpec.scala]($code$/scala/docs/testkit/TestkitDocSpec.scala) { #test-special-probe }

Java
:   @@snip [TestKitDocTest.java]($code$/java/jdocs/testkit/TestKitDocTest.java) { #test-special-probe }

You have complete flexibility here in mixing and matching the `TestKit`
facilities with your own checks and choosing an intuitive name for it. In real
life your code will probably be a bit more complicated than the example given
above; just use the power!

@@@ warning

Any message send from a `TestProbe` to another actor which runs on the
CallingThreadDispatcher runs the risk of dead-lock, if that other actor might
also send to this probe. The implementation of `TestProbe.watch` and
`TestProbe.unwatch` will also send a message to the watchee, which
means that it is dangerous to try watching e.g. `TestActorRef` from a
`TestProbe`.

@@@

#### Watching Other Actors from Probes

A @scala[`TestProbe`]@java[`TestKit`] can register itself for DeathWatch of any other actor:

Scala
:   @@snip [TestkitDocSpec.scala]($code$/scala/docs/testkit/TestkitDocSpec.scala) { #test-probe-watch }

Java
:   @@snip [TestKitDocTest.java]($code$/java/jdocs/testkit/TestKitDocTest.java) { #test-probe-watch }

#### Replying to Messages Received by Probes

@scala[The probes keep track of the communications channel for replies, if possible,
so they can also reply]@java[The probe stores the sender of the last dequeued message (i.e. after its
`expectMsg*` reception), which may be retrieved using the
`getLastSender()` method. This information can also implicitly be used
for having the probe reply to the last received message]:

Scala
:   @@snip [TestkitDocSpec.scala]($code$/scala/docs/testkit/TestkitDocSpec.scala) { #test-probe-reply }

Java
:   @@snip [TestKitDocTest.java]($code$/java/jdocs/testkit/TestKitDocTest.java) { #test-probe-reply }

#### Forwarding Messages Received by Probes

@scala[Given a destination actor `dest` which in the nominal actor network would
receive a message from actor `source`. If you arrange for the message to be
sent to a `TestProbe` `probe` instead, you can make assertions
concerning volume and timing of the message flow while still keeping the
network functioning]@java[The probe can also forward a received message (i.e. after its `expectMsg*`
reception), retaining the original sender]:

Scala
:   @@snip [TestkitDocSpec.scala]($code$/scala/docs/testkit/TestkitDocSpec.scala) { #test-probe-forward-actors }
@@snip [TestkitDocSpec.scala]($code$/scala/docs/testkit/TestkitDocSpec.scala) { #test-probe-forward }

Java
:   @@snip [TestKitDocTest.java]($code$/java/jdocs/testkit/TestKitDocTest.java) { #test-probe-forward }

@scala[The `dest` actor will receive the same message invocation as if no test probe
had intervened.]

#### Auto-Pilot

Receiving messages in a queue for later inspection is nice, but in order to
keep a test running and verify traces later you can also install an
`AutoPilot` in the participating test probes (actually in any
`TestKit`) which is invoked before enqueueing to the inspection queue.
This code can be used to forward messages, e.g. in a chain `A --> Probe -->
B`, as long as a certain protocol is obeyed.

Scala
:   @@snip [TestProbeSpec.scala]($akka$/akka-testkit/src/test/scala/akka/testkit/TestProbeSpec.scala) { #autopilot }

Java
:   @@snip [TestKitDocTest.java]($code$/java/jdocs/testkit/TestKitDocTest.java) { #test-auto-pilot }

The `run` method must return the auto-pilot for the next message, @scala[which
may be `KeepRunning` to retain the current one or `NoAutoPilot`
to switch it off]@java[wrapped
in an `Option`; setting it to `None` terminates the auto-pilot].

#### Caution about Timing Assertions

The behavior of `within` blocks when using test probes might be perceived
as counter-intuitive: you need to remember that the nicely scoped deadline as
described [above](#testkit-within) is local to each probe. Hence, probes
do not react to each other's deadlines or to the deadline set in an enclosing
`TestKit` instance:

Scala
:   @@snip [TestkitDocSpec.scala]($code$/scala/docs/testkit/TestkitDocSpec.scala) { #test-within-probe }

Java
:   @@snip [TestKitDocTest.java]($code$/java/jdocs/testkit/TestKitDocTest.java) { #test-within-probe }

Here, the @scala[`expectMsg`]@java[`expectMsgEquals`] call will use the default timeout.

### Testing parent-child relationships

The parent of an actor is always the actor that created it. At times this leads to
a coupling between the two that may not be straightforward to test.
There are several approaches to improve testability of a child actor that
needs to refer to its parent:

 1. when creating a child, pass an explicit reference to its parent
 2. create the child with a `TestProbe` as parent
 3. create a fabricated parent when testing

Conversely, a parent's binding to its child can be lessened as follows:

 4. when creating a parent, tell the parent how to create its child

For example, the structure of the code you want to test may follow this pattern:

Scala
:   @@snip [ParentChildSpec.scala]($code$/scala/docs/testkit/ParentChildSpec.scala) { #test-example }

Java
:   @@snip [ParentChildTest.java]($code$/java/jdocs/testkit/ParentChildTest.java) { #test-example }

#### Introduce child to its parent

The first option is to avoid use of the `context.parent` function and create
a child with a custom parent by passing an explicit reference to its parent instead.

Scala
:   @@snip [ParentChildSpec.scala]($code$/scala/docs/testkit/ParentChildSpec.scala) { #test-dependentchild }

Java
:   @@snip [ParentChildTest.java]($code$/java/jdocs/testkit/ParentChildTest.java) { #test-dependentchild }

#### Create the child using @scala[TestProbe]@java[TestKit]

The @scala[`TestProbe`]@java[`TestKit`] class can in fact create actors that will run with the test probe as parent.
This will cause any messages the child actor sends to @scala[*context.parent*]@java[*getContext().getParent()*] to
end up in the test probe.

Scala
:   @@snip [ParentChildSpec.scala]($code$/scala/docs/testkit/ParentChildSpec.scala) { #test-TestProbe-parent }

Java
:   @@snip [ParentChildTest.java]($code$/java/jdocs/testkit/ParentChildTest.java) { #test-TestProbe-parent }

#### Using a fabricated parent

If you prefer to avoid modifying the parent or child constructor you can
create a fabricated parent in your test. This, however, does not enable you to test
the parent actor in isolation.

Scala
:   @@snip [ParentChildSpec.scala]($code$/scala/docs/testkit/ParentChildSpec.scala) { #test-fabricated-parent }

Java
:   @@snip [ParentChildTest.java]($code$/java/jdocs/testkit/ParentChildTest.java) { #test-fabricated-parent-creator }
@@snip [ParentChildTest.java]($code$/java/jdocs/testkit/ParentChildTest.java) { #test-fabricated-parent }

#### Externalize child making from the parent

Alternatively, you can tell the parent how to create its child. There are two ways
to do this: by giving it a `Props` object or by giving it a function which takes care of creating the child actor:

Scala
:   @@snip [ParentChildSpec.scala]($code$/scala/docs/testkit/ParentChildSpec.scala) { #test-dependentparent }

Java
:   @@snip [ParentChildTest.java]($code$/java/jdocs/testkit/ParentChildTest.java) { #test-dependentparent }
@@snip [ParentChildTest.java]($code$/java/jdocs/testkit/ParentChildTest.java) { #test-dependentparent-generic }


Creating the @scala[`Props`]@java[`Actor`] is straightforward and the function may look like this in your test code:

Scala
:   @@snip [ParentChildSpec.scala]($code$/scala/docs/testkit/ParentChildSpec.scala) { #child-maker-test }

Java
:   @@snip [ParentChildTest.java]($code$/java/jdocs/testkit/ParentChildTest.java) { #child-maker-test }

And like this in your application code:

Scala
:   @@snip [ParentChildSpec.scala]($code$/scala/docs/testkit/ParentChildSpec.scala) { #child-maker-prod }

Java
:   @@snip [ParentChildTest.java]($code$/java/jdocs/testkit/ParentChildTest.java) { #child-maker-prod }

Which of these methods is the best depends on what is most important to test. The
most generic option is to create the parent actor by passing it a function that is
responsible for the Actor creation, but @scala[the]@java[using `TestProbe` or having a] fabricated parent is often sufficient.

<a id="callingthreaddispatcher"></a>
## CallingThreadDispatcher

The `CallingThreadDispatcher` serves good purposes in unit testing, as
described above, but originally it was conceived in order to allow contiguous
stack traces to be generated in case of an error. As this special dispatcher
runs everything which would normally be queued directly on the current thread,
the full history of a message's processing chain is recorded on the call stack,
so long as all intervening actors run on this dispatcher.

### How to use it

Just set the dispatcher as you normally would:

Scala
:   @@snip [TestkitDocSpec.scala]($code$/scala/docs/testkit/TestkitDocSpec.scala) { #calling-thread-dispatcher }

Java
:   @@snip [TestKitDocTest.java]($code$/java/jdocs/testkit/TestKitDocTest.java) { #calling-thread-dispatcher }

### How it works

When receiving an invocation, the `CallingThreadDispatcher` checks
whether the receiving actor is already active on the current thread. The
simplest example for this situation is an actor which sends a message to
itself. In this case, processing cannot continue immediately as that would
violate the actor model, so the invocation is queued and will be processed when
the active invocation on that actor finishes its processing; thus, it will be
processed on the calling thread, but simply after the actor finishes its
previous work. In the other case, the invocation is simply processed
immediately on the current thread. Futures scheduled via this dispatcher are
also executed immediately.

This scheme makes the `CallingThreadDispatcher` work like a general
purpose dispatcher for any actors which never block on external events.

In the presence of multiple threads it may happen that two invocations of an
actor running on this dispatcher happen on two different threads at the same
time. In this case, both will be processed directly on their respective
threads, where both compete for the actor's lock and the loser has to wait.
Thus, the actor model is left intact, but the price is loss of concurrency due
to limited scheduling. In a sense this is equivalent to traditional mutex style
concurrency.

The other remaining difficulty is correct handling of suspend and resume: when
an actor is suspended, subsequent invocations will be queued in thread-local
queues (the same ones used for queuing in the normal case). The call to
`resume`, however, is done by one specific thread, and all other threads
in the system will probably not be executing this specific actor, which leads
to the problem that the thread-local queues cannot be emptied by their native
threads. Hence, the thread calling `resume` will collect all currently
queued invocations from all threads into its own queue and process them.

### Limitations

@@@ warning

In case the CallingThreadDispatcher is used for top-level actors, but
without going through TestActorRef, then there is a time window during which
the actor is awaiting construction by the user guardian actor. Sending
messages to the actor during this time period will result in them being
enqueued and then executed on the guardian’s thread instead of the caller’s
thread. To avoid this, use TestActorRef.

@@@

If an actor's behavior blocks on a something which would normally be affected
by the calling actor after having sent the message, this will obviously
dead-lock when using this dispatcher. This is a common scenario in actor tests
based on `CountDownLatch` for synchronization:

```scala
val latch = new CountDownLatch(1)
actor ! startWorkAfter(latch)   // actor will call latch.await() before proceeding
doSomeSetupStuff()
latch.countDown()
```

The example would hang indefinitely within the message processing initiated on
the second line and never reach the fourth line, which would unblock it on a
normal dispatcher.

Thus, keep in mind that the `CallingThreadDispatcher` is not a
general-purpose replacement for the normal dispatchers. On the other hand it
may be quite useful to run your actor network on it for testing, because if it
runs without dead-locking chances are very high that it will not dead-lock in
production.

@@@ warning

The above sentence is unfortunately not a strong guarantee, because your
code might directly or indirectly change its behavior when running on a
different dispatcher. If you are looking for a tool to help you debug
dead-locks, the `CallingThreadDispatcher` may help with certain error
scenarios, but keep in mind that it has may give false negatives as well as
false positives.

@@@

### Thread Interruptions

If the CallingThreadDispatcher sees that the current thread has its
`isInterrupted()` flag set when message processing returns, it will throw an
`InterruptedException` after finishing all its processing (i.e. all
messages which need processing as described above are processed before this
happens). As `tell` cannot throw exceptions due to its contract, this
exception will then be caught and logged, and the thread’s interrupted status
will be set again.

If during message processing an `InterruptedException` is thrown then it
will be caught inside the CallingThreadDispatcher’s message handling loop, the
thread’s interrupted flag will be set and processing continues normally.

@@@ note

The summary of these two paragraphs is that if the current thread is
interrupted while doing work under the CallingThreadDispatcher, then that
will result in the `isInterrupted` flag to be `true` when the message
send returns and no `InterruptedException` will be thrown.

@@@

### Benefits

To summarize, these are the features with the `CallingThreadDispatcher`
has to offer:

 * Deterministic execution of single-threaded tests while retaining nearly full
actor semantics
 * Full message processing history leading up to the point of failure in
exception stack traces
 * Exclusion of certain classes of dead-lock scenarios

<a id="actor-logging"></a>
## Tracing Actor Invocations

The testing facilities described up to this point were aiming at formulating
assertions about a system’s behavior. If a test fails, it is usually your job
to find the cause, fix it and verify the test again. This process is supported
by debuggers as well as logging, where the Akka toolkit offers the following
options:

* *Logging of exceptions thrown within Actor instances*
   This is always on; in contrast to the other logging mechanisms, this logs at
`ERROR` level.

@@@ div { .group-scala }
* *Logging of message invocations on certain actors*
   This is enabled by a setting in the [Configuration]() — namely
`akka.actor.debug.receive` — which enables the `loggable`
statement to be applied to an actor’s `receive` function:

@@snip [TestkitDocSpec.scala]($code$/scala/docs/testkit/TestkitDocSpec.scala) { #logging-receive }

If the aforementioned setting is not given in the [Configuration](), this method will
pass through the given `Receive` function unmodified, meaning that
there is no runtime cost unless actually enabled.

The logging feature is coupled to this specific local mark-up because
enabling it uniformly on all actors is not usually what you need, and it
would lead to endless loops if it were applied to event bus logger listeners.

@@@

* *Logging of special messages*
   Actors handle certain special messages automatically, e.g. `Kill`,
`PoisonPill`, etc. Tracing of these message invocations is enabled by
the setting `akka.actor.debug.autoreceive`, which enables this on all
actors.
* *Logging of the actor lifecycle*
   Actor creation, start, restart, monitor start, monitor stop and stop may be traced by
enabling the setting `akka.actor.debug.lifecycle`; this, too, is enabled
uniformly on all actors.

All these messages are logged at `DEBUG` level. To summarize, you can enable
full logging of actor activities using this configuration fragment:

```
akka {
  loglevel = "DEBUG"
  actor {
    debug {
      receive = on
      autoreceive = on
      lifecycle = on
    }
  }
}
```

@@@ div { .group-scala }

## Different Testing Frameworks

Akka’s own test suite is written using [ScalaTest](http://scalatest.org),
which also shines through in documentation examples. However, the TestKit and
its facilities do not depend on that framework, you can essentially use
whichever suits your development style best.

This section contains a collection of known gotchas with some other frameworks,
which is by no means exhaustive and does not imply endorsement or special
support.

### When you need it to be a trait

If for some reason it is a problem to inherit from `TestKit` due to it
being a concrete class instead of a trait, there’s `TestKitBase`:

@@snip [TestkitDocSpec.scala]($code$/scala/docs/testkit/TestkitDocSpec.scala) { #test-kit-base }

The `implicit lazy val system` must be declared exactly like that (you can of
course pass arguments to the actor system factory as needed) because trait
`TestKitBase` needs the system during its construction.

Warning: use of the trait is discouraged because of potential issues with binary
backwards compatibility in the future, use at own risk.

### Specs2

Some [Specs2](http://specs2.org) users have contributed examples of how to work around some clashes which may arise:

 * Mixing TestKit into `org.specs2.mutable.Specification` results in a
name clash involving the `end` method (which is a private variable in
TestKit and an abstract method in Specification); if mixing in TestKit first,
the code may compile but might then fail at runtime. The work-around—which is
actually beneficial also for the third point—is to apply the TestKit together
with `org.specs2.specification.Scope`.
 * The Specification traits provide a `Duration` DSL which uses partly
the same method names as `scala.concurrent.duration.Duration`, resulting in ambiguous
implicits if `scala.concurrent.duration._` is imported. There are two workarounds:
    * either use the Specification variant of Duration and supply an implicit
conversion to the Akka Duration. This conversion is not supplied with the
Akka distribution because that would mean that our JAR files would depend on
Specs2, which is not justified by this little feature.
    * or mix `org.specs2.time.NoTimeConversions` into the Specification.
 * Specifications are by default executed concurrently, which requires some care
when writing the tests or alternatively the `sequential` keyword.

@@@

## Configuration

There are several configuration properties for the TestKit module, please refer
to the @ref:[reference configuration](general/configuration.md#config-akka-testkit).

@@@ div { .group-scala }

## Example

Ray Roestenburg's example code from [his blog](http://roestenburg.agilesquad.com/2011/02/unit-testing-akka-actors-with-testkit_12.html) adapted to work with Akka 2.x.

@@snip [TestKitUsageSpec.scala]($code$/scala/docs/testkit/TestKitUsageSpec.scala) { #testkit-usage }

@@@


## Synchronous Testing: `TestActorRef`

Testing the business logic inside `Actor` classes can be divided into
two parts: first, each atomic operation must work in isolation, then sequences
of incoming events must be processed correctly, even in the presence of some
possible variability in the ordering of events. The former is the primary use
case for single-threaded unit testing, while the latter can only be verified in
integration tests.

Normally, the `ActorRef` shields the underlying `Actor` instance
from the outside, the only communications channel is the actor's mailbox. This
restriction is an impediment to unit testing, which led to the inception of the
`TestActorRef`. This special type of reference is designed specifically
for test purposes and allows access to the actor in two ways: either by
obtaining a reference to the underlying actor instance, or by invoking or
querying the actor's behaviour (`receive`). Each one warrants its own
section below.

@@@ note

It is highly recommended to stick to traditional behavioural testing (using messaging
to ask the Actor to reply with the state you want to run assertions against),
instead of using `TestActorRef` whenever possible.

@@@

@@@ warning

Due to the synchronous nature of `TestActorRef` it will **not** work with some support
traits that Akka provides as they require asynchronous behaviours to function properly.
Examples of traits that do not mix well with test actor refs are @ref:[PersistentActor](persistence.md#event-sourcing)
and @ref:[AtLeastOnceDelivery](persistence.md#at-least-once-delivery) provided by @ref:[Akka Persistence](persistence.md).

@@@

### Obtaining a Reference to an `Actor`

Having access to the actual `Actor` object allows application of all
traditional unit testing techniques on the contained methods. Obtaining a
reference is done like this:

Scala
:   @@snip [TestkitDocSpec.scala]($code$/scala/docs/testkit/TestkitDocSpec.scala) { #test-actor-ref }

Java
:   @@snip [TestKitDocTest.java]($code$/java/jdocs/testkit/TestKitDocTest.java) { #test-actor-ref }

Since `TestActorRef` is generic in the actor type it returns the
underlying actor with its proper static type. From this point on you may bring
any unit testing tool to bear on your actor as usual.

@@@ div { .group-scala }


<a id="testfsmref"></a>
### Testing Finite State Machines

If your actor under test is a `FSM`, you may use the special
`TestFSMRef` which offers all features of a normal `TestActorRef`
and in addition allows access to the internal state:

@@snip [TestkitDocSpec.scala]($code$/scala/docs/testkit/TestkitDocSpec.scala) { #test-fsm-ref }

Due to a limitation in Scala’s type inference, there is only the factory method
shown above, so you will probably write code like `TestFSMRef(new MyFSM)`
instead of the hypothetical `ActorRef`-inspired `TestFSMRef[MyFSM]`.
All methods shown above directly access the FSM state without any
synchronization; this is perfectly alright if the `CallingThreadDispatcher`
is used and no other threads are involved, but it may lead to surprises if you
were to actually exercise timer events, because those are executed on the
`Scheduler` thread.

@@@

### Testing the Actor's Behavior

When the dispatcher invokes the processing behavior of an actor on a message,
it actually calls `apply` on the current behavior registered for the
actor. This starts out with the return value of the declared `receive`
method, but it may also be changed using `become` and `unbecome` in
response to external messages. All of this contributes to the overall actor
behavior and it does not lend itself to easy testing on the `Actor`
itself. Therefore the `TestActorRef` offers a different mode of
operation to complement the `Actor` testing: it supports all operations
also valid on normal `ActorRef`. Messages sent to the actor are
processed synchronously on the current thread and answers may be sent back as
usual. This trick is made possible by the `CallingThreadDispatcher`
described below (see [CallingThreadDispatcher](#callingthreaddispatcher)); this dispatcher is set
implicitly for any actor instantiated into a `TestActorRef`.

Scala
:   @@snip [TestkitDocSpec.scala]($code$/scala/docs/testkit/TestkitDocSpec.scala) { #test-behavior }

Java
:   @@snip [TestKitDocTest.java]($code$/java/jdocs/testkit/TestKitDocTest.java) { #test-behavior }

As the `TestActorRef` is a subclass of `LocalActorRef` with a few
special extras, also aspects like supervision and restarting work properly, but
beware that execution is only strictly synchronous as long as all actors
involved use the `CallingThreadDispatcher`. As soon as you add elements
which include more sophisticated scheduling you leave the realm of unit testing
as you then need to think about asynchronicity again (in most cases the problem
will be to wait until the desired effect had a chance to happen).

One more special aspect which is overridden for single-threaded tests is the
`receiveTimeout`, as including that would entail asynchronous queuing of
`ReceiveTimeout` messages, violating the synchronous contract.

@@@ note

To summarize: `TestActorRef` overwrites two fields: it sets the
dispatcher to `CallingThreadDispatcher.global` and it sets the
`receiveTimeout` to None.

@@@

### The Way In-Between: Expecting Exceptions

If you want to test the actor behavior, including hotswapping, but without
involving a dispatcher and without having the `TestActorRef` swallow
any thrown exceptions, then there is another mode available for you: just use
the `receive` method on `TestActorRef`, which will be forwarded to the
underlying actor:

Scala
:   @@snip [TestkitDocSpec.scala]($code$/scala/docs/testkit/TestkitDocSpec.scala) { #test-expecting-exceptions }

Java
:   @@snip [TestKitDocTest.java]($code$/java/jdocs/testkit/TestKitDocTest.java) { #test-expecting-exceptions }

### Use Cases

You may of course mix and match both modi operandi of `TestActorRef` as
suits your test needs:

>
 * one common use case is setting up the actor into a specific internal state
before sending the test message
 * another is to verify correct internal state transitions after having sent
the test message

Feel free to experiment with the possibilities, and if you find useful
patterns, don't hesitate to let the Akka forums know about them! Who knows,
common operations might even be worked into nice DSLs.<|MERGE_RESOLUTION|>--- conflicted
+++ resolved
@@ -5,23 +5,7 @@
 code are delimited and how they interact, which has an influence on how to
 perform tests.
 
-Akka comes with a dedicated module `akka-testkit` for supporting tests at
-different levels, which fall into two clearly distinct categories:
-
- * Testing isolated pieces of code without involving the actor model, meaning
-without multiple threads; this implies completely deterministic behavior
-concerning the ordering of events and no concurrency concerns and will be
-called **Unit Testing** in the following.
- * Testing (multiple) encapsulated actors including multi-threaded scheduling;
-this implies non-deterministic order of events but shielding from
-concurrency concerns by the actor model and will be called **Integration
-Testing** in the following.
-
-There are of course variations on the granularity of tests in both categories,
-where unit testing reaches down to white-box tests and integration testing can
-encompass functional tests of complete actor networks. The important
-distinction lies in whether concurrency concerns are part of the test or not.
-The tools offered are described in detail in the following sections.
+Akka comes with a dedicated module `akka-testkit` for supporting tests.
 
 @@@ note
 
@@ -29,137 +13,6 @@
 
 @@@
 
-<<<<<<< HEAD
-=======
-## Synchronous Unit Testing with `TestActorRef`
-
-Testing the business logic inside `Actor` classes can be divided into
-two parts: first, each atomic operation must work in isolation, then sequences
-of incoming events must be processed correctly, even in the presence of some
-possible variability in the ordering of events. The former is the primary use
-case for single-threaded unit testing, while the latter can only be verified in
-integration tests.
-
-Normally, the `ActorRef` shields the underlying `Actor` instance
-from the outside, the only communications channel is the actor's mailbox. This
-restriction is an impediment to unit testing, which led to the inception of the
-`TestActorRef`. This special type of reference is designed specifically
-for test purposes and allows access to the actor in two ways: either by
-obtaining a reference to the underlying actor instance, or by invoking or
-querying the actor's behaviour (`receive`). Each one warrants its own
-section below.
-
-@@@ note
-
-It is highly recommended to stick to traditional behavioural testing (using messaging
-to ask the Actor to reply with the state you want to run assertions against),
-instead of using `TestActorRef` whenever possible.
-
-@@@
-
-@@@ warning
-
-Due to the synchronous nature of `TestActorRef` it will **not** work with some support
-traits that Akka provides as they require asynchronous behaviours to function properly.
-Examples of traits that do not mix well with test actor refs are @ref:[PersistentActor](persistence.md#event-sourcing)
-and @ref:[AtLeastOnceDelivery](persistence.md#at-least-once-delivery) provided by @ref:[Akka Persistence](persistence.md).
-
-@@@
-
-### Obtaining a Reference to an `Actor`
-
-Having access to the actual `Actor` object allows application of all
-traditional unit testing techniques on the contained methods. Obtaining a
-reference is done like this:
-
-@@snip [TestkitDocSpec.scala]($code$/scala/docs/testkit/TestkitDocSpec.scala) { #test-actor-ref }
-
-Since `TestActorRef` is generic in the actor type it returns the
-underlying actor with its proper static type. From this point on you may bring
-any unit testing tool to bear on your actor as usual.
-
-<a id="testfsmref"></a>
-### Testing Finite State Machines
-
-If your actor under test is a `FSM`, you may use the special
-`TestFSMRef` which offers all features of a normal `TestActorRef`
-and in addition allows access to the internal state:
-
-@@snip [TestkitDocSpec.scala]($code$/scala/docs/testkit/TestkitDocSpec.scala) { #test-fsm-ref }
-
-Due to a limitation in Scala’s type inference, there is only the factory method
-shown above, so you will probably write code like `TestFSMRef(new MyFSM)`
-instead of the hypothetical `ActorRef`-inspired `TestFSMRef[MyFSM]`.
-All methods shown above directly access the FSM state without any
-synchronization; this is perfectly alright if the `CallingThreadDispatcher` 
-is used and no other threads are involved, but it may lead to surprises if you
-were to actually exercise timer events, because those are executed on the 
-`Scheduler` thread.
-
-### Testing the Actor's Behavior
-
-When the dispatcher invokes the processing behavior of an actor on a message,
-it actually calls `apply` on the current behavior registered for the
-actor. This starts out with the return value of the declared `receive`
-method, but it may also be changed using `become` and `unbecome` in
-response to external messages. All of this contributes to the overall actor
-behavior and it does not lend itself to easy testing on the `Actor`
-itself. Therefore the `TestActorRef` offers a different mode of
-operation to complement the `Actor` testing: it supports all operations
-also valid on normal `ActorRef`. Messages sent to the actor are
-processed synchronously on the current thread and answers may be sent back as
-usual. This trick is made possible by the `CallingThreadDispatcher`
-described below (see [CallingThreadDispatcher](#callingthreaddispatcher)); this dispatcher is set
-implicitly for any actor instantiated into a `TestActorRef`.
-
-@@snip [TestkitDocSpec.scala]($code$/scala/docs/testkit/TestkitDocSpec.scala) { #test-behavior }
-
-As the `TestActorRef` is a subclass of `LocalActorRef` with a few
-special extras, also aspects like supervision and restarting work properly, but
-beware that execution is only strictly synchronous as long as all actors
-involved use the `CallingThreadDispatcher`. As soon as you add elements
-which include more sophisticated scheduling you leave the realm of unit testing
-as you then need to think about asynchronicity again (in most cases the problem
-will be to wait until the desired effect had a chance to happen).
-
-One more special aspect which is overridden for single-threaded tests is the
-`receiveTimeout`, as including that would entail asynchronous queuing of
-`ReceiveTimeout` messages, violating the synchronous contract.
-
-@@@ note
-
-To summarize: `TestActorRef` overwrites two fields: it sets the
-dispatcher to `CallingThreadDispatcher.global` and it sets the
-`receiveTimeout` to None.
-
-@@@
-
-### The Way In-Between: Expecting Exceptions
-
-If you want to test the actor behavior, including hotswapping, but without
-involving a dispatcher and without having the `TestActorRef` swallow
-any thrown exceptions, then there is another mode available for you: just use
-the `receive` method on `TestActorRef`, which will be forwarded to the
-underlying actor:
-
-@@snip [TestkitDocSpec.scala]($code$/scala/docs/testkit/TestkitDocSpec.scala) { #test-expecting-exceptions }
-
-### Use Cases
-
-You may of course mix and match both modi operandi of `TestActorRef` as
-suits your test needs:
-
- * one common use case is setting up the actor into a specific internal state
-before sending the test message
- * another is to verify correct internal state transitions after having sent
-the test message
-
-Feel free to experiment with the possibilities, and if you find useful
-patterns, don't hesitate to let the Akka forums know about them! Who knows,
-common operations might even be worked into nice DSLs.
-
->>>>>>> 86aa42cf
-<a id="async-integration-testing"></a>
 ## Asynchronous Testing: `TestKit`
 
 When you are reasonably sure that your actor's business logic is correct, the
@@ -211,7 +64,6 @@
 The above mentioned @scala[`expectMsg`]@java[`expectMsgEquals`] is not the only method for formulating
 assertions concerning received messages, the full set is this:
 
-<<<<<<< HEAD
 Java
 :   @@snip [TestKitDocTest.java]($code$/java/jdocs/testkit/TestKitDocTest.java) { #test-expect }
 
@@ -220,12 +72,7 @@
 `akka.test.single-expect-default` which itself defaults to 3 seconds (or they
 obey the innermost enclosing `Within` as detailed [below](#testkit-within)). The full signatures are:
 
-
 * @scala[`expectMsg[T](d: Duration, msg: T): T`]@java[`public <T> T expectMsgEquals(FiniteDuration max, T msg)`]
-=======
- * 
-   `expectMsg[T](d: Duration, msg: T): T`
->>>>>>> 86aa42cf
    The given message object must be received within the specified time; the
 object will be returned.
 * @scala[`expectMsgPF[T](d: Duration)(pf: PartialFunction[Any, T]): T`]@java[`public <T> T expectMsgPF(Duration max, String hint, Function<Object, T> f)`]
@@ -304,15 +151,9 @@
 In addition to message reception assertions there are also methods which help
 with message flows:
 
-<<<<<<< HEAD
 @@@ div { .group-scala }
 
 * `receiveOne(d: Duration): AnyRef` Tries to receive one message for at most the given time interval and
-=======
- * 
-   `receiveOne(d: Duration): AnyRef`
-   Tries to receive one message for at most the given time interval and
->>>>>>> 86aa42cf
 returns `null` in case of failure. If the given Duration is zero, the
 call is non-blocking (polling mode).
 
@@ -956,7 +797,6 @@
 
 @@@
 
-
 ## Synchronous Testing: `TestActorRef`
 
 Testing the business logic inside `Actor` classes can be divided into
@@ -1092,7 +932,6 @@
 You may of course mix and match both modi operandi of `TestActorRef` as
 suits your test needs:
 
->
  * one common use case is setting up the actor into a specific internal state
 before sending the test message
  * another is to verify correct internal state transitions after having sent
