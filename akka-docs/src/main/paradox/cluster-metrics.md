--- conflicted
+++ resolved
@@ -10,7 +10,6 @@
   version=$akka.version$
 }
 
-<<<<<<< HEAD
 and add the following configuration stanza to your `application.conf`
 :
 
@@ -19,7 +18,7 @@
 ```
 
 ## Introduction
-=======
+
 To enable usage of the extension you need to add the following dependency to your project:
 
 @@dependency[sbt,Maven,Gradle] {
@@ -27,7 +26,6 @@
   artifact="akka-cluster-metrics_$scala.binary_version$"
   version="$akka.version$"
 }
->>>>>>> f976f8d7
 
 The member nodes of the cluster can collect system health metrics and publish that to other cluster nodes
 and to the registered subscribers on the system event bus with the help of Cluster Metrics Extension.
