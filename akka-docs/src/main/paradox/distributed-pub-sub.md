--- conflicted
+++ resolved
@@ -228,9 +228,6 @@
 As in @ref:[Message Delivery Reliability](general/message-delivery-reliability.md) of Akka, message delivery guarantee in distributed pub sub modes is **at-most-once delivery**.
 In other words, messages can be lost over the wire.
 
-<<<<<<< HEAD
-If you are looking for at-least-once delivery guarantee, we recommend [Kafka Akka Streams integration](http://doc.akka.io/docs/akka-stream-kafka/current/home.html).
-=======
 If you are looking for at-least-once delivery guarantee, we recommend [Kafka Akka Streams integration](http://doc.akka.io/docs/akka-stream-kafka/current/home.html).
 
 ## Dependencies
@@ -241,5 +238,4 @@
   group="com.typesafe.akka"
   artifact="akka-cluster-tools_$scala.binary_version$"
   version="$akka.version$"
-}
->>>>>>> f976f8d7
+}