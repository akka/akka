--- conflicted
+++ resolved
@@ -69,13 +69,10 @@
 * `LoggingReceive.create(Receive, ActorContext)` use `AbstractActor.Receive` instead.
 * `ActorMaterialzierSettings.withAutoFusing` disabling fusing is no longer possible.
 
-<<<<<<< HEAD
-=======
 ### JavaTestKit removed
 
 The `JavaTestKit` has been deprecated since `2.5.0`. Use `akka.testkit.javadsl.TestKit` instead.
 
->>>>>>> c4bf933b
 ## Deprecated features
 
 ### TypedActor
@@ -178,17 +175,12 @@
 specific to classic remoting needs to be moved to `akka.remote.classic`. To see which configuration options
 are specific to classic search for them in: [`akka-remote/reference.conf`](/akka-remote/src/main/resources/reference.conf)
 
-<<<<<<< HEAD
-=======
-### Netty UDP has been removed
->>>>>>> c4bf933b
 
 ## Configuration and behavior changes
 
-<<<<<<< HEAD
 The following documents configuration changes and behavior changes where no action is required. In come cases the old
 behavior can be restored via configuration.
-=======
+
 ### Remoting dependencies have been made optional
 
 Classic remoting depends on Netty and Artery UDP depends on Aeron. These are now both optional dependencies that need
@@ -212,9 +204,6 @@
 * `TimerScheduler.startPeriodicTimer`, replaced by `startTimerWithFixedDelay` or `startTimerAtFixedRate`
 * `FSM.setTimer`, replaced by `startSingleTimer`, `startTimerWithFixedDelay` or `startTimerAtFixedRate`
 * `PersistentFSM.setTimer`, replaced by `startSingleTimer`, `startTimerWithFixedDelay` or `startTimerAtFixedRate`
-
-## Streams
->>>>>>> c4bf933b
 
 ### Internal dispatcher introduced
 
@@ -285,7 +274,7 @@
 
 ## Source incompatibilities
 
-#### StreamRefs
+### StreamRefs
 
 The materialized value for `StreamRefs.sinkRef` and `StreamRefs.sourceRef` is no longer wrapped in
 `Future`/`CompletionStage`. It can be sent as reply to `sender()` immediately without using the `pipe` pattern.
