# Migration Guide 2.5.x to 2.6.x

It is now recommended to use @apidoc[akka.util.ByteString]`.emptyByteString()` instead of
@apidoc[akka.util.ByteString]`.empty()` when using Java because @apidoc[akka.util.ByteString]`.empty()`
is [no longer available as a static method](https://github.com/scala/bug/issues/11509) in the artifacts built for Scala 2.13.

## Scala 2.11 no longer supported

If you are still using Scala 2.11 then you must upgrade to 2.12 or 2.13

## Removed features that were deprecated

### akka-camel removed

After being deprecated in 2.5.0, the akka-camel module has been removed in 2.6.
As an alternative we recommend [Alpakka](https://doc.akka.io/docs/alpakka/current/).

This is of course not a drop-in replacement. If there is community interest we
are open to setting up akka-camel as a separate community-maintained
repository.

### akka-agent removed

After being deprecated in 2.5.0, the akka-agent module has been removed in 2.6.
If there is interest it may be moved to a separate, community-maintained
repository.

### akka-contrib removed

The akka-contrib module was deprecated in 2.5 and has been removed in 2.6.
To migrate, take the components you are using from [Akka 2.5](https://github.com/akka/akka/tree/release-2.5/akka-contrib)
and include them in your own project or library under your own package name.

### Actor DSL removed

Actor DSL is a rarely used feature and has been deprecated since `2.5.0`.
Use plain `system.actorOf` instead of the DSL to create Actors if you have been using it.

### Timing operator removed

`akka.stream.extra.Timing` has been removed. If you need it you can now find it in `akka.stream.contrib.Timed` from
 [Akka Stream Contrib](https://github.com/akka/akka-stream-contrib/blob/master/src/main/scala/akka/stream/contrib/Timed.scala).

### actorFor removed

`actorFor` has been deprecated since `2.2`. Use `ActorSelection` instead.

### Netty UDP removed

Classic remoting over UDP has been deprecated since `2.5.0` and now has been removed.
To continue to use UDP configure @ref[Artery UDP](../remoting-artery.md#configuring-ssl-tls-for-akka-remoting) or migrate to Artery TCP.
A full cluster restart is required to change to Artery.

### Untyped actor removed

`UntypedActor` has been depcated since `2.5.0`. Use `AbstractActor` instead.

### UntypedPersistentActor removed

Use `AbstractPersistentActor` instead.

### UntypedPersistentActorWithAtLeastOnceDelivery removed

Use @apidoc[AbstractPersistentActorWithAtLeastOnceDelivery] instead.

### Various removed methods

* `Logging.getLogger(UntypedActor)` Untyped actor has been removed, use AbstractActor instead.
* `LoggingReceive.create(Receive, ActorContext)` use `AbstractActor.Receive` instead.
* `ActorMaterialzierSettings.withAutoFusing` disabling fusing is no longer possible.

### JavaTestKit removed

The `JavaTestKit` has been deprecated since `2.5.0`. Use `akka.testkit.javadsl.TestKit` instead.

## Deprecated features

### TypedActor

`akka.actor.TypedActor` has been deprecated as of 2.6 in favor of the
`akka.actor.typed` API which should be used instead.

There are several reasons for phasing out the old `TypedActor`. The primary reason is they use transparent
remoting which is not our recommended way of implementing and interacting with actors. Transparent remoting
is when you try to make remote method invocations look like local calls. In contrast we believe in location
transparency with explicit messaging between actors (same type of messaging for both local and remote actors).
They also have limited functionality compared to ordinary actors, and worse performance.

To summarize the fallacy of transparent remoting:
* Was used in CORBA, RMI, and DCOM, and all of them failed. Those problems were noted by [Waldo et al already in 1994](http://citeseerx.ist.psu.edu/viewdoc/summary?doi=10.1.1.41.7628)
* Partial failure is a major problem. Remote calls introduce uncertainty whether the function was invoked or not.
  Typically handled by using timeouts but the client can't always know the result of the call.
* Latency of calls over a network are several order of magnitudes longer than latency of local calls,
  which can be more than surprising if encoded as an innocent looking local method call.
* Remote invocations have much lower throughput due to the need of serializing the
  data and you can't just pass huge datasets in the same way.

Therefore explicit message passing is preferred. It looks different from local method calls
(@scala[`actorRef ! message`]@java[`actorRef.tell(message)`]) and there is no misconception
that sending a message will result in it being processed instantaneously. The goal of location
transparency is to unify message passing for both local and remote interactions, versus attempting
to make remote interactions look like local method calls.

Warnings about `TypedActor` have been [mentioned in documentation](https://doc.akka.io/docs/akka/2.5/typed-actors.html#when-to-use-typed-actors)
for many years.


@@ Remoting

### Default remoting is now Artery TCP

@ref[Artery TCP](../remoting-artery.md) is now the default remoting implementation.
Classic remoting has been deprecated and will be removed in `2.7.0`.


<a id="classic-to-artery"></a>
#### Migrating from classic remoting to Artery

Artery has the same functionality as classic remoting and you should normally only have to change the
configuration to switch.
To switch a full cluster restart is required and any overrides for classic remoting need to be ported to Artery configuration.

Artery defaults to TCP (see @ref:[selected transport](#selecting-a-transport)) which is a good start
when migrating from classic remoting.

The protocol part in the Akka `Address`, for example `"akka.tcp://actorSystemName@10.0.0.1:2552/user/actorName"`
has changed from `akka.tcp` to `akka`. If you have configured or hardcoded any such addresses you have to change
them to `"akka://actorSystemName@10.0.0.1:2552/user/actorName"`. `akka` is used also when TLS is enabled.
One typical place where such address is used is in the `seed-nodes` configuration.

The configuration is different, so you might have to revisit any custom configuration. See the full
@ref:[reference configuration for Artery](../general/configuration.md#config-akka-remote-artery) and
@ref:[reference configuration for classic remoting](../general/configuration.md#config-akka-remote).

Configuration that is likely required to be ported:

* `akka.remote.netty.tcp.hostname` => `akka.remote.artery.canonical.hostname`
* `akka.remote.netty.tcp.port`=> `akka.remote.artery.canonical.port`

One thing to be aware of is that rolling update from classic remoting to Artery is not supported since the protocol
is completely different. It will require a full cluster shutdown and new startup.

If using SSL then `tcp-tls` needs to be enabled and setup. See @ref[Artery docs for SSL](../remoting-artery.md#configuring-ssl-tls-for-akka-remoting)
for how to do this.


#### Migration from 2.5.x Artery to 2.6.x Artery

The following defaults have changed:

* `akka.remote.artery.transport` default has changed from `aeron-udp` to `tcp`

The following properties have moved. If you don't adjust these from their defaults no changes are required:

For Aeron-UDP:

* `akka.remote.artery.log-aeron-counters` to `akka.remote.artery.advanced.aeron.log-aeron-counters`
* `akka.remote.artery.advanced.embedded-media-driver` to `akka.remote.artery.advanced.aeron.embedded-media-driver`
* `akka.remote.artery.advanced.aeron-dir` to `akka.remote.artery.advanced.aeron.aeron-dir`
* `akka.remote.artery.advanced.delete-aeron-dir` to `akka.remote.artery.advanced.aeron.aeron-delete-dir`
* `akka.remote.artery.advanced.idle-cpu-level` to `akka.remote.artery.advanced.aeron.idle-cpu-level`
* `akka.remote.artery.advanced.give-up-message-after` to `akka.remote.artery.advanced.aeron.give-up-message-after`
* `akka.remote.artery.advanced.client-liveness-timeout` to `akka.remote.artery.advanced.aeron.client-liveness-timeout`
* `akka.remote.artery.advanced.image-liveless-timeout` to `akka.remote.artery.advanced.aeron.image-liveness-timeout`
* `akka.remote.artery.advanced.driver-timeout` to `akka.remote.artery.advanced.aeron.driver-timeout`

For TCP:

* `akka.remote.artery.advanced.connection-timeout` to `akka.remote.artery.advanced.tcp.connection-timeout`


#### Remaining with Classic remoting (not recommended)

Classic remoting is deprecated but can be used in `2.6.` Explicitly disable Artery by setting property `akka.remote.artery.enabled` to `false`. Further, any configuration under `akka.remote` that is
specific to classic remoting needs to be moved to `akka.remote.classic`. To see which configuration options
are specific to classic search for them in: [`akka-remote/reference.conf`](/akka-remote/src/main/resources/reference.conf)


## Configuration and behavior changes

The following documents configuration changes and behavior changes where no action is required. In some cases the old
behavior can be restored via configuration.

### Remoting dependencies have been made optional

Classic remoting depends on Netty and Artery UDP depends on Aeron. These are now both optional dependencies that need
to be explicitly added. See @ref[classic remoting](../remoting.md) or [artery remoting](../remoting-artery.md) for instructions.

## Schedule periodically with fixed-delay vs. fixed-rate

The `Scheduler.schedule` method has been deprecated in favor of selecting `scheduleWithFixedDelay` or
`scheduleAtFixedRate`.

The @ref:[Scheduler](../scheduler.md#schedule-periodically) documentation describes the difference between
`fixed-delay` and `fixed-rate` scheduling. If you are uncertain of which one to use you should pick
`startTimerWithFixedDelay`.

The deprecated `schedule` method had the same semantics as `scheduleAtFixedRate`, but since that can result in
bursts of scheduled tasks or messages after long garbage collection pauses and in worst case cause undesired
load on the system `scheduleWithFixedDelay` is often preferred.

For the same reason the following methods have also been deprecated:

* `TimerScheduler.startPeriodicTimer`, replaced by `startTimerWithFixedDelay` or `startTimerAtFixedRate`
* `FSM.setTimer`, replaced by `startSingleTimer`, `startTimerWithFixedDelay` or `startTimerAtFixedRate`
* `PersistentFSM.setTimer`, replaced by `startSingleTimer`, `startTimerWithFixedDelay` or `startTimerAtFixedRate`

<<<<<<< HEAD
### Internal dispatcher introduced

To protect the Akka internals against starvation when user code blocks the default dispatcher (for example by accidental
use of blocking APIs from actors) a new internal dispatcher has been added. All of Akka's internal, non-blocking actors
now run on the internal dispatcher by default.

The dispatcher can be configured through `akka.actor.internal-dispatcher`.

For maximum performance, you might want to use a single shared dispatcher for all non-blocking,
asynchronous actors, user actors and Akka internal actors. In that case, can configure the
`akka.actor.internal-dispatcher` with a string value of `akka.actor.default-dispatcher`.
This reinstantiates the behavior from previous Akka versions but also removes the isolation between
user and Akka internals. So, use at your own risk!

Several `use-dispatcher` configuration settings that previously accepted an empty value to fall back to the default
dispatcher has now gotten an explicit value of `akka.actor.internal-dispatcher` and no longer accept an empty
string as value. If such an empty value is used in your `application.conf` the same result is achieved by simply removing
that entry completely and having the default apply.

For more details about configuring dispatchers, see the @ref[Dispatchers](../dispatchers.md)

### Default dispatcher size

Previously the factor for the default dispatcher was set a bit high (`3.0`) to give some extra threads in case of accidental
blocking and protect a bit against starving the internal actors. Since the internal actors are now on a separate dispatcher
the default dispatcher has been adjusted down to `1.0` which means the number of threads will be one per core, but at least
`8` and at most `64`. This can be tuned using the individual settings in `akka.actor.default-dispatcher.fork-join-executor`.

### Cluster sharding

#### waiting-for-state-timeout reduced to 2s

This has been reduced to speed up ShardCoordinator initialization in smaller clusters.
The read from ddata is a ReadMajority, for small clusters (< majority-min-cap) every node needs to respond
so is more likely to timeout if there are nodes restarting e.g. when there is a rolling re-deploy happening.
=======
### IOSources

`[StreamConverters.fromInputStream` now always fails the materialized value in case of failure. It is no longer required
to both check the materialized value and the `Try[Done]` inside the @apidoc[IOResult]. In casw of an IO failure
the exception will be @apidoc[IOOperationIncompleteException] instead of @apidoc[AbruptIOTerminationException]. 
 

## Cluster Sharding
>>>>>>> 30e06658

### Passivate idle entity

The configuration `akka.cluster.sharding.passivate-idle-entity-after` is now enabled by default.
Sharding will passivate entities when they have not received any messages after this duration.
To disable passivation you can use configuration:

```
akka.cluster.sharding.passivate-idle-entity-after = off
```

### CoordinatedShutdown is run from ActorSystem.terminate

No migration is needed but it is mentioned here because it is a change in behavior.

When `ActorSystem.terminate()` is called, @ref:[`CoordinatedShutdown`](../actors.md#coordinated-shutdown)
will be run in Akka 2.6.x, which wasn't the case in 2.5.x. For example, if using Akka Cluster this means that
member will attempt to leave the cluster gracefully.

If this is not desired behavior, for example in tests, you can disable this feature with the following configuration
and then it will behave as in Akka 2.5.x:

```
akka.coordinated-shutdown.run-by-actor-system-terminate = off
```


### Akka now uses Fork Join Pool from JDK

Previously, Akka contained a shaded copy of the ForkJoinPool. In benchmarks, we could not find significant benefits of
keeping our own copy, so from Akka 2.6 on, the default FJP from the JDK will be used. The Akka FJP copy was removed.

### Logging of dead letters

When the number of dead letters have reached configured `akka.log-dead-letters` value it didn't log
more dead letters in Akka 2.5. In Akka 2.6 the count is reset after configured `akka.log-dead-letters-suspend-duration`.

`akka.log-dead-letters-during-shutdown` default configuration changed from `on` to `off`.

## Source incompatibilities

### StreamRefs

The materialized value for `StreamRefs.sinkRef` and `StreamRefs.sourceRef` is no longer wrapped in
`Future`/`CompletionStage`. It can be sent as reply to `sender()` immediately without using the `pipe` pattern.

`StreamRefs` was marked as [may change](../common/may-change.md).

## Akka Typed

### Receptionist has moved

The receptionist had a name clash with the default Cluster Client Receptionist at `/system/receptionist` and will now 
instead either run under `/system/localReceptionist` or `/system/clusterReceptionist`.

The path change means that the receptionist information will not be disseminated between 2.5 and 2.6 nodes during a
rolling update from 2.5 to 2.6 if you use Akka Typed. When all old nodes have been shutdown
it will work properly again.

### Cluster Receptionist using own Distributed Data

In 2.5 the Cluster Receptionist was using the shared Distributed Data extension but that could result in
undesired configuration changes if the application was also using that and changed for example the `role`
configuration.

In 2.6 the Cluster Receptionist is using it's own independent instance of Distributed Data.

This means that the receptionist information will not be disseminated between 2.5 and 2.6 nodes during a
rolling update from 2.5 to 2.6 if you use Akka Typed. When all old nodes have been shutdown
it will work properly again.

### Akka Typed API changes

Akka Typed APIs are still marked as [may change](../common/may-change.md) and a few changes were
made before finalizing the APIs. Compared to Akka 2.5.x the source incompatible changes are:

* Factory method `Entity.ofPersistentEntity` is renamed to `Entity.ofEventSourcedEntity` in the Java API for Akka Cluster Sharding Typed.
* New abstract class `EventSourcedEntityWithEnforcedReplies` in Java API for Akka Cluster Sharding Typed and corresponding factory method `Entity.ofEventSourcedEntityWithEnforcedReplies` to ease the creation of `EventSourcedBehavior` with enforced replies.
* New method `EventSourcedEntity.withEnforcedReplies` added to Scala API to ease the creation of `EventSourcedBehavior` with enforced replies.
* `ActorSystem.scheduler` previously gave access to the untyped `akka.actor.Scheduler` but now returns a typed specific `akka.actor.typed.Scheduler`.
  Additionally `schedule` method has been replaced by `scheduleWithFixedDelay` and `scheduleAtFixedRate`. Actors that needs to schedule tasks should
  prefer `Behaviors.withTimers`.
* `TimerScheduler.startPeriodicTimer`, replaced by `startTimerWithFixedDelay` or `startTimerAtFixedRate`
* `Routers.pool` now take a factory function rather than a `Behavior` to protect against accidentally sharing same behavior instance and state across routees.
* The `request` parameter in Distributed Data commands was removed, in favor of using `ask`.
* Removed `Behavior.same`, `Behavior.unhandled`, `Behavior.stopped`, `Behavior.empty`, and `Behavior.ignore` since
  they were redundant with corresponding @scala[scaladsl.Behaviors.x]@java[javadsl.Behaviors.x].
* `ActorContext` parameter removed in `javadsl.ReceiveBuilder` for the functional style in Java. Use `Behaviors.setup`
   to retrieve `ActorContext`, and use an enclosing class to hold initialization parameters and `ActorContext`.


#### Akka Typed Stream API changes

* `ActorSoruce.actorRef` relying on `PartialFunction` has been replaced in the Java API with a variant more suitable to be called by Java.
<|MERGE_RESOLUTION|>--- conflicted
+++ resolved
@@ -205,7 +205,6 @@
 * `FSM.setTimer`, replaced by `startSingleTimer`, `startTimerWithFixedDelay` or `startTimerAtFixedRate`
 * `PersistentFSM.setTimer`, replaced by `startSingleTimer`, `startTimerWithFixedDelay` or `startTimerAtFixedRate`
 
-<<<<<<< HEAD
 ### Internal dispatcher introduced
 
 To protect the Akka internals against starvation when user code blocks the default dispatcher (for example by accidental
@@ -236,21 +235,14 @@
 
 ### Cluster sharding
 
+
+## Cluster Sharding
+
 #### waiting-for-state-timeout reduced to 2s
 
 This has been reduced to speed up ShardCoordinator initialization in smaller clusters.
 The read from ddata is a ReadMajority, for small clusters (< majority-min-cap) every node needs to respond
 so is more likely to timeout if there are nodes restarting e.g. when there is a rolling re-deploy happening.
-=======
-### IOSources
-
-`[StreamConverters.fromInputStream` now always fails the materialized value in case of failure. It is no longer required
-to both check the materialized value and the `Try[Done]` inside the @apidoc[IOResult]. In casw of an IO failure
-the exception will be @apidoc[IOOperationIncompleteException] instead of @apidoc[AbruptIOTerminationException]. 
- 
-
-## Cluster Sharding
->>>>>>> 30e06658
 
 ### Passivate idle entity
 
@@ -277,6 +269,11 @@
 akka.coordinated-shutdown.run-by-actor-system-terminate = off
 ```
 
+### IOSources
+
+`[StreamConverters.fromInputStream` now always fails the materialized value in case of failure. It is no longer required
+to both check the materialized value and the `Try[Done]` inside the @apidoc[IOResult]. In case of an IO failure
+the exception will be @apidoc[IOOperationIncompleteException] instead of @apidoc[AbruptIOTerminationException]. 
 
 ### Akka now uses Fork Join Pool from JDK
 
