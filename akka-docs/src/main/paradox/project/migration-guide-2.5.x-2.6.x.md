--- conflicted
+++ resolved
@@ -175,15 +175,6 @@
 akka.coordinated-shutdown.run-by-actor-system-terminate = off
 ```
 
-<<<<<<< HEAD
-## Akka Typed API changes
-
-Akka Typed APIs are still marked as [may change](../common/may-change.md) and therefore its API can still change without deprecation period. The following is a list of API changes since the latest release: 
-
-* Factory method `Entity.ofPersistentEntity` is renamed to `Entity.ofEventSourcedEntity` in the Java API for Akka Cluster Sharding Typed.
-* New abstract class `EventSourcedEntityWithEnforcedReplies` in Java API for Akka Cluster Sharding Typed and corresponding factory method `Entity.ofEventSourcedEntityWithEnforcedReplies` to ease the creation of `EventSourcedBehavior` with enforced replies.
-* New method `EventSourcedEntity.withEnforcedReplies` added to Scala API to ease the creation of `EventSourcedBehavior` with enforced replies.
-=======
 ## Akka Typed
 
 ### Receptionist has moved
@@ -194,5 +185,12 @@
 The path change makes it impossible to do a rolling upgrade from 2.5 to 2.6 if you use Akka Typed and the receptionist
 as the old and the new nodes receptionists will not be able to communicate.
 
- 
->>>>>>> e0710776
+
+### Akka Typed API changes
+
+Akka Typed APIs are still marked as [may change](../common/may-change.md) and therefore its API can still change without deprecation period. The following is a list of API changes since the latest release: 
+
+* Factory method `Entity.ofPersistentEntity` is renamed to `Entity.ofEventSourcedEntity` in the Java API for Akka Cluster Sharding Typed.
+* New abstract class `EventSourcedEntityWithEnforcedReplies` in Java API for Akka Cluster Sharding Typed and corresponding factory method `Entity.ofEventSourcedEntityWithEnforcedReplies` to ease the creation of `EventSourcedBehavior` with enforced replies.
+* New method `EventSourcedEntity.withEnforcedReplies` added to Scala API to ease the creation of `EventSourcedBehavior` with enforced replies.
+ 