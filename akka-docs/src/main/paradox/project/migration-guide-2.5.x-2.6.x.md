--- conflicted
+++ resolved
@@ -187,7 +187,6 @@
 instead either run under `/system/localReceptionist` or `/system/clusterReceptionist`. 
 
 The path change makes it impossible to do a rolling upgrade from 2.5 to 2.6 if you use Akka Typed and the receptionist
-<<<<<<< HEAD
 as the old and the new nodes receptionists will not be able to communicate.
 
 
@@ -198,7 +197,4 @@
 * Factory method `Entity.ofPersistentEntity` is renamed to `Entity.ofEventSourcedEntity` in the Java API for Akka Cluster Sharding Typed.
 * New abstract class `EventSourcedEntityWithEnforcedReplies` in Java API for Akka Cluster Sharding Typed and corresponding factory method `Entity.ofEventSourcedEntityWithEnforcedReplies` to ease the creation of `EventSourcedBehavior` with enforced replies.
 * New method `EventSourcedEntity.withEnforcedReplies` added to Scala API to ease the creation of `EventSourcedBehavior` with enforced replies.
- 
-=======
-as the old and the new nodes receptionists will not be able to communicate.
->>>>>>> 7b20b89c
+ 