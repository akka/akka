# Migration Guide 2.5.x to 2.6.x

It is now recommended to use @apidoc[akka.util.ByteString]`.emptyByteString()` instead of
@apidoc[akka.util.ByteString]`.empty()` when using Java because @apidoc[akka.util.ByteString]`.empty()`
is [no longer available as a static method](https://github.com/scala/bug/issues/11509) in the artifacts built for Scala 2.13.

## Scala 2.11 no longer supported

If you are still using Scala 2.11 then you must upgrade to 2.12 or 2.13

## Removed features that were deprecated

### akka-camel removed

After being deprecated in 2.5.0, the akka-camel module has been removed in 2.6.
As an alternative we recommend [Alpakka](https://doc.akka.io/docs/alpakka/current/).

This is of course not a drop-in replacement. If there is community interest we
are open to setting up akka-camel as a separate community-maintained
repository.

### akka-agent removed

After being deprecated in 2.5.0, the akka-agent module has been removed in 2.6.
If there is interest it may be moved to a separate, community-maintained
repository.

### akka-contrib removed

The akka-contrib module was deprecated in 2.5 and has been removed in 2.6.
To migrate, take the components you are using from [Akka 2.5](https://github.com/akka/akka/tree/release-2.5/akka-contrib)
and include them in your own project or library under your own package name.

### Actor DSL removed

Actor DSL is a rarely used feature and has been deprecated since `2.5.0`.
Use plain `system.actorOf` instead of the DSL to create Actors if you have been using it.

### Timing operator removed

`akka.stream.extra.Timing` has been removed. If you need it you can now find it in `akka.stream.contrib.Timed` from
 [Akka Stream Contrib](https://github.com/akka/akka-stream-contrib/blob/master/src/main/scala/akka/stream/contrib/Timed.scala).

### actorFor removed

`actorFor` has been deprecated since `2.2`. Use `ActorSelection` instead.

<<<<<<< HEAD
### Netty UDP removed

Classic remoting over UDP has been deprecated since `2.5.0` and now has been removed.
To continue to use UDP configure @ref[Artery UDP](../remoting-artery.md#configuring-ssl-tls-for-akka-remoting) or migrate to Artery TCP.
A full cluster restart is required to change to Artery.
=======
### Untyped actor removed

`UntypedActor` has been depcated since `2.5.0`. Use `AbstractActor` instead.

### UntypedPersistentActor removed

Use `AbstractPersistentActor` instead.

### UntypedPersistentActorWithAtLeastOnceDelivery removed

Use @apidoc[AbstractPersistentActorWithAtLeastOnceDelivery] instead.

### Various removed methods

* `Logging.getLogger(UntypedActor)` Untyped actor has been removed, use AbstractActor instead.
* `LoggingReceive.create(Receive, ActorContext)` use `AbstractActor.Receive` instead.
* `ActorMaterialzierSettings.withAutoFusing` disabling fusing is no longer possible.

>>>>>>> e7672a98

## Deprecated features

### TypedActor

`akka.actor.TypedActor` has been deprecated as of 2.6 in favor of the
`akka.actor.typed` API which should be used instead.

There are several reasons for phasing out the old `TypedActor`. The primary reason is they use transparent
remoting which is not our recommended way of implementing and interacting with actors. Transparent remoting
is when you try to make remote method invocations look like local calls. In contrast we believe in location
transparency with explicit messaging between actors (same type of messaging for both local and remote actors).
They also have limited functionality compared to ordinary actors, and worse performance.

To summarize the fallacy of transparent remoting:
* Was used in CORBA, RMI, and DCOM, and all of them failed. Those problems were noted by [Waldo et al already in 1994](http://citeseerx.ist.psu.edu/viewdoc/summary?doi=10.1.1.41.7628)
* Partial failure is a major problem. Remote calls introduce uncertainty whether the function was invoked or not.
  Typically handled by using timeouts but the client can't always know the result of the call.
* Latency of calls over a network are several order of magnitudes longer than latency of local calls,
  which can be more than surprising if encoded as an innocent looking local method call.
* Remote invocations have much lower throughput due to the need of serializing the
  data and you can't just pass huge datasets in the same way.

Therefore explicit message passing is preferred. It looks different from local method calls
(@scala[`actorRef ! message`]@java[`actorRef.tell(message)`]) and there is no misconception
that sending a message will result in it being processed instantaneously. The goal of location
transparency is to unify message passing for both local and remote interactions, versus attempting
to make remote interactions look like local method calls.

Warnings about `TypedActor` have been [mentioned in documentation](https://doc.akka.io/docs/akka/2.5/typed-actors.html#when-to-use-typed-actors)
for many years.


## Default remoting is now Artery TCP

@ref[Artery TCP](../remoting-artery.md) is now the default remoting implementation.
Classic remoting has been deprecated and will be removed in `2.7.0`.


<a id="classic-to-artery"></a>
### Migrating from classic remoting to Artery

Artery has the same functionality as classic remoting and you should normally only have to change the
configuration to switch.
To switch a full cluster restart is required and any overrides for classic remoting need to be ported to Artery configuration.

Artery defaults to TCP (see @ref:[selected transport](#selecting-a-transport)) which is a good start
when migrating from classic remoting.

The protocol part in the Akka `Address`, for example `"akka.tcp://actorSystemName@10.0.0.1:2552/user/actorName"`
has changed from `akka.tcp` to `akka`. If you have configured or hardcoded any such addresses you have to change
them to `"akka://actorSystemName@10.0.0.1:2552/user/actorName"`. `akka` is used also when TLS is enabled.
One typical place where such address is used is in the `seed-nodes` configuration.

The configuration is different, so you might have to revisit any custom configuration. See the full
@ref:[reference configuration for Artery](../general/configuration.md#config-akka-remote-artery) and
@ref:[reference configuration for classic remoting](../general/configuration.md#config-akka-remote).

Configuration that is likely required to be ported:

* `akka.remote.netty.tcp.hostname` => `akka.remote.artery.canonical.hostname`
* `akka.remote.netty.tcp.port`=> `akka.remote.artery.canonical.port`

One thing to be aware of is that rolling update from classic remoting to Artery is not supported since the protocol
is completely different. It will require a full cluster shutdown and new startup.

If using SSL then `tcp-tls` needs to be enabled and setup. See @ref[Artery docs for SSL](../remoting-artery.md#configuring-ssl-tls-for-akka-remoting)
for how to do this.


### Migration from 2.5.x Artery to 2.6.x Artery

The following defaults have changed:

* `akka.remote.artery.transport` default has changed from `aeron-udp` to `tcp`

The following properties have moved. If you don't adjust these from their defaults no changes are required:

For Aeron-UDP:

* `akka.remote.artery.log-aeron-counters` to `akka.remote.artery.advanced.aeron.log-aeron-counters`
* `akka.remote.artery.advanced.embedded-media-driver` to `akka.remote.artery.advanced.aeron.embedded-media-driver`
* `akka.remote.artery.advanced.aeron-dir` to `akka.remote.artery.advanced.aeron.aeron-dir`
* `akka.remote.artery.advanced.delete-aeron-dir` to `akka.remote.artery.advanced.aeron.aeron-delete-dir`
* `akka.remote.artery.advanced.idle-cpu-level` to `akka.remote.artery.advanced.aeron.idle-cpu-level`
* `akka.remote.artery.advanced.give-up-message-after` to `akka.remote.artery.advanced.aeron.give-up-message-after`
* `akka.remote.artery.advanced.client-liveness-timeout` to `akka.remote.artery.advanced.aeron.client-liveness-timeout`
* `akka.remote.artery.advanced.image-liveless-timeout` to `akka.remote.artery.advanced.aeron.image-liveness-timeout`
* `akka.remote.artery.advanced.driver-timeout` to `akka.remote.artery.advanced.aeron.driver-timeout`

For TCP:

* `akka.remote.artery.advanced.connection-timeout` to `akka.remote.artery.advanced.tcp.connection-timeout`


### Remaining with Classic remoting (not recommended)

Classic remoting is deprecated but can be used in `2.6.` Any configuration under `akka.remote` that is
specific to classic remoting needs to be moved to `akka.remote.classic`. To see which configuration options
are specific to classic search for them in: [`akka-remote/reference.conf`](/akka-remote/src/main/resources/reference.conf)


## Configuration and behavior changes

The following documents configuration changes and behavior changes where no action is required. In come cases the old
behavior can be restored via configuration.

### Internal dispatcher introduced

To protect the Akka internals against starvation when user code blocks the default dispatcher (for example by accidental
use of blocking APIs from actors) a new internal dispatcher has been added. All of Akka's internal, non-blocking actors
now run on the internal dispatcher by default.

The dispatcher can be configured through `akka.actor.internal-dispatcher`.

For maximum performance, you might want to use a single shared dispatcher for all non-blocking,
asynchronous actors, user actors and Akka internal actors. In that case, can configure the
`akka.actor.internal-dispatcher` with a string value of `akka.actor.default-dispatcher`.
This reinstantiates the behavior from previous Akka versions but also removes the isolation between
user and Akka internals. So, use at your own risk!

Several `use-dispatcher` configuration settings that previously accepted an empty value to fall back to the default
dispatcher has now gotten an explicit value of `akka.actor.internal-dispatcher` and no longer accept an empty 
string as value. If such an empty value is used in your `application.conf` the same result is achieved by simply removing
that entry completely and having the default apply.

For more details about configuring dispatchers, see the @ref[Dispatchers](../dispatchers.md)

### Default dispatcher size

Previously the factor for the default dispatcher was set a bit high (`3.0`) to give some extra threads in case of accidental
blocking and protect a bit against starving the internal actors. Since the internal actors are now on a separate dispatcher
the default dispatcher has been adjusted down to `1.0` which means the number of threads will be one per core, but at least
`8` and at most `64`. This can be tuned using the individual settings in `akka.actor.default-dispatcher.fork-join-executor`.

### Cluster sharding

#### waiting-for-state-timeout reduced to 2s

This has been reduced to speed up ShardCoordinator initialization in smaller clusters.
The read from ddata is a ReadMajority, for small clusters (< majority-min-cap) every node needs to respond
so is more likely to timeout if there are nodes restarting e.g. when there is a rolling re-deploy happening.

### Passivate idle entity

The configuration `akka.cluster.sharding.passivate-idle-entity-after` is now enabled by default.
Sharding will passivate entities when they have not received any messages after this duration.
To disable passivation you can use configuration:

```
akka.cluster.sharding.passivate-idle-entity-after = off
```

### CoordinatedShutdown is run from ActorSystem.terminate

No migration is needed but it is mentioned here because it is a change in behavior.

When `ActorSystem.terminate()` is called, @ref:[`CoordinatedShutdown`](../actors.md#coordinated-shutdown)
will be run in Akka 2.6.x, which wasn't the case in 2.5.x. For example, if using Akka Cluster this means that
member will attempt to leave the cluster gracefully.

If this is not desired behavior, for example in tests, you can disable this feature with the following configuration
and then it will behave as in Akka 2.5.x:

```
akka.coordinated-shutdown.run-by-actor-system-terminate = off
```


### Akka now uses Fork Join Pool from JDK

Previously, Akka contained a shaded copy of the ForkJoinPool. In benchmarks, we could not find significant benefits of
keeping our own copy, so from Akka 2.6 on, the default FJP from the JDK will be used. The Akka FJP copy was removed.

## Source incompatibilities

#### StreamRefs

The materialized value for `StreamRefs.sinkRef` and `StreamRefs.sourceRef` is no longer wrapped in
`Future`/`CompletionStage`. It can be sent as reply to `sender()` immediately without using the `pipe` pattern.

## Akka Typed

### Receptionist has moved

The receptionist had a name clash with the default Cluster Client Receptionist at `/system/receptionist` and will now 
instead either run under `/system/localReceptionist` or `/system/clusterReceptionist`.

The path change means that the receptionist information will not be disseminated between 2.5 and 2.6 nodes during a
rolling update from 2.5 to 2.6 if you use Akka Typed. When all old nodes have been shutdown
it will work properly again.

### Cluster Receptionist using own Distributed Data

In 2.5 the Cluster Receptionist was using the shared Distributed Data extension but that could result in
undesired configuration changes if the application was also using that and changed for example the `role`
configuration.

In 2.6 the Cluster Receptionist is using it's own independent instance of Distributed Data.

This means that the receptionist information will not be disseminated between 2.5 and 2.6 nodes during a
rolling update from 2.5 to 2.6 if you use Akka Typed. When all old nodes have been shutdown
it will work properly again.

### Akka Typed API changes

Akka Typed APIs are still marked as [may change](../common/may-change.md) and therefore its API can still change without deprecation period. The following is a list of API changes since the latest release: 

* Factory method `Entity.ofPersistentEntity` is renamed to `Entity.ofEventSourcedEntity` in the Java API for Akka Cluster Sharding Typed.
* New abstract class `EventSourcedEntityWithEnforcedReplies` in Java API for Akka Cluster Sharding Typed and corresponding factory method `Entity.ofEventSourcedEntityWithEnforcedReplies` to ease the creation of `EventSourcedBehavior` with enforced replies.
* New method `EventSourcedEntity.withEnforcedReplies` added to Scala API to ease the creation of `EventSourcedBehavior` with enforced replies.
* `ActorSystem.scheduler` previously gave access to the untyped `akka.actor.Scheduler` but now returns a typed specific `akka.actor.typed.Scheduler`. Additionally `.schedule` has been renamed to `.scheduleAtFixedRate`. Actors that needs to schedule tasks should prefer `Behaviors.withTimers`.
* `Routers.pool` now take a factory function rather than a `Behavior` to protect against accidentally sharing same behavior instance and state across routees.

### Akka Typed Stream API changes

* `ActorSoruce.actorRef` relying on `PartialFunction` has been replaced in the Java API with a variant more suitable to be called by Java.
<|MERGE_RESOLUTION|>--- conflicted
+++ resolved
@@ -45,13 +45,12 @@
 
 `actorFor` has been deprecated since `2.2`. Use `ActorSelection` instead.
 
-<<<<<<< HEAD
 ### Netty UDP removed
 
 Classic remoting over UDP has been deprecated since `2.5.0` and now has been removed.
 To continue to use UDP configure @ref[Artery UDP](../remoting-artery.md#configuring-ssl-tls-for-akka-remoting) or migrate to Artery TCP.
 A full cluster restart is required to change to Artery.
-=======
+
 ### Untyped actor removed
 
 `UntypedActor` has been depcated since `2.5.0`. Use `AbstractActor` instead.
@@ -69,8 +68,6 @@
 * `Logging.getLogger(UntypedActor)` Untyped actor has been removed, use AbstractActor instead.
 * `LoggingReceive.create(Receive, ActorContext)` use `AbstractActor.Receive` instead.
 * `ActorMaterialzierSettings.withAutoFusing` disabling fusing is no longer possible.
-
->>>>>>> e7672a98
 
 ## Deprecated features
 
