--- conflicted
+++ resolved
@@ -390,11 +390,8 @@
 * `BehaviorInterceptor`, `Behaviors.monitor`, `Behaviors.withMdc` and @scala[`widen`]@java[`Behaviors.widen`] takes
   a @scala[`ClassTag` parameter (probably source compatible)]@java[`interceptMessageClass` parameter].
   `interceptMessageType` method in `BehaviorInterceptor` is replaced with this @scala[`ClassTag`]@java[`Class`] parameter.
-<<<<<<< HEAD
+* `Behavior.orElse` has been removed because it wasn't safe together with `narrow`.
 * `StashBuffer`s are now created with `Behaviors.withStash` rather than instantiating directly
-=======
-* `Behavior.orElse` has been removed because it wasn't safe together with `narrow`.
->>>>>>> 7c6d3b81
 
 #### Akka Typed Stream API changes
 
