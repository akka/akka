# Interaction Patterns

## Dependency

To use Akka Actor Typed, you must add the following dependency in your project:

@@dependency[sbt,Maven,Gradle] {
  group=com.typesafe.akka
  artifact=akka-actor-typed_$scala.binary_version$
  version=$akka.version$
}

## Introduction

Interacting with an Actor in Akka Typed is done through an @scala[`ActorRef[T]`]@java[`ActorRef<T>`] where `T` is the type of messages the actor accepts, also known as the "protocol". This ensures that only the right kind of messages can be sent to an actor and also that no one else but the Actor itself can access the Actor instance internals.

Message exchange with Actors follow a few common patterns, let's go through each one of them. 

## Fire and Forget

The fundamental way to interact with an actor is through @scala["tell", which is so common that it has a special symbolic method name: `actorRef ! message`]@java[`actorRef.tell(message)`]. Sending a message with tell can safely be done from any thread.

Tell is asynchronous which means that the method returns right away, when the statement after it is executed there is no guarantee that the message has been processed by the recipient yet. It also means there is no way to know if the message was received, the processing succeeded or failed.

With the given protocol and actor behavior:

Scala
:  @@snip [InteractionPatternsSpec.scala](/akka-actor-typed-tests/src/test/scala/docs/akka/typed/InteractionPatternsSpec.scala) { #fire-and-forget-definition }

Java
:  @@snip [InteractionPatternsTest.java](/akka-actor-typed-tests/src/test/java/jdocs/akka/typed/InteractionPatternsTest.java) { #fire-and-forget-definition }


Fire and forget looks like this:

Scala
:  @@snip [InteractionPatternsSpec.scala](/akka-actor-typed-tests/src/test/scala/docs/akka/typed/InteractionPatternsSpec.scala) { #fire-and-forget-doit }

Java
:  @@snip [InteractionPatternsTest.java](/akka-actor-typed-tests/src/test/java/jdocs/akka/typed/InteractionPatternsTest.java) { #fire-and-forget-doit }


**Useful when:**

 * It is not critical to be sure that the message was processed
 * There is no way to act on non successful delivery or processing
 * We want to minimize the number of messages created to get higher throughput (sending a response would require creating twice the number of messages)

**Problems:**

 * If the inflow of messages is higher than the actor can process the inbox will fill up and can in the worst case cause the JVM crash with an `OutOfMemoryError`
 * If the message gets lost, the sender will not know

## Request-Response

Many interactions between actors requires one or more response message being sent back from the receiving actor. A response message can be a result of a query, some form of acknowledgment that the message was received and processed or events that the request subscribed to. 

In Akka Typed the recipient of responses has to be encoded as a field in the message itself, which the recipient can then use to send (tell) a response back.

With the following protocol:

Scala
:  @@snip [InteractionPatternsSpec.scala](/akka-actor-typed-tests/src/test/scala/docs/akka/typed/InteractionPatternsSpec.scala) { #request-response-protocol }

Java
:  @@snip [InteractionPatternsTest.java](/akka-actor-typed-tests/src/test/java/jdocs/akka/typed/InteractionPatternsTest.java) { #request-response-protocol }


The sender would use its own @scala[`ActorRef[Response]`]@java[`ActorRef<Response>`], which it can access through @scala[`ActorContext.self`]@java[`ActorContext.getSelf()`], for the `respondTo`. 

Scala
:  @@snip [InteractionPatternsSpec.scala](/akka-actor-typed-tests/src/test/scala/docs/akka/typed/InteractionPatternsSpec.scala) { #request-response-send }

Java
:  @@snip [InteractionPatternsTest.java](/akka-actor-typed-tests/src/test/java/jdocs/akka/typed/InteractionPatternsTest.java) { #request-response-send }


On the receiving side the @scala[`ActorRef[response]`]@java[`ActorRef<Response>`] can then be used to send one or more responses back:

Scala
:  @@snip [InteractionPatternsSpec.scala](/akka-actor-typed-tests/src/test/scala/docs/akka/typed/InteractionPatternsSpec.scala) { #request-response-respond }

Java
:  @@snip [InteractionPatternsTest.java](/akka-actor-typed-tests/src/test/java/jdocs/akka/typed/InteractionPatternsTest.java) { #request-response-respond }


**Useful when:**

 * Subscribing to an actor that will send many response messages back
 
**Problems:**

 * Actors seldom have a response message from another actor as a part of their protocol (see @ref:[adapted response](#adapted-response))
 * It is hard to detect that a message request was not delivered or processed (see @ref:[ask](#request-response-with-ask-between-two-actors))
 * Unless the protocol already includes a way to provide context, for example a request id that is also sent in the
   response, it is not possible to tie an interaction to some specific context without introducing a new,
   separate, actor (see ask or per session child actor)


## Adapted Response

Most often the sending actor does not, and should not, support receiving the response messages of another actor. In such cases we need to provide an `ActorRef` of the right type and adapt the response message to a type that the sending actor can handle.

Scala
:  @@snip [InteractionPatternsSpec.scala](/akka-actor-typed-tests/src/test/scala/docs/akka/typed/InteractionPatternsSpec.scala) { #adapted-response }

Java
:  @@snip [InteractionPatternsTest.java](/akka-actor-typed-tests/src/test/java/jdocs/akka/typed/InteractionPatternsTest.java) { #adapted-response }

You can register several message adapters for different message classes.
It's only possible to have one message adapter per message class to make sure
that the number of adapters are not growing unbounded if registered repeatedly.
That also means that a registered adapter will replace an existing adapter for
the same message class.

A message adapter will be used if the message class matches the given class or
is a subclass thereof. The registered adapters are tried in reverse order of
their registration order, i.e. the last registered first.

A message adapter (and the returned `ActorRef`) has the same lifecycle as
the receiving actor. It's recommended to register the adapters in a top level
`Behaviors.setup` or constructor of `AbstractBehavior` but it's possible to
register them later also if needed.

The adapter function is running in the receiving actor and can safely access state of it, but if it throws an exception the actor is stopped.

**Useful when:**

 * Translating between different actor message protocols
 * Subscribing to an actor that will send many response messages back
 
**Problems:**

 * It is hard to detect that a message request was not delivered or processed (see @ref:[ask](#request-response-with-ask-between-two-actors))
 * Only one adaption can be made per response message type, if a new one is registered the old one is replaced,
   for example different target actors can't have different adaption if they use the same response types, unless some
   correlation is encoded in the messages
 * Unless the protocol already includes a way to provide context, for example a request id that is also sent in the
   response, it is not possible to tie an interaction to some specific context without introducing a new,
   separate, actor

 
## Request-Response with ask between two actors
 
In an interaction where there is a 1:1 mapping between a request and a response we can use `ask` on the `ActorContext` to interact with another actor.

The interaction has two steps, first we need to construct the outgoing message, to do that we need an @scala[`ActorRef[Response]`]@java[`ActorRef<Response>`] to put as recipient in the outgoing message. The second step is to transform the successful `Response` or failure into a message that is part of the protocol of the sending actor.

Scala
:  @@snip [InteractionPatternsSpec.scala](/akka-actor-typed-tests/src/test/scala/docs/akka/typed/InteractionPatternsSpec.scala) { #actor-ask }

Java
:  @@snip [InteractionPatternsTest.java](/akka-actor-typed-tests/src/test/java/jdocs/akka/typed/InteractionPatternsTest.java) { #actor-ask }


The response adapting function is running in the receiving actor and can safely access state of it, but if it throws an exception the actor is stopped.

**Useful when:**

 * Single response queries
 * An actor needs to know that the message was processed before continuing 
 * To allow an actor to resend if a timely response is not produced
 * To keep track of outstanding requests and not overwhelm a recipient with messages ("backpressure")
 * Context should be attached to the interaction but the protocol does not support that (request id, what query the response was for)
 
**Problems:**

 * There can only be a single response to one `ask` (see @ref:[per session child Actor](#per-session-child-actor))
 * When `ask` times out, the receiving actor does not know and may still process it to completion, or even start processing it after the fact
 * Finding a good value for the timeout, especially when `ask` is triggers chained `ask`s in the receiving actor. You want a short timeout to be responsive and answer back to the requester, but at the same time you do not want to have many false positives 

<a id="outside-ask"></a>
## Request-Response with ask from outside an Actor

Some times you need to interact with actors from outside of the actor system, this can be done with fire-and-forget as described above or through another version of `ask` that returns a @scala[`Future[Response]`]@java[`CompletionStage<Response>`] that is either completed with a successful response or failed with a `TimeoutException` if there was no response within the specified timeout.
 
To do this we use @scala[`ActorRef.ask` (or the symbolic `ActorRef.?`) implicitly provided by `akka.actor.typed.scaladsl.AskPattern`]@java[`akka.actor.typed.javadsl.AskPattern.ask`] to send a message to an actor and get a @scala[`Future[Response]`]@java[`CompletionState[Response]`] back.

Scala
:  @@snip [InteractionPatternsSpec.scala](/akka-actor-typed-tests/src/test/scala/docs/akka/typed/InteractionPatternsSpec.scala) { #standalone-ask }

Java
:  @@snip [InteractionPatternsTest.java](/akka-actor-typed-tests/src/test/java/jdocs/akka/typed/InteractionPatternsTest.java) { #standalone-ask }

**Useful when:**

 * Querying an actor from outside of the actor system 

**Problems:**

 * It is easy to accidentally close over and unsafely mutable state with the callbacks on the returned @scala[`Future`]@java[`CompletionStage`] as those will be executed on a different thread
 * There can only be a single response to one `ask` (see @ref:[per session child Actor](#per-session-child-actor))
 * When `ask` times out, the receiving actor does not know and may still process it to completion, or even start processing it after the fact


## Per session child Actor

In some cases a complete response to a request can only be created and sent back after collecting multiple answers from other actors. For these kinds of interaction it can be good to delegate the work to a per "session" child actor. The child could also contain arbitrary logic to implement retrying, failing on timeout, tail chopping, progress inspection etc.

Note that this in fact essentially how `ask` is implemented, if all you need is a single response with a timeout it is better to use `ask`.

The child is created with the context it needs to do the work, including an `ActorRef` that it can respond to. When the complete result is there the child responds with the result and stops itself.

As the protocol of the session actor is not a public API but rather an implementation detail of the parent actor, it may not always make sense to have an explicit protocol and adapt the messages of the actors that the session actor interacts with. For this use case it is possible to express that the actor can receive any message (@scala[`Any`]@java[`Object`]).

Scala
:  @@snip [InteractionPatternsSpec.scala](/akka-actor-typed-tests/src/test/scala/docs/akka/typed/InteractionPatternsSpec.scala) { #per-session-child }

Java
:  @@snip [InteractionPatternsTest.java](/akka-actor-typed-tests/src/test/java/jdocs/akka/typed/InteractionPatternsTest.java) { #per-session-child }

In an actual session child you would likely want to include some form of timeout as well (see @ref:[scheduling messages to self](#scheduling-messages-to-self)).

**Useful when:**

 * A single incoming request should result in multiple interactions with other actors before a result can be built,
   for example aggregation of several results
 * You need to handle acknowledgement and retry messages for at-least-once delivery

**Problems:**

 * Children have life cycles that must be managed to not create a resource leak, it can be easy to miss a scenario where the session actor is not stopped
 * It increases complexity, since each such child can execute concurrently with other children and the parent
 
## Scheduling messages to self

The following example demonstrates how to use timers to schedule messages to an actor. 

The `Buncher` actor buffers a burst of incoming messages and delivers them as a batch after a timeout or when the number of batched messages exceeds a maximum size.

Scala
:  @@snip [InteractionPatternsSpec.scala](/akka-actor-typed-tests/src/test/scala/docs/akka/typed/InteractionPatternsSpec.scala) { #timer }

Java
:  @@snip [InteractionPatternsTest.java](/akka-actor-typed-tests/src/test/java/jdocs/akka/typed/InteractionPatternsTest.java) { #timer }

There are a few things worth noting here:

* To get access to the timers you start with `Behaviors.withTimers` that will pass a `TimerScheduler` instance to the function. 
This can be used with any type of `Behavior`, including `receive`, `receiveMessage`, but also `setup` or any other behavior.
* Each timer has a key and if a new timer with same key is started the previous is cancelled and it's guaranteed that a message from the previous timer is not received, even though it might already be enqueued in the mailbox when the new timer is started.
* Both periodic and single message timers are supported. 
* The `TimerScheduler` is mutable in itself, because it performs and manages the side effects of registering the scheduled tasks.
* The `TimerScheduler` is bound to the lifecycle of the actor that owns it and it's cancelled automatically when the actor is stopped.
* `Behaviors.withTimers` can also be used inside `Behaviors.supervise` and it will automatically cancel the started timers correctly when the actor is restarted, so that the new incarnation will not receive scheduled messages from previous incarnation.

<<<<<<< HEAD
## Responding to a sharded actor
=======
### Schedule periodically

Scheduling of recurring messages can have two different characteristics:

* fixed-delay - The delay between sending subsequent messages will always be (at least) the given `delay`.
  Use `startTimerWithFixedDelay`.
* fixed-rate - The frequency of execution over time will meet the given `interval`. Use `startTimerAtFixedRate`.

If you are uncertain of which one to use you should pick `startTimerWithFixedDelay`.

When using **fixed-delay** it will not compensate the delay between messages if the scheduling is delayed longer
than specified for some reason. The delay between sending subsequent messages will always be (at least) the given
`delay`. In the long run, the frequency of messages will generally be slightly lower than the reciprocal of the
specified `delay`.

Fixed-delay execution is appropriate for recurring activities that require "smoothness." In other words,
it is appropriate for activities where it is more important to keep the frequency accurate in the short run
than in the long run.

When using **fixed-rate** it will compensate the delay for a subsequent task if the previous messages were delayed
too long. In such cases, the actual sending interval will differ from the interval passed to the `scheduleAtFixedRate`
method.

If the tasks are delayed longer than the `interval`, the subsequent message will be sent immediately after the
prior one. This also has the consequence that after long garbage collection pauses or other reasons when the JVM
was suspended all "missed" tasks will execute when the process wakes up again. For example, `scheduleAtFixedRate`
with an interval of 1 second and the process is suspended for 30 seconds will result in 30 messages being sent
in rapid succession to catch up. In the long run, the frequency of execution will be exactly the reciprocal of
the specified `interval`.

Fixed-rate execution is appropriate for recurring activities that are sensitive to absolute time
or where the total time to perform a fixed number of executions is important, such as a countdown
timer that ticks once every second for ten seconds.

@@@ warning

`scheduleAtFixedRate` can result in bursts of scheduled messages after long garbage collection pauses,
which may in worst case cause undesired load on the system. `scheduleWithFixedDelay` is often preferred.

@@@
>>>>>>> 64fa2979

The normal pattern for expecting a reply is to include an @apidoc[akka.actor.typed.ActorRef] in the message, typically a message adapter. This can be used
for a sharded actor but if @scala[`ctx.self`]@java[`ctx.getSelf()`] is sent and the sharded actor is moved or passivated then the reply 
will sent to dead letters.

An alternative is to send the `entityId` in the message and have the reply sent via sharding:

Scala
:  @@snip [sharded.response](/akka-cluster-sharding-typed/src/test/scala/docs/akka/cluster/sharding/typed/ShardingCompileOnlySpec.scala) { #sharded-response }

Java
:  @@snip [sharded.response](/akka-cluster-sharding-typed/src/test/java/jdocs/akka/cluster/sharding/typed/ShardingReplyCompileOnlyTest.java) { #sharded-response }

A disadvantage is that a message adapter can't be used so the response has to be in the protocol of the actor being responded to.
<|MERGE_RESOLUTION|>--- conflicted
+++ resolved
@@ -244,9 +244,23 @@
 * The `TimerScheduler` is bound to the lifecycle of the actor that owns it and it's cancelled automatically when the actor is stopped.
 * `Behaviors.withTimers` can also be used inside `Behaviors.supervise` and it will automatically cancel the started timers correctly when the actor is restarted, so that the new incarnation will not receive scheduled messages from previous incarnation.
 
-<<<<<<< HEAD
 ## Responding to a sharded actor
-=======
+
+The normal pattern for expecting a reply is to include an @apidoc[akka.actor.typed.ActorRef] in the message, typically a message adapter. This can be used
+for a sharded actor but if @scala[`ctx.self`]@java[`ctx.getSelf()`] is sent and the sharded actor is moved or passivated then the reply 
+will sent to dead letters.
+
+An alternative is to send the `entityId` in the message and have the reply sent via sharding:
+
+Scala
+:  @@snip [sharded.response](/akka-cluster-sharding-typed/src/test/scala/docs/akka/cluster/sharding/typed/ShardingCompileOnlySpec.scala) { #sharded-response }
+
+Java
+:  @@snip [sharded.response](/akka-cluster-sharding-typed/src/test/java/jdocs/akka/cluster/sharding/typed/ShardingReplyCompileOnlyTest.java) { #sharded-response }
+
+A disadvantage is that a message adapter can't be used so the response has to be in the protocol of the actor being responded to.
+
+
 ### Schedule periodically
 
 Scheduling of recurring messages can have two different characteristics:
@@ -287,18 +301,4 @@
 which may in worst case cause undesired load on the system. `scheduleWithFixedDelay` is often preferred.
 
 @@@
->>>>>>> 64fa2979
-
-The normal pattern for expecting a reply is to include an @apidoc[akka.actor.typed.ActorRef] in the message, typically a message adapter. This can be used
-for a sharded actor but if @scala[`ctx.self`]@java[`ctx.getSelf()`] is sent and the sharded actor is moved or passivated then the reply 
-will sent to dead letters.
-
-An alternative is to send the `entityId` in the message and have the reply sent via sharding:
-
-Scala
-:  @@snip [sharded.response](/akka-cluster-sharding-typed/src/test/scala/docs/akka/cluster/sharding/typed/ShardingCompileOnlySpec.scala) { #sharded-response }
-
-Java
-:  @@snip [sharded.response](/akka-cluster-sharding-typed/src/test/java/jdocs/akka/cluster/sharding/typed/ShardingReplyCompileOnlyTest.java) { #sharded-response }
-
-A disadvantage is that a message adapter can't be used so the response has to be in the protocol of the actor being responded to.
+
