---
project.description: Build distributed applications that scale across the network with Akka Cluster, a fault-tolerant decentralized peer-to-peer based cluster node membership service with no single point of failure.
---
# Cluster Usage
  
This document describes how to use Akka Cluster and the Cluster APIs. 
<<<<<<< HEAD
The [stateful or stateless applications: to Akka Cluster or not](https://akka.io/blog/news/2020/06/01/akka-cluster-motivation) video is a good starting point to understand the motivation to use Akka Cluster.
=======
The [Stateful or Stateless Applications: To Akka Cluster or not](https://akka.io/blog/news/2020/06/01/akka-cluster-motivation) video is a good starting point to understand the motivation to use Akka Cluster.
>>>>>>> 9f3d0a98

For specific documentation topics see: 

* @ref:[When and where to use Akka Cluster](choosing-cluster.md)
* @ref:[Cluster Specification](cluster-concepts.md)
* @ref:[Cluster Membership Service](cluster-membership.md)
* @ref:[Higher level Cluster tools](#higher-level-cluster-tools)
* @ref:[Rolling Updates](../additional/rolling-updates.md)
* @ref:[Operating, Managing, Observability](../additional/operations.md)

You are viewing the documentation for the new actor APIs, to view the Akka Classic documentation, see @ref:[Classic Cluster](../cluster-usage.md).

You have to enable @ref:[serialization](../serialization.md)  to send messages between ActorSystems (nodes) in the Cluster.
@ref:[Serialization with Jackson](../serialization-jackson.md) is a good choice in many cases, and our
recommendation if you don't have other preferences or constraints.

## Module info

To use Akka Cluster add the following dependency in your project:

@@dependency[sbt,Maven,Gradle] {
  symbol1=AkkaVersion
  value1="$akka.version$"
  group=com.typesafe.akka
  artifact=akka-cluster-typed_$scala.binary.version$
  version=AkkaVersion
}

@@project-info{ projectId="akka-cluster-typed" }

## Cluster API Extension

The Cluster extension gives you access to management tasks such as @ref:[Joining, Leaving and Downing](cluster-membership.md#user-actions)
and subscription of cluster membership events such as @ref:[MemberUp, MemberRemoved and UnreachableMember](cluster-membership.md#membership-lifecycle),
which are exposed as event APIs.  

It does this through these references on the `Cluster` extension:

* `manager`: An @scala[`ActorRef[akka.cluster.typed.ClusterCommand]`]@java[`ActorRef<akka.cluster.typed.ClusterCommand>`] where a `ClusterCommand` is a command such as: `Join`, `Leave` and `Down`
* `subscriptions`: An @scala[`ActorRef[akka.cluster.typed.ClusterStateSubscription]`]@java[`ActorRef<akka.cluster.typed.ClusterStateSubscription>`] where a `ClusterStateSubscription` is one of `GetCurrentState` or `Subscribe` and `Unsubscribe` to cluster events like `MemberRemoved`
* `state`: The current `CurrentClusterState`

All of the examples below assume the following imports:

Scala
:  @@snip [BasicClusterExampleSpec.scala](/akka-cluster-typed/src/test/scala/docs/akka/cluster/typed/BasicClusterExampleSpec.scala) { #cluster-imports }

Java
:  @@snip [BasicClusterExampleTest.java](/akka-cluster-typed/src/test/java/jdocs/akka/cluster/typed/BasicClusterExampleTest.java) { #cluster-imports }

<a id="basic-cluster-configuration"></a>
The minimum configuration required is to set a host/port for remoting and the `akka.actor.provider = "cluster"`.

@@snip [BasicClusterExampleSpec.scala](/akka-cluster-typed/src/test/scala/docs/akka/cluster/typed/BasicClusterExampleSpec.scala) { #config-seeds }

Accessing the `Cluster` extension on each node:

Scala
:  @@snip [BasicClusterExampleSpec.scala](/akka-cluster-typed/src/test/scala/docs/akka/cluster/typed/BasicClusterExampleSpec.scala) { #cluster-create }

Java
:  @@snip [BasicClusterExampleTest.java](/akka-cluster-typed/src/test/java/jdocs/akka/cluster/typed/BasicClusterExampleTest.java) { #cluster-create }

@@@ note
  
  The name of the cluster's `ActorSystem` must be the same for all members, which is passed in when you start the `ActorSystem`.

@@@

### Joining and Leaving a Cluster 

If not using configuration to specify @ref:[seed nodes to join](#joining), joining the cluster can be done programmatically via the `manager`.

Scala
:  @@snip [BasicClusterExampleSpec.scala](/akka-cluster-typed/src/test/scala/docs/akka/cluster/typed/BasicClusterExampleSpec.scala) { #cluster-join }

Java
:  @@snip [BasicClusterExampleTest.java](/akka-cluster-typed/src/test/java/jdocs/akka/cluster/typed/BasicClusterExampleTest.java) { #cluster-join }

@ref:[Leaving](#leaving) the cluster and @ref:[downing](#downing) a node are similar:

Scala
:  @@snip [BasicClusterExampleSpec.scala](/akka-cluster-typed/src/test/scala/docs/akka/cluster/typed/BasicClusterExampleSpec.scala) { #cluster-leave }

Java
:  @@snip [BasicClusterExampleTest.java](/akka-cluster-typed/src/test/java/jdocs/akka/cluster/typed/BasicClusterExampleTest.java) { #cluster-leave }

### Cluster Subscriptions

Cluster `subscriptions` can be used to receive messages when cluster state changes. For example, registering
for all `MemberEvent`s, then using the `manager` to have a node leave the cluster will result in events
for the node going through the @ref:[Membership Lifecycle](cluster-membership.md#membership-lifecycle).

This example subscribes to a @scala[`subscriber: ActorRef[MemberEvent]`]@java[`ActorRef<MemberEvent> subscriber`]:

Scala
:  @@snip [BasicClusterExampleSpec.scala](/akka-cluster-typed/src/test/scala/docs/akka/cluster/typed/BasicClusterExampleSpec.scala) { #cluster-subscribe }

Java
:  @@snip [BasicClusterExampleTest.java](/akka-cluster-typed/src/test/java/jdocs/akka/cluster/typed/BasicClusterExampleTest.java) { #cluster-subscribe }

Then asking a node to leave:

Scala
:  @@snip [BasicClusterExampleSpec.scala](/akka-cluster-typed/src/test/scala/docs/akka/cluster/typed/BasicClusterExampleSpec.scala) { #cluster-leave-example }

Java
:  @@snip [BasicClusterExampleTest.java](/akka-cluster-typed/src/test/java/jdocs/akka/cluster/typed/BasicClusterExampleTest.java) { #cluster-leave-example }


### Cluster State

Instead of subscribing to cluster events it can sometimes be convenient to only get the full membership state with
@scala[`Cluster(system).state`]@java[`Cluster.get(system).state()`]. Note that this state is not necessarily in sync with the events published to a
cluster subscription.

See @ref:[Cluster Membership](cluster-membership.md#member-events) more information on member events specifically.
There are more types of change events, consult the API documentation
of classes that extends `akka.cluster.ClusterEvent.ClusterDomainEvent` for details about the events.
 
## Cluster Membership API

### Joining
 
The seed nodes are initial contact points for joining a cluster, which can be done in different ways:

* @ref:[automatically with Cluster Bootstrap](#joining-automatically-to-seed-nodes-with-cluster-bootstrap)
* @ref:[with configuration of seed-nodes](#joining-configured-seed-nodes)
* @ref:[programatically](#joining-programmatically-to-seed-nodes)
 
After the joining process the seed nodes are not special and they participate in the cluster in exactly the same
way as other nodes.

#### Joining automatically to seed nodes with Cluster Bootstrap

Automatic discovery of nodes for the joining process is available
using the open source Akka Management project's module, 
@ref:[Cluster Bootstrap](../additional/operations.md#cluster-bootstrap).
Please refer to its documentation for more details.

#### Joining configured seed nodes

When a new node is started it sends a message to all seed nodes and then sends join command to the one that
answers first. If no one of the seed nodes replied (might not be started yet)
it retries this procedure until success or shutdown.

You can define the seed nodes in the @ref:[configuration](#configuration) file (application.conf):

```
akka.cluster.seed-nodes = [
  "akka://ClusterSystem@host1:2552",
  "akka://ClusterSystem@host2:2552"]
```

This can also be defined as Java system properties when starting the JVM using the following syntax:

```
-Dakka.cluster.seed-nodes.0=akka://ClusterSystem@host1:2552
-Dakka.cluster.seed-nodes.1=akka://ClusterSystem@host2:2552
```


When a new node is started it sends a message to all configured `seed-nodes` and then sends a join command to the
one that answers first. If none of the seed nodes replied (might not be started yet) it retries this procedure
until successful or shutdown.

The seed nodes can be started in any order. It is not necessary to have all
seed nodes running, but the node configured as the **first element** in the `seed-nodes`
list must be started when initially starting a cluster. If it is not, the
other seed-nodes will not become initialized, and no other node can join the cluster.
The reason for the special first seed node is to avoid forming separated islands when
starting from an empty cluster.
It is quickest to start all configured seed nodes at the same time (order doesn't matter),
otherwise it can take up to the configured `seed-node-timeout` until the nodes
can join.

As soon as more than two seed nodes have been started, it is no problem to shut down the first
seed node. If the first seed node is restarted, it will first try to join the other
seed nodes in the existing cluster. Note that if you stop all seed nodes at the same time
and restart them with the same `seed-nodes` configuration they will join themselves and
form a new cluster, instead of joining remaining nodes of the existing cluster. That is
likely not desired and can be avoided by listing several nodes as seed nodes for redundancy,
and don't stop all of them at the same time.

If you are going to start the nodes on different machines you need to specify the
ip-addresses or host names of the machines in `application.conf` instead of `127.0.0.1`

#### Joining programmatically to seed nodes

Joining programmatically is useful when **dynamically discovering** other nodes
at startup through an external tool or API.

Scala
:  @@snip [BasicClusterExampleSpec.scala](/akka-cluster-typed/src/test/scala/docs/akka/cluster/typed/BasicClusterExampleSpec.scala) { #join-seed-nodes }

Java
:  @@snip [BasicClusterExampleTest.java](/akka-cluster-typed/src/test/java/jdocs/akka/cluster/typed/BasicClusterExampleTest.java) { #join-seed-nodes }

The seed node address list has the same semantics as the configured `seed-nodes`, and the the underlying
implementation of the process is the same, see @ref:[Joining configured seed nodes](#joining-configured-seed-nodes).

When joining to seed nodes you should not include the node itself, except for the node that is supposed to be the
first seed node bootstrapping the cluster. The desired initial seed node address should be placed first in the parameter to the programmatic
join.
           
#### Tuning joins

Unsuccessful attempts to contact seed nodes are automatically retried after the time period defined in
configuration property `seed-node-timeout`. Unsuccessful attempts to join a specific seed node are
automatically retried after the configured `retry-unsuccessful-join-after`. Retrying means that it
tries to contact all seed nodes, then joins the node that answers first. The first node in the list
of seed nodes will join itself if it cannot contact any of the other seed nodes within the
configured `seed-node-timeout`.

The joining of given seed nodes will, by default, be retried indefinitely until
a successful join. That process can be aborted if unsuccessful by configuring a
timeout. When aborted it will run @ref:[Coordinated Shutdown](../coordinated-shutdown.md),
which will terminate the ActorSystem by default. CoordinatedShutdown can also be configured to exit
the JVM. If the `seed-nodes` are assembled dynamically, it is useful to define this timeout,
and a restart with new seed-nodes should be tried after unsuccessful attempts.

```
akka.cluster.shutdown-after-unsuccessful-join-seed-nodes = 20s
akka.coordinated-shutdown.exit-jvm = on
```

If you don't configure seed nodes or use one of the join seed node functions, you need to join the cluster manually
by using @ref:[JMX](../additional/operations.md#jmx) or @ref:[HTTP](../additional/operations.md#http).

You can join to any node in the cluster. It does not have to be configured as a seed node.
Note that you can only join to an existing cluster member, which for bootstrapping means a
node must join itself and subsequent nodes could join them to make up a cluster.

An actor system can only join a cluster once, additional attempts will be ignored.
Once an actor system has successfully joined a cluster, it would have to be restarted to join the same cluster again. 
It can use the same host name and port after the restart. When it come up as a new incarnation of an existing member in the cluster 
and attempts to join, the existing member will be removed and its new incarnation allowed to join.

### Leaving

There are a few ways to remove a member from the cluster.

1. The recommended way to leave a cluster is a graceful exit, informing the cluster that a node shall leave.
  This is performed by @ref:[Coordinated Shutdown](../coordinated-shutdown.md) when the `ActorSystem`
  is terminated and also when a SIGTERM is sent from the environment to stop the JVM process.
1. Graceful exit can also be performed using @ref:[HTTP](../additional/operations.md#http) or @ref:[JMX](../additional/operations.md#jmx). 
1. When a graceful exit is not possible, for example in case of abrupt termination of the the JVM process, the node
  will be detected as unreachable by other nodes and removed after @ref:[Downing](#downing).

Graceful leaving offers faster hand off to peer nodes during node shutdown than abrupt termination and downing.

The @ref:[Coordinated Shutdown](../coordinated-shutdown.md) will also run when the cluster node sees itself as
`Exiting`, i.e. leaving from another node will trigger the shutdown process on the leaving node.
Tasks for graceful leaving of cluster, including graceful shutdown of Cluster Singletons and
Cluster Sharding, are added automatically when Akka Cluster is used. For example, running the shutdown
process will also trigger the graceful leaving if not already in progress.

Normally this is handled automatically, but in case of network failures during this process it may still
be necessary to set the node’s status to `Down` in order to complete the removal, see @ref:[Downing](#downing).

### Downing

In many cases a member can gracefully exit from the cluster, as described in @ref:[Leaving](#leaving), but
there are scenarios when an explicit downing decision is needed before it can be removed. For example in case
of abrupt termination of the the JVM process, system overload that doesn't recover, or network partitions
that don't heal. In such cases, the node(s) will be detected as unreachable by other nodes, but they must also
be marked as `Down` before they are removed.

When a member is considered by the failure detector to be `unreachable` the
leader is not allowed to perform its duties, such as changing status of
new joining members to 'Up'. The node must first become `reachable` again, or the
status of the unreachable member must be changed to `Down`. Changing status to `Down`
can be performed automatically or manually.

We recommend that you enable the @ref:[Split Brain Resolver](../split-brain-resolver.md) that is part of the
Akka Cluster module. You enable it with configuration:

```
akka.cluster.downing-provider-class = "akka.cluster.sbr.SplitBrainResolverProvider"
```

You should also consider the different available @ref:[downing strategies](../split-brain-resolver.md#strategies).

If a downing provider is not configured downing must be performed manually using 
@ref:[HTTP](../additional/operations.md#http) or @ref:[JMX](../additional/operations.md#jmx).

Note that @ref:[Cluster Singleton](cluster-singleton.md) or @ref:[Cluster Sharding entities](cluster-sharding.md) that
are running on a crashed (unreachable) node will not be started on another node until the previous node has
been removed from the Cluster. Removal of crashed (unreachable) nodes is performed after a downing decision.

Downing can also be performed programmatically with @scala[`Cluster(system).manager ! Down(address)`]@java[`Cluster.get(system).manager().tell(Down(address))`],
but that is mostly useful from tests and when implementing a `DowningProvider`.

If a crashed node is restarted and joining the cluster again with the same hostname and port, the previous incarnation
of that member will first be downed and removed. The new join attempt with same hostname and port is used as evidence
that the previous is no longer alive.

If a node is still running and sees its self as `Down` it will shutdown. @ref:[Coordinated Shutdown](../coordinated-shutdown.md) will automatically
run if `run-coordinated-shutdown-when-down` is set to `on` (the default) however the node will not try
and leave the cluster gracefully.

## Node Roles

Not all nodes of a cluster need to perform the same function. For example, there might be one sub-set which runs the web front-end,
one which runs the data access layer and one for the number-crunching. Choosing which actors to start on each node,
for example cluster-aware routers, can take node roles into account to achieve this distribution of responsibilities.

The node roles are defined in the configuration property named `akka.cluster.roles`
and typically defined in the start script as a system property or environment variable.

The roles are part of the membership information in `MemberEvent` that you can subscribe to. The roles
of the own node are available from the `selfMember` and that can be used for conditionally starting certain
actors:

Scala
:  @@snip [BasicClusterExampleSpec.scala](/akka-cluster-typed/src/test/scala/docs/akka/cluster/typed/BasicClusterExampleSpec.scala) { #hasRole }

Java
:  @@snip [BasicClusterExampleTest.java](/akka-cluster-typed/src/test/java/jdocs/akka/cluster/typed/BasicClusterExampleTest.java) { #hasRole }

## Failure Detector

The nodes in the cluster monitor each other by sending heartbeats to detect if a node is
unreachable from the rest of the cluster. Please see:

* @ref:[Failure Detector specification](cluster-concepts.md#failure-detector)
* @ref:[Phi Accrual Failure Detector](failure-detector.md) implementation
* @ref:[Using the Failure Detector](#using-the-failure-detector) 
 
### Using the Failure Detector
 
Cluster uses the `akka.remote.PhiAccrualFailureDetector` failure detector by default, or you can provide your by
implementing the `akka.remote.FailureDetector` and configuring it:

```
akka.cluster.implementation-class = "com.example.CustomFailureDetector"
```

In the @ref:[Cluster Configuration](#configuration) you may want to adjust these
depending on you environment:

* When a *phi* value is considered to be a failure `akka.cluster.failure-detector.threshold`
* Margin of error for sudden abnormalities `akka.cluster.failure-detector.acceptable-heartbeat-pause`  

## How to test

Akka comes with and uses several types of testing strategies:

* @ref:[Testing](testing.md)
* @ref:[Multi Node Testing](../multi-node-testing.md)
* @ref:[Multi JVM Testing](../multi-jvm-testing.md)

## Configuration

There are several configuration properties for the cluster. Refer to the 
@ref:[reference configuration](../general/configuration-reference.md#config-akka-cluster) for full
configuration descriptions, default values and options.

### How To Startup when a Cluster size is reached

A common use case is to start actors after the cluster has been initialized,
members have joined, and the cluster has reached a certain size.

With a configuration option you can define required number of members
before the leader changes member status of 'Joining' members to 'Up'.:

```
akka.cluster.min-nr-of-members = 3
```

In a similar way you can define required number of members of a certain role
before the leader changes member status of 'Joining' members to 'Up'.:

```
akka.cluster.role {
  frontend.min-nr-of-members = 1
  backend.min-nr-of-members = 2
}
```

### Cluster Info Logging

You can silence the logging of cluster events at info level with configuration property:

```
akka.cluster.log-info = off
```

You can enable verbose logging of cluster events at info level, e.g. for temporary troubleshooting, with configuration property:

```
akka.cluster.log-info-verbose = on
```

### Cluster Dispatcher

The Cluster extension is implemented with actors. To protect them against
disturbance from user actors they are by default run on the internal dispatcher configured
under `akka.actor.internal-dispatcher`. The cluster actors can potentially be isolated even
further, onto their own dispatcher using the setting `akka.cluster.use-dispatcher`
or made run on the same dispatcher to keep the number of threads down.

### Configuration Compatibility Check

Creating a cluster is about deploying two or more nodes and having them behave as if they were a single application. Therefore it's extremely important that all nodes in a cluster are configured with compatible settings. 

The Configuration Compatibility Check feature ensures that all nodes in a cluster have a compatible configuration. Whenever a new node is joining an existing cluster, a subset of its configuration settings (only those that are required to be checked) is sent to the nodes in the cluster for verification. Once the configuration is checked on the cluster side, the cluster sends back its own set of required configuration settings. The joining node will then verify if it's compliant with the cluster configuration. The joining node will only proceed if all checks pass, on both sides.   

New custom checkers can be added by extending `akka.cluster.JoinConfigCompatChecker` and including them in the configuration. Each checker must be associated with a unique key:

```
akka.cluster.configuration-compatibility-check.checkers {
  my-custom-config = "com.company.MyCustomJoinConfigCompatChecker"
}
``` 

@@@ note

Configuration Compatibility Check is enabled by default, but can be disabled by setting `akka.cluster.configuration-compatibility-check.enforce-on-join = off`. This is specially useful when performing rolling updates. Obviously this should only be done if a complete cluster shutdown isn't an option. A cluster with nodes with different configuration settings may lead to data loss or data corruption. 

This setting should only be disabled on the joining nodes. The checks are always performed on both sides, and warnings are logged. In case of incompatibilities, it is the responsibility of the joining node to decide if the process should be interrupted or not.  

If you are performing a rolling update on cluster using Akka 2.5.9 or prior (thus, not supporting this feature), the checks will not be performed because the running cluster has no means to verify the configuration sent by the joining node, nor to send back its own configuration.  

@@@ 

## Higher level Cluster tools

@@include[cluster.md](../includes/cluster.md) { #cluster-singleton } 
See @ref:[Cluster Singleton](cluster-singleton.md).
 
@@include[cluster.md](../includes/cluster.md) { #cluster-sharding }  
See @ref:[Cluster Sharding](cluster-sharding.md).
 
@@include[cluster.md](../includes/cluster.md) { #cluster-ddata } 
See @ref:[Distributed Data](distributed-data.md).

@@include[cluster.md](../includes/cluster.md) { #cluster-pubsub }
See @ref:[Distributed Publish Subscribe](distributed-pub-sub.md).

@@include[cluster.md](../includes/cluster.md) { #cluster-router }
See @ref:[Group Routers](routers.md#group-router). 

@@include[cluster.md](../includes/cluster.md) { #cluster-multidc }
See @ref:[Cluster Multi-DC](cluster-dc.md).

@@include[cluster.md](../includes/cluster.md) { #reliable-delivery }
See @ref:[Reliable Delivery](reliable-delivery.md)

## Example project

@java[@extref[Cluster example project](samples:akka-samples-cluster-java)]
@scala[@extref[Cluster example project](samples:akka-samples-cluster-scala)]
is an example project that can be downloaded, and with instructions of how to run.

This project contains samples illustrating different Cluster features, such as
subscribing to cluster membership events, and sending messages to actors running on nodes in the cluster
with Cluster aware routers.<|MERGE_RESOLUTION|>--- conflicted
+++ resolved
@@ -4,11 +4,7 @@
 # Cluster Usage
   
 This document describes how to use Akka Cluster and the Cluster APIs. 
-<<<<<<< HEAD
-The [stateful or stateless applications: to Akka Cluster or not](https://akka.io/blog/news/2020/06/01/akka-cluster-motivation) video is a good starting point to understand the motivation to use Akka Cluster.
-=======
 The [Stateful or Stateless Applications: To Akka Cluster or not](https://akka.io/blog/news/2020/06/01/akka-cluster-motivation) video is a good starting point to understand the motivation to use Akka Cluster.
->>>>>>> 9f3d0a98
 
 For specific documentation topics see: 
 
