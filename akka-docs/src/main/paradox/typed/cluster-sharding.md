--- conflicted
+++ resolved
@@ -121,8 +121,5 @@
 time to keep the actor alive. Note that only messages sent through sharding are counted, so direct messages
 to the `ActorRef` or messages that the actor sends to itself are not counted in this activity.
 Passivation can be disabled by setting `akka.cluster.sharding.passivate-idle-entity-after = off`.
-<<<<<<< HEAD
+It is always disabled if @ref:[Remembering Entities](../cluster-sharding.md#remembering-entities) is enabled.
 
-=======
-It is always disabled if @ref:[Remembering Entities](../cluster-sharding.md#remembering-entities) is enabled.
->>>>>>> 64fa2979
