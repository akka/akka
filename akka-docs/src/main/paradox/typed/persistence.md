---
project.description: Event Sourcing with Akka Persistence enables actors to persist your events for recovery on failure or when migrated within a cluster.
---
# Event Sourcing

For the Akka Classic documentation of this feature see @ref:[Classic Akka Persistence](../persistence.md).

## Module info

To use Akka Persistence, add the module to your project:

@@dependency[sbt,Maven,Gradle] {
  group=com.typesafe.akka
  artifact=akka-persistence-typed_$scala.binary_version$
  version=$akka.version$
}

You also have to select journal plugin and optionally snapshot store plugin, see 
@ref:[Persistence Plugins](../persistence-plugins.md).

@@project-info{ projectId="akka-persistence-typed" }

## Introduction

Akka Persistence enables stateful actors to persist their state so that it can be recovered when an actor
is either restarted, such as after a JVM crash, by a supervisor or a manual stop-start, or migrated within a cluster. The key concept behind Akka
Persistence is that only the _events_ that are persisted by the actor are stored, not the actual state of the actor
(though actor state snapshot support is also available). The events are persisted by appending to storage (nothing is ever mutated) which
allows for very high transaction rates and efficient replication. A stateful actor is recovered by replaying the stored
events to the actor, allowing it to rebuild its state. This can be either the full history of changes
or starting from a checkpoint in a snapshot which can dramatically reduce recovery times.

@@@ note

The General Data Protection Regulation (GDPR) requires that personal information must be deleted at the request of users.
Deleting or modifying events that carry personal information would be difficult. Data shredding can be used to forget
information instead of deleting or modifying it. This is achieved by encrypting the data with a key for a given data
subject id (person) and deleting the key when that data subject is to be forgotten. Lightbend's
[GDPR for Akka Persistence](https://doc.akka.io/docs/akka-enhancements/current/gdpr/index.html)
provides tools to facilitate in building GDPR capable systems.

@@@

### Event sourcing concepts

See an [introduction to EventSourcing](https://msdn.microsoft.com/en-us/library/jj591559.aspx) at MSDN.

Another excellent article about "thinking in Events" is [Events As First-Class Citizens](https://hackernoon.com/events-as-first-class-citizens-8633e8479493)
by Randy Shoup. It is a short and recommended read if you're starting developing Events based applications.
 
What follows is Akka's implementation via event sourced actors. 

An event sourced actor (also known as a persistent actor) receives a (non-persistent) command
which is first validated if it can be applied to the current state. Here validation can mean anything, from simple
inspection of a command message's fields up to a conversation with several external services, for example.
If validation succeeds, events are generated from the command, representing the effect of the command. These events
are then persisted and, after successful persistence, used to change the actor's state. When the event sourced actor
needs to be recovered, only the persisted events are replayed of which we know that they can be successfully applied.
In other words, events cannot fail when being replayed to a persistent actor, in contrast to commands. Event sourced
actors may also process commands that do not change application state such as query commands for example.

## Example and core API

Let's start with a simple example. The minimum required for a @apidoc[EventSourcedBehavior] is:

Scala
:  @@snip [BasicPersistentBehaviorCompileOnly.scala](/akka-persistence-typed/src/test/scala/docs/akka/persistence/typed/BasicPersistentBehaviorCompileOnly.scala) { #structure }

Java
:  @@snip [BasicPersistentBehaviorTest.java](/akka-persistence-typed/src/test/java/jdocs/akka/persistence/typed/BasicPersistentBehaviorTest.java) { #structure }

The first important thing to notice is the `Behavior` of a persistent actor is typed to the type of the `Command`
because this is the type of message a persistent actor should receive. In Akka this is now enforced by the type system.

The components that make up a EventSourcedBehavior are:

* `persistenceId` is the stable unique identifier for the persistent actor.
* `emptyState` defines the `State` when the entity is first created e.g. a Counter would start with 0 as state.
* `commandHandler` defines how to handle command by producing Effects e.g. persisting events, stopping the persistent actor.
* `eventHandler` returns the new state given the current state when an event has been persisted.

@@@ div { .group-java }

Note that the concrete class does not contain any fields with state like a regular POJO. All state of the 
`EventSourcedBehavior` must be represented in the `State` or else they will not be persisted and therefore be
lost when the actor is stopped or restarted. Updates to the State are always performed in the eventHandler 
based on the events.

@@@

Next we'll discuss each of these in detail.

### PersistenceId

The @apidoc[akka.persistence.typed.PersistenceId] is the stable unique identifier for the persistent actor in the backend
event journal and snapshot store.

@ref:[Cluster Sharding](cluster-sharding.md) is typically used together with `EventSourcedBehavior` to ensure
that there is only one active entity for each `PersistenceId` (`entityId`).

The `entityId` in Cluster Sharding is the business domain identifier of the entity. The `entityId` might not
be unique enough to be used as the `PersistenceId` by itself. For example two different types of
entities may have the same `entityId`. To create a unique `PersistenceId` the `entityId` should be prefixed
with a stable name of the entity type, which typically is the same as the `EntityTypeKey.name` that
is used in Cluster Sharding. There are @scala[`PersistenceId.apply`]@java[`PersistenceId.of`] factory methods
to help with constructing such `PersistenceId` from a `entityTypeHint` and `entityId`.

The default separator when concatenating the `entityTypeHint` and `entityId` is `|`, but a custom separator
is supported.

@@@ note

The `|` separator is also used in Lagom's `scaladsl.PersistentEntity` but no separator is used
in Lagom's `javadsl.PersistentEntity`. For compatibility with Lagom's `javadsl.PersistentEntity`
you should use `""` as the separator.

@@@

The @ref:[Persistence example in the Cluster Sharding documentation](cluster-sharding.md#persistence-example)
illustrates how to construct the `PersistenceId` from the `entityTypeKey` and `entityId` provided by the
`EntityContext`.

A custom identifier can be created with `PersistenceId.ofUniqueId`.  

### Command handler

The command handler is a function with 2 parameters, the current `State` and the incoming `Command`.

A command handler returns an `Effect` directive that defines what event or events, if any, to persist. 
Effects are created using @java[a factory that is returned via the `Effect()` method] @scala[the `Effect` factory].

The two most commonly used effects are: 

* `persist` will persist one single event or several events atomically, i.e. all events
  are stored or none of them are stored if there is an error
* `none` no events are to be persisted, for example a read-only command

More effects are explained in @ref:[Effects and Side Effects](#effects-and-side-effects).

In addition to returning the primary `Effect` for the command `EventSourcedBehavior`s can also 
chain side effects that are to be performed after successful persist which is achieved with the `thenRun`
function e.g @scala[`Effect.persist(..).thenRun`]@java[`Effect().persist(..).thenRun`].

### Event handler

When an event has been persisted successfully the new state is created by applying the event to the current state with the `eventHandler`.

The state is typically defined as an immutable class and then the event handler returns a new instance of the state.
You may choose to use a mutable class for the state, and then the event handler may update the state instance and
return the same instance. Both immutable and mutable state is supported.

The same event handler is also used when the entity is started up to recover its state from the stored events.

The event handler must only update the state and never perform side effects, as those would also be
executed during recovery of the persistent actor. Side effects should be performed in `thenRun` from the
@ref:[command handler](#command-handler) after persisting the event or from the `RecoveryCompleted`
after @ref:[Recovery](#recovery).

### Completing the example

Let's fill in the details of the example.

Command and event:

Scala
:  @@snip [BasicPersistentBehaviorCompileOnly.scala](/akka-persistence-typed/src/test/scala/docs/akka/persistence/typed/BasicPersistentBehaviorCompileOnly.scala) { #command }

Java
:  @@snip [BasicPersistentBehaviorTest.java](/akka-persistence-typed/src/test/java/jdocs/akka/persistence/typed/BasicPersistentBehaviorTest.java) { #command }

State is a List containing the 5 latest items:

Scala
:  @@snip [BasicPersistentBehaviorCompileOnly.scala](/akka-persistence-typed/src/test/scala/docs/akka/persistence/typed/BasicPersistentBehaviorCompileOnly.scala) { #state }

Java
:  @@snip [BasicPersistentBehaviorTest.java](/akka-persistence-typed/src/test/java/jdocs/akka/persistence/typed/BasicPersistentBehaviorTest.java) { #state }

The command handler persists the `Add` payload in an `Added` event:

Scala
:  @@snip [BasicPersistentBehaviorCompileOnly.scala](/akka-persistence-typed/src/test/scala/docs/akka/persistence/typed/BasicPersistentBehaviorCompileOnly.scala) { #command-handler }

Java
:  @@snip [BasicPersistentBehaviorTest.java](/akka-persistence-typed/src/test/java/jdocs/akka/persistence/typed/BasicPersistentBehaviorTest.java) { #command-handler }

The event handler appends the item to the state and keeps 5 items. This is called after successfully
persisting the event in the database:

Scala
:  @@snip [BasicPersistentBehaviorCompileOnly.scala](/akka-persistence-typed/src/test/scala/docs/akka/persistence/typed/BasicPersistentBehaviorCompileOnly.scala) { #event-handler }

Java
:  @@snip [BasicPersistentBehaviorTest.java](/akka-persistence-typed/src/test/java/jdocs/akka/persistence/typed/BasicPersistentBehaviorTest.java) { #event-handler }

@scala[These are used to create a `EventSourcedBehavior`:]
@java[These are defined in an `EventSourcedBehavior`:]

Scala
:  @@snip [BasicPersistentBehaviorCompileOnly.scala](/akka-persistence-typed/src/test/scala/docs/akka/persistence/typed/BasicPersistentBehaviorCompileOnly.scala) { #behavior }

Java
:  @@snip [BasicPersistentBehaviorTest.java](/akka-persistence-typed/src/test/java/jdocs/akka/persistence/typed/BasicPersistentBehaviorTest.java) { #behavior }

## Effects and Side Effects

A command handler returns an `Effect` directive that defines what event or events, if any, to persist. 
Effects are created using @java[a factory that is returned via the `Effect()` method] @scala[the `Effect` factory]
and can be one of: 

* `persist` will persist one single event or several events atomically, i.e. all events
  are stored or none of them are stored if there is an error
* `none` no events are to be persisted, for example a read-only command
* `unhandled` the command is unhandled (not supported) in current state
* `stop` stop this actor
* `stash` the current command is stashed
* `unstashAll` process the commands that were stashed with @scala[`Effect.stash`]@java[`Effect().stash`]
* `reply` send a reply message to the given `ActorRef`

Note that only one of those can be chosen per incoming command. It is not possible to both persist and say none/unhandled.

In addition to returning the primary `Effect` for the command `EventSourcedBehavior`s can also 
chain side effects that are to be performed after successful persist which is achieved with the `thenRun`
function e.g @scala[`Effect.persist(..).thenRun`]@java[`Effect().persist(..).thenRun`].

In the example below the state is sent to the `subscriber` ActorRef. Note that the new state after applying 
the event is passed as parameter of the `thenRun` function.

All `thenRun` registered callbacks are executed sequentially after successful execution of the persist statement
(or immediately, in case of `none` and `unhandled`).

In addition to `thenRun` the following actions can also be performed after successful persist:

* `thenStop` the actor will be stopped
* `thenUnstashAll` process the commands that were stashed with @scala[`Effect.stash`]@java[`Effect().stash`]
* `thenReply` send a reply message to the given `ActorRef`

Example of effects:

Scala
:  @@snip [BasicPersistentBehaviorCompileOnly.scala](/akka-persistence-typed/src/test/scala/docs/akka/persistence/typed/BasicPersistentBehaviorCompileOnly.scala) { #effects }

Java
:  @@snip [BasicPersistentBehaviorTest.java](/akka-persistence-typed/src/test/java/jdocs/akka/persistence/typed/BasicPersistentBehaviorTest.java) { #effects }

Most of the time this will be done with the `thenRun` method on the `Effect` above. You can factor out
common side effects into functions and reuse for several commands. For example:

Scala
:  @@snip [PersistentActorCompileOnlyTest.scala](/akka-persistence-typed/src/test/scala/akka/persistence/typed/scaladsl/PersistentActorCompileOnlyTest.scala) { #commonChainedEffects }

Java
:  @@snip [PersistentActorCompileOnlyTest.java](/akka-persistence-typed/src/test/java/akka/persistence/typed/javadsl/PersistentActorCompileOnlyTest.java) { #commonChainedEffects }

### Side effects ordering and guarantees

Any side effects are executed on an at-most-once basis and will not be executed if the persist fails.

Side effects are not run when the actor is restarted or started again after being stopped.
You may inspect the state when receiving the `RecoveryCompleted` signal and execute side effects that
have not been acknowledged at that point. That may possibly result in executing side effects more than once.

The side effects are executed sequentially, it is not possible to execute side effects in parallel, unless they
call out to something that is running concurrently (for example sending a message to another actor).

It's possible to execute a side effects before persisting the event, but that can result in that the
side effect is performed but the event is not stored if the persist fails.

### Atomic writes

It is possible to store several events atomically by using the `persist` effect with a list of events.
That means that all events passed to that method are stored or none of them are stored if there is an error.

The recovery of a persistent actor will therefore never be done partially with only a subset of events persisted by
a single `persist` effect.

Some journals may not support atomic writes of several events and they will then reject the `persist` with
multiple events. This is signalled to a `EventSourcedBehavior` via a `EventRejectedException` (typically with a 
`UnsupportedOperationException`) and can be handled with a @ref[supervisor](fault-tolerance.md).

## Cluster Sharding and EventSourcedBehavior

In a use case where the number of persistent actors needed is higher than what would fit in the memory of one node or
where resilience is important so that if a node crashes the persistent actors are quickly started on a new node and can
resume operations @ref:[Cluster Sharding](cluster-sharding.md) is an excellent fit to spread persistent actors over a
cluster and address them by id.

The `EventSourcedBehavior` can then be run as with any plain actor as described in @ref:[actors documentation](actors.md),
but since Akka Persistence is based on the single-writer principle the persistent actors are typically used together
with Cluster Sharding. For a particular `persistenceId` only one persistent actor instance should be active at one time.
If multiple instances were to persist events at the same time, the events would be interleaved and might not be
interpreted correctly on replay. Cluster Sharding ensures that there is only one active entity for each id. The
@ref:[Cluster Sharding example](cluster-sharding.md#persistence-example) illustrates this common combination.

## Accessing the ActorContext

If the @apidoc[EventSourcedBehavior] needs to use the @apidoc[typed.*.ActorContext], for example to spawn child actors, it can be obtained by
wrapping construction with `Behaviors.setup`:

Scala
:  @@snip [BasicPersistentBehaviorCompileOnly.scala](/akka-persistence-typed/src/test/scala/docs/akka/persistence/typed/BasicPersistentBehaviorCompileOnly.scala) { #actor-context }

Java
:  @@snip [BasicPersistentBehaviorTest.java](/akka-persistence-typed/src/test/java/jdocs/akka/persistence/typed/BasicPersistentBehaviorTest.java) { #actor-context }

## Changing Behavior

After processing a message, actors are able to return the `Behavior` that is used
for the next message.

As you can see in the above examples this is not supported by persistent actors. Instead, the state is
returned by `eventHandler`. The reason a new behavior can't be returned is that behavior is part of the actor's
state and must also carefully be reconstructed during recovery. If it would have been supported it would mean
that the behavior must be restored when replaying events and also encoded in the state anyway when snapshots are used.
That would be very prone to mistakes and thus not allowed in Akka Persistence.

For basic actors you can use the same set of command handlers independent of what state the entity is in,
as shown in above example. For more complex actors it's useful to be able to change the behavior in the sense
that different functions for processing commands may be defined depending on what state the actor is in.
This is useful when implementing finite state machine (FSM) like entities.

The next example demonstrates how to define different behavior based on the current `State`. It shows an actor that
represents the state of a blog post. Before a post is started the only command it can process is to `AddPost`.
Once it is started then one can look it up with `GetPost`, modify it with `ChangeBody` or publish it with `Publish`.

The state is captured by:

Scala
:  @@snip [BlogPostEntity.scala](/akka-persistence-typed/src/test/scala/docs/akka/persistence/typed/BlogPostEntity.scala) { #state }

Java
:  @@snip [BlogPostEntity.java](/akka-persistence-typed/src/test/java/jdocs/akka/persistence/typed/BlogPostEntity.java) { #state }

The commands, of which only a subset are valid depending on the state:

Scala
:  @@snip [BlogPostEntity.scala](/akka-persistence-typed/src/test/scala/docs/akka/persistence/typed/BlogPostEntity.scala) { #commands }

Java
:  @@snip [BlogPostEntity.java](/akka-persistence-typed/src/test/java/jdocs/akka/persistence/typed/BlogPostEntity.java) { #commands }

@java[The commandler handler to process each command is decided by the state class (or state predicate) that is
given to the `forStateType` of the `CommandHandlerBuilder` and the match cases in the builders.]
@scala[The command handler to process each command is decided by first looking at the state and then the command.
It typically becomes two levels of pattern matching, first on the state and then on the command.]
Delegating to methods is a good practice because the one-line cases give a nice overview of the message dispatch.

Scala
:  @@snip [BlogPostEntity.scala](/akka-persistence-typed/src/test/scala/docs/akka/persistence/typed/BlogPostEntity.scala) { #command-handler }

Java
:  @@snip [BlogPostEntity.java](/akka-persistence-typed/src/test/java/jdocs/akka/persistence/typed/BlogPostEntity.java) { #command-handler }


The event handler:

Scala
:  @@snip [BlogPostEntity.scala](/akka-persistence-typed/src/test/scala/docs/akka/persistence/typed/BlogPostEntity.scala) { #event-handler }

Java
:  @@snip [BlogPostEntity.java](/akka-persistence-typed/src/test/java/jdocs/akka/persistence/typed/BlogPostEntity.java) { #event-handler }

And finally the behavior is created @scala[from the `EventSourcedBehavior.apply`]:

Scala
:  @@snip [BlogPostEntity.scala](/akka-persistence-typed/src/test/scala/docs/akka/persistence/typed/BlogPostEntity.scala) { #behavior }

Java
:  @@snip [BlogPostEntity.java](/akka-persistence-typed/src/test/java/jdocs/akka/persistence/typed/BlogPostEntity.java) { #behavior }

This can be taken one or two steps further by defining the event and command handlers in the state class as
illustrated in @ref:[event handlers in the state](persistence-style.md#event-handlers-in-the-state) and
@ref:[command handlers in the state](persistence-style.md#command-handlers-in-the-state).

There is also an example illustrating an @ref:[optional initial state](persistence-style.md#optional-initial-state).

## Replies

The @ref:[Request-Response interaction pattern](interaction-patterns.md#request-response) is very common for
persistent actors, because you typically want to know if the command was rejected due to validation errors and
when accepted you want a confirmation when the events have been successfully stored.

Therefore you typically include a @scala[`ActorRef[ReplyMessageType]`]@java[`ActorRef<ReplyMessageType>`] in the
commands. After validation errors or after persisting events, using a `thenRun` side effect, the reply message can
be sent to the `ActorRef`.

Scala
:  @@snip [BlogPostEntity.scala](/akka-persistence-typed/src/test/scala/docs/akka/persistence/typed/BlogPostEntity.scala) { #reply-command }

Java
:  @@snip [BlogPostEntity.java](/akka-persistence-typed/src/test/java/jdocs/akka/persistence/typed/BlogPostEntity.java) { #reply-command }


Scala
:  @@snip [BlogPostEntity.scala](/akka-persistence-typed/src/test/scala/docs/akka/persistence/typed/BlogPostEntity.scala) { #reply }

Java
:  @@snip [BlogPostEntity.java](/akka-persistence-typed/src/test/java/jdocs/akka/persistence/typed/BlogPostEntity.java) { #reply }


Since this is such a common pattern there is a reply effect for this purpose. It has the nice property that
it can be used to enforce that replies are not forgotten when implementing the `EventSourcedBehavior`.
If it's defined with @scala[`EventSourcedBehavior.withEnforcedReplies`]@java[`EventSourcedBehaviorWithEnforcedReplies`]
there will be compilation errors if the returned effect isn't a `ReplyEffect`, which can be
created with @scala[`Effect.reply`]@java[`Effects().reply`], @scala[`Effect.noReply`]@java[`Effects().noReply`],
@scala[`Effect.thenReply`]@java[`Effects().thenReply`], or @scala[`Effect.thenNoReply`]@java[`Effects().thenNoReply`].

Scala
:  @@snip [AccountExampleWithEventHandlersInState.scala](/akka-cluster-sharding-typed/src/test/scala/docs/akka/cluster/sharding/typed/AccountExampleWithEventHandlersInState.scala) { #withEnforcedReplies }

Java
:  @@snip [AccountExampleWithNullState.java](/akka-cluster-sharding-typed/src/test/java/jdocs/akka/cluster/sharding/typed/AccountExampleWithEventHandlersInState.java) { #withEnforcedReplies }

The commands must have a field of @scala[`ActorRef[ReplyMessageType]`]@java[`ActorRef<ReplyMessageType>`] that can then be used to send a reply.

Scala
:  @@snip [AccountExampleWithEventHandlersInState.scala](/akka-cluster-sharding-typed/src/test/scala/docs/akka/cluster/sharding/typed/AccountExampleWithEventHandlersInState.scala) { #reply-command }

Java
:  @@snip [AccountExampleWithNullState.java](/akka-cluster-sharding-typed/src/test/java/jdocs/akka/cluster/sharding/typed/AccountExampleWithEventHandlersInState.java) { #reply-command }

The `ReplyEffect` is created with @scala[`Effect.reply`]@java[`Effects().reply`], @scala[`Effect.noReply`]@java[`Effects().noReply`],
@scala[`Effect.thenReply`]@java[`Effects().thenReply`], or @scala[`Effect.thenNoReply`]@java[`Effects().thenNoReply`].

@java[Note that command handlers are defined with `newCommandHandlerWithReplyBuilder` when using
`EventSourcedBehaviorWithEnforcedReplies`, as opposed to newCommandHandlerBuilder when using `EventSourcedBehavior`.]

Scala
:  @@snip [AccountExampleWithEventHandlersInState.scala](/akka-cluster-sharding-typed/src/test/scala/docs/akka/cluster/sharding/typed/AccountExampleWithEventHandlersInState.scala) { #reply }

Java
:  @@snip [AccountExampleWithNullState.java](/akka-cluster-sharding-typed/src/test/java/jdocs/akka/cluster/sharding/typed/AccountExampleWithEventHandlersInState.java) { #reply }

These effects will send the reply message even when @scala[`EventSourcedBehavior.withEnforcedReplies`]@java[`EventSourcedBehaviorWithEnforcedReplies`]
is not used, but then there will be no compilation errors if the reply decision is left out.

Note that the `noReply` is a way of making conscious decision that a reply shouldn't be sent for a specific
command or the reply will be sent later, perhaps after some asynchronous interaction with other actors or services.

## Serialization

The same @ref:[serialization](../serialization.md) mechanism as for actor messages is also used for persistent actors.
<<<<<<< HEAD
When picking serialization solution for the events you should also consider that it must be possible to read old events
=======
When picking a serialization solution for the events you should also consider that it must be possible read old events
>>>>>>> 1062a97e
when the application has evolved.
Strategies for that can be found in the @ref:[schema evolution](../persistence-schema-evolution.md).

You need to enable @ref:[serialization](../serialization.md) for your commands (messages), events, and state (snapshot).
@ref:[Serialization with Jackson](../serialization-jackson.md) is a good choice in many cases and our
recommendation if you don't have other preference.

## Recovery

An event sourced actor is automatically recovered on start and on restart by replaying journaled events.
New messages sent to the actor during recovery do not interfere with replayed events.
They are stashed and received by the `EventSourcedBehavior` after the recovery phase completes.

The number of concurrent recoveries that can be in progress at the same time is limited
to not overload the system and the backend data store. When exceeding the limit the actors will wait
until other recoveries have been completed. This is configured by:

```
akka.persistence.max-concurrent-recoveries = 50
```

The @ref:[event handler](#event-handler) is used for updating the state when replaying the journaled events.

It is strongly discouraged to perform side effects in the event handler, so side effects should be performed
once recovery has completed as a reaction to the `RecoveryCompleted` signal @scala[in the `receiveSignal` handler] @java[by overriding `receiveSignal`]

Scala
:  @@snip [BasicPersistentBehaviorCompileOnly.scala](/akka-persistence-typed/src/test/scala/docs/akka/persistence/typed/BasicPersistentBehaviorCompileOnly.scala) { #recovery }

Java
:  @@snip [BasicPersistentBehaviorTest.java](/akka-persistence-typed/src/test/java/jdocs/akka/persistence/typed/BasicPersistentBehaviorTest.java) { #recovery }

The `RecoveryCompleted` contains the current `State`.

The actor will always receive a `RecoveryCompleted` signal, even if there are no events
in the journal and the snapshot store is empty, or if it's a new persistent actor with a previously
unused `PersistenceId`.

@ref[Snapshots](persistence-snapshot.md) can be used for optimizing recovery times.

### Replay filter

There could be cases where event streams are corrupted and multiple writers (i.e. multiple persistent actor instances)
journaled different messages with the same sequence number.
In such a case, you can configure how you filter replayed messages from multiple writers, upon recovery.

In your configuration, under the `akka.persistence.journal.xxx.replay-filter` section (where `xxx` is your journal plugin id),
you can select the replay filter `mode` from one of the following values:

 * repair-by-discard-old
 * fail
 * warn
 * off

For example, if you configure the replay filter for leveldb plugin, it looks like this:

```
# The replay filter can detect a corrupt event stream by inspecting
# sequence numbers and writerUuid when replaying events.
akka.persistence.journal.leveldb.replay-filter {
  # What the filter should do when detecting invalid events.
  # Supported values:
  # `repair-by-discard-old` : discard events from old writers,
  #                           warning is logged
  # `fail` : fail the replay, error is logged
  # `warn` : log warning but emit events untouched
  # `off` : disable this feature completely
  mode = repair-by-discard-old
}
```

## Tagging

Persistence allows you to use event tags without using @ref[`EventAdapter`](../persistence.md#event-adapters):

Scala
:  @@snip [BasicPersistentActorCompileOnly.scala](/akka-persistence-typed/src/test/scala/docs/akka/persistence/typed/BasicPersistentBehaviorCompileOnly.scala) { #tagging }

Java
:  @@snip [BasicPersistentBehaviorTest.java](/akka-persistence-typed/src/test/java/jdocs/akka/persistence/typed/BasicPersistentBehaviorTest.java) { #tagging }

## Event adapters

Event adapters can be programmatically added to your `EventSourcedBehavior`s that can convert from your `Event` type
to another type that is then passed to the journal.

Defining an event adapter is done by extending an EventAdapter:

Scala
:  @@snip [x](/akka-persistence-typed/src/test/scala/docs/akka/persistence/typed/BasicPersistentBehaviorCompileOnly.scala) { #event-wrapper }

Java
:  @@snip [x](/akka-persistence-typed/src/test/java/akka/persistence/typed/javadsl/PersistentActorCompileOnlyTest.java) { #event-wrapper }

Then install it on a `EventSourcedBehavior`:

Scala
:  @@snip [x](/akka-persistence-typed/src/test/scala/docs/akka/persistence/typed/BasicPersistentBehaviorCompileOnly.scala) { #install-event-adapter }

Java
:  @@snip [x](/akka-persistence-typed/src/test/java/akka/persistence/typed/javadsl/PersistentActorCompileOnlyTest.java) { #install-event-adapter }

## Wrapping EventSourcedBehavior

When creating a `EventSourcedBehavior`, it is possible to wrap `EventSourcedBehavior` in
other behaviors such as `Behaviors.setup` in order to access the `ActorContext` object. For instance
to access the actor logging upon taking snapshots for debug purpose.

Scala
:  @@snip [BasicPersistentActorCompileOnly.scala](/akka-persistence-typed/src/test/scala/docs/akka/persistence/typed/BasicPersistentBehaviorCompileOnly.scala) { #wrapPersistentBehavior }

Java
:  @@snip [BasicPersistentBehaviorTest.java](/akka-persistence-typed/src/test/java/jdocs/akka/persistence/typed/BasicPersistentBehaviorTest.java) { #wrapPersistentBehavior }


## Journal failures

By default a `EventSourcedBehavior` will stop if an exception is thrown from the journal. It is possible to override this with
any `BackoffSupervisorStrategy`. It is not possible to use the normal supervision wrapping for this as it isn't valid to
`resume` a behavior on a journal failure as it is not known if the event was persisted.

Scala
:  @@snip [BasicPersistentBehaviorSpec.scala](/akka-persistence-typed/src/test/scala/docs/akka/persistence/typed/BasicPersistentBehaviorCompileOnly.scala) { #supervision }

Java
:  @@snip [BasicPersistentBehaviorTest.java](/akka-persistence-typed/src/test/java/jdocs/akka/persistence/typed/BasicPersistentBehaviorTest.java) { #supervision }

If there is a problem with recovering the state of the actor from the journal, `RecoveryFailed` signal is
emitted to the @scala[`receiveSignal` handler] @java[`receiveSignal` method] and the actor will be stopped
(or restarted with backoff).

### Journal rejections

Journals can reject events. The difference from a failure is that the journal must decide to reject an event before
trying to persist it e.g. because of a serialization exception. If an event is rejected it definitely won't be in the journal. 
This is signalled to a `EventSourcedBehavior` via a `EventRejectedException` and can be handled with a @ref[supervisor](fault-tolerance.md).
Not all journal implementations use rejections and treat these kind of problems also as journal failures. 

## Stash

When persisting events with `persist` or `persistAll` it is guaranteed that the `EventSourcedBehavior` will not receive
further commands until after the events have been confirmed to be persisted and additional side effects have been run.
Incoming messages are stashed automatically until the `persist` is completed.

Commands are also stashed during recovery and will not interfere with replayed events. Commands will be received
when recovery has been completed.

The stashing described above is handled automatically, but there is also a possibility to stash commands when
they are received to defer processing of them until later. One example could be waiting for some external condition
or interaction to complete before processing additional commands. That is accomplished by returning a `stash` effect
and later use `thenUnstashAll`.

Let's use an example of a task manager to illustrate how the stashing effects can be used. It handles three commands;
`StartTask`, `NextStep` and `EndTask`. Those commands are associated with a given `taskId` and the manager process
one `taskId` at a time. A task is started when receiving `StartTask`, and continues when receiving `NextStep` commands
until the final `EndTask` is received. Commands with another `taskId` than the one in progress are deferred by
stashing them. When `EndTask` is processed a new task can start and the stashed commands are processed.

Scala
:  @@snip [StashingExample.scala](/akka-persistence-typed/src/test/scala/docs/akka/persistence/typed/StashingExample.scala) { #stashing }

Java
:  @@snip [StashingExample.java](/akka-persistence-typed/src/test/java/jdocs/akka/persistence/typed/StashingExample.java) { #stashing }

You should be careful to not send more messages to a persistent actor than it can keep up with, otherwise the stash
buffer will fill up and when reaching its maximum capacity the commands will be dropped. The capacity can be configured with:

```
akka.persistence.typed.stash-capacity = 10000
```

Note that the stashed commands are kept in an in-memory buffer, so in case of a crash they will not be
processed.

* Stashed commands are discarded if the actor (entity) is passivated or rebalanced by Cluster Sharding.
* Stashed commands are discarded if the actor is restarted (or stopped) due to that an exception was thrown from processing a command or side effect after persisting.
* Stashed commands are preserved and processed later in case of failure in storing events if an `onPersistFailure` backoff supervisor strategy is defined.

It's allowed to stash messages while unstashing. Those newly added commands will not be processed by the
`unstashAll` effect that was in progress and have to be unstashed by another `unstashAll`.

## Scaling out

In a use case where the number of persistent actors needed is higher than what would fit in the memory of one node or
where resilience is important so that if a node crashes the persistent actors are quickly started on a new node and can
resume operations @ref:[Cluster Sharding](cluster-sharding.md) is an excellent fit to spread persistent actors over a 
cluster and address them by id.

Akka Persistence is based on the single-writer principle. For a particular `PersistenceId` only one `EventSourcedBehavior`
instance should be active at one time. If multiple instances were to persist events at the same time, the events would
be interleaved and might not be interpreted correctly on replay. Cluster Sharding ensures that there is only one
active entity (`EventSourcedBehavior`) for each id within a data center. Lightbend's
[Multi-DC Persistence](https://doc.akka.io/docs/akka-enhancements/current/persistence-dc/index.html)
supports active-active persistent entities across data centers.

## Configuration

There are several configuration properties for the persistence module, please refer
to the @ref:[reference configuration](../general/configuration-reference.md#config-akka-persistence).

The @ref:[journal and snapshot store plugins](../persistence-plugins.md) have specific configuration, see
reference documentation of the chosen plugin.

## Example project

@java[@extref[Persistence example project](samples:akka-samples-persistence-java)]
@scala[@extref[Persistence example project](samples:akka-samples-persistence-scala)]
is an example project that can be downloaded, and with instructions of how to run.
This project contains a Shopping Cart sample illustrating how to use Akka Persistence.

The Shopping Cart sample is expanded further in the
@java[@extref[CQRS example project](samples:akka-samples-cqrs-java)]
@scala[@extref[CQRS example project](samples:akka-samples-cqrs-scala)]
sample. In that sample the events are tagged to be consumed by even processors to build other representations
from the events, or publish the events to other services.

@java[@extref[Multi-DC Persistence example project](samples:akka-samples-persistence-dc-java)]
@scala[@extref[Multi-DC Persistence example project](samples:akka-samples-persistence-dc-scala)]
illustrates how to use Lightbend's [Multi-DC Persistence](https://doc.akka.io/docs/akka-enhancements/current/persistence-dc/index.html)
with active-active persistent entities across data centers.<|MERGE_RESOLUTION|>--- conflicted
+++ resolved
@@ -440,11 +440,8 @@
 ## Serialization
 
 The same @ref:[serialization](../serialization.md) mechanism as for actor messages is also used for persistent actors.
-<<<<<<< HEAD
-When picking serialization solution for the events you should also consider that it must be possible to read old events
-=======
-When picking a serialization solution for the events you should also consider that it must be possible read old events
->>>>>>> 1062a97e
+
+When picking a serialization solution for the events you should also consider that it must be possible to read old events
 when the application has evolved.
 Strategies for that can be found in the @ref:[schema evolution](../persistence-schema-evolution.md).
 
