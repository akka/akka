--- conflicted
+++ resolved
@@ -219,12 +219,8 @@
 Java
 :  @@snip [BasicPersistentBehaviorsTest.java]($akka$/akka-persistence-typed/src/test/java/jdocs/akka/persistence/typed/BasicPersistentBehaviorsTest.java) { #recovery }
 
-<<<<<<< HEAD
-The `onRecoveryCompleted` takes on a `PersistentActorContext` and the current `State`.
-=======
-The `onRecoveryCompleted` takes on an `ActorContext` and the current `State`,
+The `onRecoveryCompleted` takes on a `PersistentActorContext` and the current `State`,
 and doesn't return anything.
->>>>>>> 8ea9f9f3
 
 ## Tagging
 
