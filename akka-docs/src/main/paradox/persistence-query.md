# Persistence Query

## Dependency

To use Persistence Query, you must add the following dependency in your project.

@@dependency[sbt,Maven,Gradle] {
  group=com.typesafe.akka
  artifact=akka-persistence-query_$scala.binary_version$
  version=$akka.version$
}

## Introduction

Akka persistence query complements @ref:[Persistence](persistence.md) by providing a universal asynchronous stream based
query interface that various journal plugins can implement in order to expose their query capabilities.

The most typical use case of persistence query is implementing the so-called query side (also known as "read side")
in the popular CQRS architecture pattern - in which the writing side of the application (e.g. implemented using akka
persistence) is completely separated from the "query side". Akka Persistence Query itself is *not* directly the query
side of an application, however it can help to migrate data from the write side to the query side database. In very
simple scenarios Persistence Query may be powerful enough to fulfill the query needs of your app, however we highly
recommend (in the spirit of CQRS) of splitting up the write/read sides into separate datastores as the need arises.

<<<<<<< HEAD
=======
## Dependencies

Akka persistence query is a separate jar file. Make sure that you have the following dependency in your project:

@@dependency[sbt,Maven,Gradle] {
  group="com.typesafe.akka"
  artifact="akka-persistence-query_$scala.binary_version$"
  version="$akka.version$"
}

>>>>>>> f976f8d7
## Design overview

Akka persistence query is purposely designed to be a very loosely specified API.
This is in order to keep the provided APIs general enough for each journal implementation to be able to expose its best
features, e.g. a SQL journal can use complex SQL queries or if a journal is able to subscribe to a live event stream
this should also be possible to expose the same API - a typed stream of events.

**Each read journal must explicitly document which types of queries it supports.**
Refer to your journal's plugins documentation for details on which queries and semantics it supports.

While Akka Persistence Query does not provide actual implementations of ReadJournals, it defines a number of pre-defined
query types for the most common query scenarios, that most journals are likely to implement (however they are not required to).

## Read Journals

In order to issue queries one has to first obtain an instance of a `ReadJournal`.
Read journals are implemented as [Community plugins](http://akka.io/community/#plugins-to-akka-persistence-query), each targeting a specific datastore (for example Cassandra or JDBC
databases). For example, given a library that provides a `akka.persistence.query.my-read-journal` obtaining the related
journal is as simple as:

Scala
:  @@snip [PersistenceQueryDocSpec.scala]($code$/scala/docs/persistence/query/PersistenceQueryDocSpec.scala) { #basic-usage }

Java
:  @@snip [PersistenceQueryDocTest.java]($code$/java/jdocs/persistence/PersistenceQueryDocTest.java) { #basic-usage }

Journal implementers are encouraged to put this identifier in a variable known to the user, such that one can access it via
@scala[`readJournalFor[NoopJournal](NoopJournal.identifier)`]@java[`getJournalFor(NoopJournal.class, NoopJournal.identifier)`], however this is not enforced.

Read journal implementations are available as [Community plugins](http://akka.io/community/#plugins-to-akka-persistence-query).

### Predefined queries

Akka persistence query comes with a number of query interfaces built in and suggests Journal implementors to implement
them according to the semantics described below. It is important to notice that while these query types are very common
a journal is not obliged to implement all of them - for example because in a given journal such query would be
significantly inefficient.

@@@ note

Refer to the documentation of the `ReadJournal` plugin you are using for a specific list of supported query types.
For example, Journal plugins should document their stream completion strategies.

@@@

The predefined queries are:

#### PersistenceIdsQuery and CurrentPersistenceIdsQuery

`persistenceIds` which is designed to allow users to subscribe to a stream of all persistent ids in the system.
By default this stream should be assumed to be a "live" stream, which means that the journal should keep emitting new
persistence ids as they come into the system:

Scala
:  @@snip [PersistenceQueryDocSpec.scala]($code$/scala/docs/persistence/query/PersistenceQueryDocSpec.scala) { #all-persistence-ids-live }

Java
:  @@snip [PersistenceQueryDocTest.java]($code$/java/jdocs/persistence/PersistenceQueryDocTest.java) { #all-persistence-ids-live }

If your usage does not require a live stream, you can use the `currentPersistenceIds` query:

Scala
:  @@snip [PersistenceQueryDocSpec.scala]($code$/scala/docs/persistence/query/PersistenceQueryDocSpec.scala) { #all-persistence-ids-snap }

Java
:  @@snip [PersistenceQueryDocTest.java]($code$/java/jdocs/persistence/PersistenceQueryDocTest.java) { #all-persistence-ids-snap }

#### EventsByPersistenceIdQuery and CurrentEventsByPersistenceIdQuery

`eventsByPersistenceId` is a query equivalent to replaying a @ref:[PersistentActor](persistence.md#event-sourcing),
however, since it is a stream it is possible to keep it alive and watch for additional incoming events persisted by the
persistent actor identified by the given `persistenceId`.

Scala
:  @@snip [PersistenceQueryDocSpec.scala]($code$/scala/docs/persistence/query/PersistenceQueryDocSpec.scala) { #events-by-persistent-id }

Java
:  @@snip [PersistenceQueryDocTest.java]($code$/java/jdocs/persistence/PersistenceQueryDocTest.java) { #events-by-persistent-id }

Most journals will have to revert to polling in order to achieve this, 
which can typically be configured with a `refresh-interval` configuration property.

If your usage does not require a live stream, you can use the `currentEventsByPersistenceId` query.

#### EventsByTag and CurrentEventsByTag

`eventsByTag` allows querying events regardless of which `persistenceId` they are associated with. This query is hard to
implement in some journals or may need some additional preparation of the used data store to be executed efficiently.
The goal of this query is to allow querying for all events which are "tagged" with a specific tag.
That includes the use case to query all domain events of an Aggregate Root type.
Please refer to your read journal plugin's documentation to find out if and how it is supported.

Some journals may support tagging of events via an @ref:[Event Adapters](persistence.md#event-adapters) that wraps the events in a
`akka.persistence.journal.Tagged` with the given `tags`. The journal may support other ways of doing tagging - again,
how exactly this is implemented depends on the used journal. Here is an example of such a tagging event adapter:

Scala
:  @@snip [LeveldbPersistenceQueryDocSpec.scala]($code$/scala/docs/persistence/query/LeveldbPersistenceQueryDocSpec.scala) { #tagger }

Java
:  @@snip [LeveldbPersistenceQueryDocTest.java]($code$/java/jdocs/persistence/query/LeveldbPersistenceQueryDocTest.java) { #tagger }

@@@ note

A very important thing to keep in mind when using queries spanning multiple persistenceIds, such as `EventsByTag`
is that the order of events at which the events appear in the stream rarely is guaranteed (or stable between materializations).

Journals *may* choose to opt for strict ordering of the events, and should then document explicitly what kind of ordering
guarantee they provide - for example "*ordered by timestamp ascending, independently of persistenceId*" is easy to achieve
on relational databases, yet may be hard to implement efficiently on plain key-value datastores.

@@@

In the example below we query all events which have been tagged (we assume this was performed by the write-side using an
@ref:[EventAdapter](persistence.md#event-adapters), or that the journal is smart enough that it can figure out what we mean by this
tag - for example if the journal stored the events as json it may try to find those with the field `tag` set to this value etc.).

Scala
:  @@snip [PersistenceQueryDocSpec.scala]($code$/scala/docs/persistence/query/PersistenceQueryDocSpec.scala) { #events-by-tag }

Java
:  @@snip [PersistenceQueryDocTest.java]($code$/java/jdocs/persistence/PersistenceQueryDocTest.java) { #events-by-tag }

As you can see, we can use all the usual stream operators available from @ref:[Streams](stream/index.md) on the resulting query stream,
including for example taking the first 10 and cancelling the stream. It is worth pointing out that the built-in `EventsByTag`
query has an optionally supported offset parameter (of type `Long`) which the journals can use to implement resumable-streams.
For example a journal may be able to use a WHERE clause to begin the read starting from a specific row, or in a datastore
that is able to order events by insertion time it could treat the Long as a timestamp and select only older events.

If your usage does not require a live stream, you can use the `currentEventsByTag` query.

### Materialized values of queries

Journals are able to provide additional information related to a query by exposing @ref:[Materialized values](stream/stream-quickstart.md#materialized-values-quick),
which are a feature of @ref:[Streams](stream/index.md) that allows to expose additional values at stream materialization time.

More advanced query journals may use this technique to expose information about the character of the materialized
stream, for example if it's finite or infinite, strictly ordered or not ordered at all. The materialized value type
is defined as the second type parameter of the returned `Source`, which allows journals to provide users with their
specialised query object, as demonstrated in the sample below:

Scala
:  @@snip [PersistenceQueryDocSpec.scala]($code$/scala/docs/persistence/query/PersistenceQueryDocSpec.scala) { #advanced-journal-query-types }

Java
:  @@snip [PersistenceQueryDocTest.java]($code$/java/jdocs/persistence/PersistenceQueryDocTest.java) { #advanced-journal-query-types }


Scala
:  @@snip [PersistenceQueryDocSpec.scala]($code$/scala/docs/persistence/query/PersistenceQueryDocSpec.scala) { #advanced-journal-query-definition }

Java
:  @@snip [PersistenceQueryDocTest.java]($code$/java/jdocs/persistence/PersistenceQueryDocTest.java) { #advanced-journal-query-definition }


Scala
:  @@snip [PersistenceQueryDocSpec.scala]($code$/scala/docs/persistence/query/PersistenceQueryDocSpec.scala) { #advanced-journal-query-usage }

Java
:  @@snip [PersistenceQueryDocTest.java]($code$/java/jdocs/persistence/PersistenceQueryDocTest.java) { #advanced-journal-query-usage }

## Performance and denormalization

When building systems using @ref:[Event sourcing](persistence.md#event-sourcing) and CQRS ([Command & Query Responsibility Segregation](https://msdn.microsoft.com/en-us/library/jj554200.aspx)) techniques
it is tremendously important to realise that the write-side has completely different needs from the read-side,
and separating those concerns into datastores that are optimised for either side makes it possible to offer the best
experience for the write and read sides independently.

For example, in a bidding system it is important to "take the write" and respond to the bidder that we have accepted
the bid as soon as possible, which means that write-throughput is of highest importance for the write-side – often this
means that data stores which are able to scale to accommodate these requirements have a less expressive query side.

On the other hand the same application may have some complex statistics view or we may have analysts working with the data
to figure out best bidding strategies and trends – this often requires some kind of expressive query capabilities like
for example SQL or writing Spark jobs to analyse the data. Therefore the data stored in the write-side needs to be
projected into the other read-optimised datastore.

@@@ note

When referring to **Materialized Views** in Akka Persistence think of it as "some persistent storage of the result of a Query".
In other words, it means that the view is created once, in order to be afterwards queried multiple times, as in this format
it may be more efficient or interesting to query it (instead of the source events directly).

@@@

### Materialize view to Reactive Streams compatible datastore

If the read datastore exposes a [Reactive Streams](http://reactive-streams.org) interface then implementing a simple projection
is as simple as, using the read-journal and feeding it into the databases driver interface, for example like so:

Scala
:  @@snip [PersistenceQueryDocSpec.scala]($code$/scala/docs/persistence/query/PersistenceQueryDocSpec.scala) { #projection-into-different-store-rs }

Java
:  @@snip [PersistenceQueryDocTest.java]($code$/java/jdocs/persistence/PersistenceQueryDocTest.java) { #projection-into-different-store-rs }

### Materialize view using mapAsync

If the target database does not provide a reactive streams `Subscriber` that can perform writes,
you may have to implement the write logic using plain functions or Actors instead.

In case your write logic is state-less and you just need to convert the events from one data type to another
before writing into the alternative datastore, then the projection is as simple as:

Scala
:  @@snip [PersistenceQueryDocSpec.scala]($code$/scala/docs/persistence/query/PersistenceQueryDocSpec.scala) { #projection-into-different-store-simple-classes }

Java
:  @@snip [PersistenceQueryDocTest.java]($code$/java/jdocs/persistence/PersistenceQueryDocTest.java) { #projection-into-different-store-simple-classes }


Scala
:  @@snip [PersistenceQueryDocSpec.scala]($code$/scala/docs/persistence/query/PersistenceQueryDocSpec.scala) { #projection-into-different-store-simple }

Java
:  @@snip [PersistenceQueryDocTest.java]($code$/java/jdocs/persistence/PersistenceQueryDocTest.java) { #projection-into-different-store-simple }

### Resumable projections

Sometimes you may need to implement "resumable" projections, that will not start from the beginning of time each time
when run. In this case you will need to store the sequence number (or `offset`) of the processed event and use it
the next time this projection is started. This pattern is not built-in, however is rather simple to implement yourself.

The example below additionally highlights how you would use Actors to implement the write side, in case
you need to do some complex logic that would be best handled inside an Actor before persisting the event
into the other datastore:

Scala
:  @@snip [PersistenceQueryDocSpec.scala]($code$/scala/docs/persistence/query/PersistenceQueryDocSpec.scala) { #projection-into-different-store-actor-run }

Java
:  @@snip [PersistenceQueryDocTest.java]($code$/java/jdocs/persistence/PersistenceQueryDocTest.java) { #projection-into-different-store-actor-run }


Scala
:  @@snip [PersistenceQueryDocSpec.scala]($code$/scala/docs/persistence/query/PersistenceQueryDocSpec.scala) { #projection-into-different-store-actor }

Java
:  @@snip [PersistenceQueryDocTest.java]($code$/java/jdocs/persistence/PersistenceQueryDocTest.java) { #projection-into-different-store-actor }

<a id="read-journal-plugin-api"></a>
## Query plugins

Query plugins are various (mostly community driven) `ReadJournal` implementations for all kinds
of available datastores. The complete list of available plugins is maintained on the Akka Persistence Query [Community Plugins](http://akka.io/community/#plugins-to-akka-persistence-query) page.

The plugin for LevelDB is described in @ref:[Persistence Query for LevelDB](persistence-query-leveldb.md).

This section aims to provide tips and guide plugin developers through implementing a custom query plugin.
Most users will not need to implement journals themselves, except if targeting a not yet supported datastore.

@@@ note

Since different data stores provide different query capabilities journal plugins **must extensively document**
their exposed semantics as well as handled query scenarios.

@@@

### ReadJournal plugin API

A read journal plugin must implement `akka.persistence.query.ReadJournalProvider` which
creates instances of `akka.persistence.query.scaladsl.ReadJournal` and
`akka.persistence.query.javaadsl.ReadJournal`. The plugin must implement both the `scaladsl`
and the `javadsl` @scala[traits]@java[interfaces] because the `akka.stream.scaladsl.Source` and 
`akka.stream.javadsl.Source` are different types and even though those types can easily be converted
to each other it is most convenient for the end user to get access to the Java or Scala `Source` directly.
As illustrated below one of the implementations can delegate to the other. 

Below is a simple journal implementation:

Scala
:  @@snip [PersistenceQueryDocSpec.scala]($code$/scala/docs/persistence/query/PersistenceQueryDocSpec.scala) { #my-read-journal }

Java
:  @@snip [PersistenceQueryDocTest.java]($code$/java/jdocs/persistence/PersistenceQueryDocTest.java) { #my-read-journal }

And the `eventsByTag` could be backed by such an Actor for example:

Scala
:  @@snip [MyEventsByTagPublisher.scala]($code$/scala/docs/persistence/query/MyEventsByTagPublisher.scala) { #events-by-tag-publisher }

Java
:  @@snip [MyEventsByTagJavaPublisher.java]($code$/java/jdocs/persistence/query/MyEventsByTagJavaPublisher.java) { #events-by-tag-publisher }

The `ReadJournalProvider` class must have a constructor with one of these signatures:

 * constructor with a `ExtendedActorSystem` parameter, a `com.typesafe.config.Config` parameter, and a `String` parameter for the config path
 * constructor with a `ExtendedActorSystem` parameter, and a `com.typesafe.config.Config` parameter
 * constructor with one `ExtendedActorSystem` parameter
 * constructor without parameters

The plugin section of the actor system's config will be passed in the config constructor parameter. The config path
of the plugin is passed in the `String` parameter.

If the underlying datastore only supports queries that are completed when they reach the
end of the "result set", the journal has to submit new queries after a while in order
to support "infinite" event streams that include events stored after the initial query
has completed. It is recommended that the plugin use a configuration property named
`refresh-interval` for defining such a refresh interval. 


## Scaling out

In a use case where the number of events are very high, the work needed for each event is high or where
resilience is important so that if a node crashes the persistent queries are quickly started on a new node and can
resume operations @ref:[Cluster Sharding](cluster-sharding.md) together with event tagging is an excellent fit to 
shard events over a cluster.

The [Lagom framework](https://www.lagom-framework.com), which is built on top of Akka encodes many of the best practices 
around this. For more details see @java[[Managing Data Persistence](https://www.lagomframework.com/documentation/current/java/ES_CQRS.html)]
@scala[[Managing Data Persistence](https://www.lagomframework.com/documentation/current/scala/ES_CQRS.html)] and 
@java[[Persistent Entity](https://www.lagomframework.com/documentation/current/java/PersistentEntity.html)] 
@scala[[Persistent Entity](https://www.lagomframework.com/documentation/current/scala/PersistentEntity.html)] in the Lagom documentation.


### Plugin TCK

TODO, not available yet.<|MERGE_RESOLUTION|>--- conflicted
+++ resolved
@@ -22,8 +22,6 @@
 simple scenarios Persistence Query may be powerful enough to fulfill the query needs of your app, however we highly
 recommend (in the spirit of CQRS) of splitting up the write/read sides into separate datastores as the need arises.
 
-<<<<<<< HEAD
-=======
 ## Dependencies
 
 Akka persistence query is a separate jar file. Make sure that you have the following dependency in your project:
@@ -34,7 +32,6 @@
   version="$akka.version$"
 }
 
->>>>>>> f976f8d7
 ## Design overview
 
 Akka persistence query is purposely designed to be a very loosely specified API.
