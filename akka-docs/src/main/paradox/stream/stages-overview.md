# Overview of built-in stages and their semantics

<br/>

## Source stages

These built-in sources are available from @scala[`akka.stream.scaladsl.Source`] @java[`akka.stream.javadsl.Source`]:

---------------------------------------------------------------

### fromIterator

Stream the values from an `Iterator`, requesting the next value when there is demand. The iterator will be created anew
for each materialization, which is the reason the @scala[`method`] @java[`factory`] takes a @scala[`function`] @java[`Creator`] rather than an `Iterator` directly.

If the iterator perform blocking operations, make sure to run it on a separate dispatcher.

**emits** the next value returned from the iterator

**completes** when the iterator reaches its end

---------------------------------------------------------------

@@@ div { .group-scala }

### apply

Stream the values of an `immutable.Seq`.

**emits** the next value of the seq

**completes** when the last element of the seq has been emitted

@@@

@@@ div { .group-java }

### from

Stream the values of an `Iterable`. Make sure the `Iterable` is immutable or at least not modified after being used
as a source.

@@@

---------------------------------------------------------------

### single

Stream a single object

**emits** the value once

**completes** when the single value has been emitted

---------------------------------------------------------------

### repeat

Stream a single object repeatedly

**emits** the same value repeatedly when there is demand

**completes** never

---------------------------------------------------------------

### cycle

Stream iterator in cycled manner. Internally new iterator is being created to cycle the one provided via argument meaning
when original iterator runs out of elements process will start all over again from the beginning of the iterator
provided by the evaluation of provided parameter. If method argument provides empty iterator stream will be terminated with
exception.

**emits** the next value returned from cycled iterator

**completes** never

---------------------------------------------------------------

### tick

A periodical repetition of an arbitrary object. Delay of first tick is specified
separately from interval of the following ticks.

**emits** periodically, if there is downstream backpressure ticks are skipped

**completes** never

---------------------------------------------------------------

### fromFuture

Send the single value of the `Future` when it completes and there is demand.
If the future fails the stream is failed with that exception.

**emits** the future completes

**completes** after the future has completed

---------------------------------------------------------------

### fromCompletionStage

Send the single value of the `CompletionStage` when it completes and there is demand.
If the future fails the stream is failed with that exception.

**emits** the future completes

**completes** after the future has completed

---------------------------------------------------------------

### fromFutureSource

Streams the elements of the given future source once it successfully completes. 
If the future fails the stream is failed.

**emits** the next value from the *future* source, once it has completed

**completes** after the *future* source completes

---------------------------------------------------------------

### fromSourceCompletionStage

Streams the elements of an asynchronous source once its given *completion* stage completes.
If the *completion* fails the stream is failed with that exception.

**emits** the next value from the asynchronous source, once its *completion stage* has completed

**completes** after the asynchronous source completes

---------------------------------------------------------------

### unfold

Stream the result of a function as long as it returns a @scala[`Some`] @java[`Optional`], the value inside the option
consists of a @scala[tuple] @java[pair] where the first value is a state passed back into the next call to the function allowing
to pass a state. The first invocation of the provided fold function will receive the `zero` state.

Can be used to implement many stateful sources without having to touch the more low level `GraphStage` API.

**emits** when there is demand and the unfold function over the previous state returns non empty value

**completes** when the unfold function returns an empty value

---------------------------------------------------------------

### unfoldAsync

Just like `unfold` but the fold function returns a @scala[`Future`] @java[`CompletionStage`] which will cause the source to
complete or emit when it completes.

Can be used to implement many stateful sources without having to touch the more low level `GraphStage` API.

**emits** when there is demand and unfold state returned future completes with some value

**completes** when the @scala[future] @java[CompletionStage] returned by the unfold function completes with an empty value

---------------------------------------------------------------

### empty

Complete right away without ever emitting any elements. Useful when you have to provide a source to
an API but there are no elements to emit.

**emits** never

**completes** directly

---------------------------------------------------------------

### maybe

Materialize a @scala[`Promise[Option[T]]`] @java[`CompletionStage`] that if completed with a @scala[`Some[T]`] @java[`Optional`] 
will emit that *T* and then complete the stream, or if completed with @scala[`None`] @java[`empty Optional`] complete the stream right away.

**emits** when the returned promise is completed with some value

**completes** after emitting some value, or directly if the promise is completed with no value

---------------------------------------------------------------

### failed

Fail directly with a user specified exception.

**emits** never

**completes** fails the stream directly with the given exception

---------------------------------------------------------------

### lazily

Defers creation and materialization of a `Source` until there is demand.

**emits** depends on the wrapped `Source`

**completes** depends on the wrapped `Source`

---------------------------------------------------------------

<<<<<<< HEAD
### lazilyAsync

Defers creation and materialization of a `CompletionStage` until there is demand.

**emits** the future completes

**completes** after the future has completed

---------------------------------------------------------------

### actorPublisher

Wrap an actor extending `ActorPublisher` as a source.

**emits** depends on the actor implementation

**completes** when the actor stops

---------------------------------------------------------------

=======
>>>>>>> 5fa700ef
### actorRef

Materialize an `ActorRef`, sending messages to it will emit them on the stream. The actor contain
a buffer but since communication is one way, there is no back pressure. Handling overflow is done by either dropping
elements or failing the stream, the strategy is chosen by the user.

**emits** when there is demand and there are messages in the buffer or a message is sent to the actorref

**completes** when the `ActorRef` is sent `akka.actor.Status.Success` or `PoisonPill`

---------------------------------------------------------------

### range

Emit each integer in a range, with an option to take bigger steps than 1.

**emits** when there is demand, the next value

**completes** when the end of the range has been reached

---------------------------------------------------------------

### combine

Combine several sources, using a given strategy such as merge or concat, into one source.

**emits** when there is demand, but depending on the strategy

**completes** when all sources has completed

---------------------------------------------------------------

### unfoldResource

Wrap any resource that can be opened, queried for next element (in a blocking way) and closed using three distinct functions into a source.

**emits** when there is demand and read @scala[function] @java[method] returns value

**completes** when read function returns `None`

---------------------------------------------------------------

### unfoldResourceAsync

Wrap any resource that can be opened, queried for next element (in a blocking way) and closed using three distinct functions into a source.
Functions return @scala[`Future`] @java[`CompletionStage`] to achieve asynchronous processing

**emits** when there is demand and @scala[`Future`] @java[`CompletionStage`] from read function returns value

**completes** when @scala[`Future`] @java[`CompletionStage`] from read function returns `None`

---------------------------------------------------------------

### queue

Materialize a `SourceQueue` onto which elements can be pushed for emitting from the source. The queue contains
a buffer, if elements are pushed onto the queue faster than the source is consumed the overflow will be handled with
a strategy specified by the user. Functionality for tracking when an element has been emitted is available through
`SourceQueue.offer`.

**emits** when there is demand and the queue contains elements

**completes** when downstream completes

---------------------------------------------------------------

### asSubscriber

Integration with Reactive Streams, materializes into a `org.reactivestreams.Subscriber`.

---------------------------------------------------------------

### fromPublisher

Integration with Reactive Streams, subscribes to a `org.reactivestreams.Publisher`.

---------------------------------------------------------------

### zipN

Combine the elements of multiple streams into a stream of sequences.

**emits** when all of the inputs has an element available

**completes** when any upstream completes

---------------------------------------------------------------

### zipWithN

Combine the elements of multiple streams into a stream of sequences using a combiner function.

**emits** when all of the inputs has an element available

**completes** when any upstream completes

---------------------------------------------------------------

<br/>

## Sink stages

These built-in sinks are available from @scala[`akka.stream.scaladsl.Sink`] @java[`akka.stream.javadsl.Sink`]:

---------------------------------------------------------------

### head

Materializes into a @scala[`Future`] @java[`CompletionStage`] which completes with the first value arriving,
after this the stream is canceled. If no element is emitted, the @scala[`Future`] @java[`CompletionStage`] is failed.

**cancels** after receiving one element

**backpressures** never

---------------------------------------------------------------

### headOption

Materializes into a @scala[`Future[Option[T]]`] @java[`CompletionStage<Optional<T>>`] which completes with the first value arriving wrapped in @scala[`Some`] @java[`Optional`],
or @scala[a `None`] @java[an empty Optional] if the stream completes without any elements emitted.

**cancels** after receiving one element

**backpressures** never

---------------------------------------------------------------

### last

Materializes into a @scala[`Future`] @java[`CompletionStage`] which will complete with the last value emitted when the stream
completes. If the stream completes with no elements the @scala[`Future`] @java[`CompletionStage`] is failed.

**cancels** never

**backpressures** never

---------------------------------------------------------------

### lastOption

Materialize a @scala[`Future[Option[T]]`] @java[`CompletionStage<Optional<T>>`] which completes with the last value
emitted wrapped in an @scala[`Some`] @java[`Optional`] when the stream completes. if the stream completes with no elements the `CompletionStage` is
completed with @scala[`None`] @java[an empty `Optional`].

**cancels** never

**backpressures** never

---------------------------------------------------------------

### ignore

Consume all elements but discards them. Useful when a stream has to be consumed but there is no use to actually
do anything with the elements.

**cancels** never

**backpressures** never

---------------------------------------------------------------

### cancelled

Immediately cancel the stream

**cancels** immediately

---------------------------------------------------------------

### seq

Collect values emitted from the stream into a collection, the collection is available through a @scala[`Future`] @java[`CompletionStage`] or
which completes when the stream completes. Note that the collection is bounded to @scala[`Int.MaxValue`] @java[`Integer.MAX_VALUE`],
if more element are emitted the sink will cancel the stream

**cancels** If too many values are collected

---------------------------------------------------------------

### foreach

Invoke a given procedure for each element received. Note that it is not safe to mutate shared state from the procedure.

The sink materializes into a  @scala[`Future[Option[Done]]`] @java[`CompletionStage<Optional<Done>`] which completes when the
stream completes, or fails if the stream fails.

Note that it is not safe to mutate state from the procedure.

**cancels** never

**backpressures** when the previous procedure invocation has not yet completed

---------------------------------------------------------------

### foreachParallel

Like `foreach` but allows up to `parallellism` procedure calls to happen in parallel.

**cancels** never

**backpressures** when the previous parallel procedure invocations has not yet completed

---------------------------------------------------------------

### onComplete

Invoke a callback when the stream has completed or failed.

**cancels** never

**backpressures** never

---------------------------------------------------------------

### lazyInit

Invoke sinkFactory function to create a real sink upon receiving the first element. Internal `Sink` will not be created if there are no elements,
because of completion or error. *fallback* will be invoked if there was no elements and completed is received from upstream.

**cancels** never

**backpressures** when initialized and when created sink backpressures

---------------------------------------------------------------

### queue

Materialize a `SinkQueue` that can be pulled to trigger demand through the sink. The queue contains
a buffer in case stream emitting elements faster than queue pulling them.

**cancels** when  `SinkQueue.cancel` is called

**backpressures** when buffer has some space

---------------------------------------------------------------

### fold

Fold over emitted element with a function, where each invocation will get the new element and the result from the
previous fold invocation. The first invocation will be provided the `zero` value.

Materializes into a @scala[`Future`] @java[`CompletionStage`] that will complete with the last state when the stream has completed.

This stage allows combining values into a result without a global mutable state by instead passing the state along
between invocations.

**cancels** never

**backpressures** when the previous fold function invocation has not yet completed

---------------------------------------------------------------

### reduce

Apply a reduction function on the incoming elements and pass the result to the next invocation. The first invocation
receives the two first elements of the flow.

Materializes into a @scala[`Future`] @java[`CompletionStage`] that will be completed by the last result of the reduction function.

**cancels** never

**backpressures** when the previous reduction function invocation has not yet completed

---------------------------------------------------------------

### combine

Combine several sinks into one using a user specified strategy

**cancels** depends on the strategy

**backpressures** depends on the strategy

---------------------------------------------------------------

### actorRef

Send the elements from the stream to an `ActorRef`. No backpressure so care must be taken to not overflow the inbox.

**cancels** when the actor terminates

**backpressures** never

---------------------------------------------------------------

### actorRefWithAck

Send the elements from the stream to an `ActorRef` which must then acknowledge reception after completing a message,
to provide back pressure onto the sink.

**cancels** when the actor terminates

**backpressures** when the actor acknowledgement has not arrived

---------------------------------------------------------------

### asPublisher

Integration with Reactive Streams, materializes into a `org.reactivestreams.Publisher`.

---------------------------------------------------------------

### fromSubscriber

Integration with Reactive Streams, wraps a `org.reactivestreams.Subscriber` as a sink

---------------------------------------------------------------

<br/>

## Additional Sink and Source converters

Sources and sinks for integrating with `java.io.InputStream` and `java.io.OutputStream` can be found on
`StreamConverters`. As they are blocking APIs the implementations of these stages are run on a separate
dispatcher configured through the `akka.stream.blocking-io-dispatcher`.

@@@ warning

Be aware that `asInputStream` and `asOutputStream` materialize `InputStream` and `OutputStream` respectively as
blocking API implementation. They will block tread until data will be available from upstream.
Because of blocking nature these objects cannot be used in `mapMaterializeValue` section as it causes deadlock
of the stream materialization process.
For example, following snippet will fall with timeout exception:

```scala
...
.toMat(StreamConverters.asInputStream().mapMaterializedValue { inputStream ⇒
        inputStream.read()  // this could block forever
        ...
}).run()
```

@@@

---------------------------------------------------------------

### fromOutputStream

Create a sink that wraps an `OutputStream`. Takes a function that produces an `OutputStream`, when the sink is
materialized the function will be called and bytes sent to the sink will be written to the returned `OutputStream`.

Materializes into a @scala[`Future`] @java[`CompletionStage`] which will complete with a `IOResult` when the stream
completes.

Note that a flow can be materialized multiple times, so the function producing the `OutputStream` must be able
to handle multiple invocations.

The `OutputStream` will be closed when the stream that flows into the `Sink` is completed, and the `Sink`
will cancel its inflow when the `OutputStream` is no longer writable.

---------------------------------------------------------------

### asInputStream

Create a sink which materializes into an `InputStream` that can be read to trigger demand through the sink.
Bytes emitted through the stream will be available for reading through the `InputStream`

The `InputStream` will be ended when the stream flowing into this `Sink` completes, and the closing the
`InputStream` will cancel the inflow of this `Sink`.

---------------------------------------------------------------

### fromInputStream

Create a source that wraps an `InputStream`. Takes a function that produces an `InputStream`, when the source is
materialized the function will be called and bytes from the `InputStream` will be emitted into the stream.

Materializes into a @scala[`Future`] @java[`CompletionStage`] which will complete with a `IOResult` when the stream
completes.

Note that a flow can be materialized multiple times, so the function producing the `InputStream` must be able
to handle multiple invocations.

The `InputStream` will be closed when the `Source` is canceled from its downstream, and reaching the end of the
`InputStream` will complete the `Source`.

---------------------------------------------------------------

### asOutputStream

Create a source that materializes into an `OutputStream`. When bytes are written to the `OutputStream` they
are emitted from the source.

The `OutputStream` will no longer be writable when the `Source` has been canceled from its downstream, and
closing the `OutputStream` will complete the `Source`.

---------------------------------------------------------------

### asJavaStream

Create a sink which materializes into Java 8 `Stream` that can be run to trigger demand through the sink.
Elements emitted through the stream will be available for reading through the Java 8 `Stream`.

The Java 8 `Stream` will be ended when the stream flowing into this `Sink` completes, and closing the Java
`Stream` will cancel the inflow of this `Sink`. Java `Stream` throws exception in case reactive stream failed.

Be aware that Java `Stream` blocks current thread while waiting on next element from downstream.

---------------------------------------------------------------

### fromJavaStream

Create a source that wraps a Java 8 `Stream`. `Source` uses a stream iterator to get all its elements and send them
downstream on demand.

---------------------------------------------------------------

### javaCollector

Create a sink which materializes into a @scala[`Future`] @java[`CompletionStage`] which will be completed with a result of the Java 8 `Collector`
transformation and reduction operations. This allows usage of Java 8 streams transformations for reactive streams.
The `Collector` will trigger demand downstream. Elements emitted through the stream will be accumulated into a mutable
result container, optionally transformed into a final representation after all input elements have been processed.
The `Collector` can also do reduction at the end. Reduction processing is performed sequentially

Note that a flow can be materialized multiple times, so the function producing the `Collector` must be able
to handle multiple invocations.

---------------------------------------------------------------

### javaCollectorParallelUnordered

Create a sink which materializes into a @scala[`Future`] @java[`CompletionStage`] which will be completed with a result of the Java 8 `Collector`
transformation and reduction operations. This allows usage of Java 8 streams transformations for reactive streams.
The `Collector` is triggering demand downstream. Elements emitted through the stream will be accumulated into a mutable
result container, optionally transformed into a final representation after all input elements have been processed.
The `Collector` can also do reduction at the end. Reduction processing is performed in parallel based on graph `Balance`.

Note that a flow can be materialized multiple times, so the function producing the `Collector` must be able
to handle multiple invocations.

---------------------------------------------------------------

<br/>

## File IO Sinks and Sources

Sources and sinks for reading and writing files can be found on `FileIO`.

---------------------------------------------------------------

### fromPath

Emit the contents of a file, as `ByteString` s, materializes into a @scala[`Future`] @java[`CompletionStage`]` which will be completed with
a `IOResult` upon reaching the end of the file or if there is a failure.

---------------------------------------------------------------

### toPath

Create a sink which will write incoming `ByteString` s to a given file path.

---------------------------------------------------------------

<br/>

## Flow stages

All flows by default backpressure if the computation they encapsulate is not fast enough to keep up with the rate of
incoming elements from the preceding stage. There are differences though how the different stages handle when some of
their downstream stages backpressure them.

Most stages stop and propagate the failure downstream as soon as any of their upstreams emit a failure.
This happens to ensure reliable teardown of streams and cleanup when failures happen. Failures are meant to
be to model unrecoverable conditions, therefore they are always eagerly propagated.
For in-band error handling of normal errors (dropping elements if a map fails for example) you should use the
supervision support, or explicitly wrap your element types in a proper container that can express error or success
states (for example `Try` in Scala).

<br/>

## Simple processing stages

These stages can transform the rate of incoming elements since there are stages that emit multiple elements for a
single input (e.g. `mapConcat`) or consume multiple elements before emitting one output (e.g. `filter`).
However, these rate transformations are data-driven, i.e. it is the incoming elements that define how the
rate is affected. This is in contrast with [detached stages](#backpressure-aware-stages) which can change their processing behavior
depending on being backpressured by downstream or not.

---------------------------------------------------------------

### alsoTo

Attaches the given `Sink` to this `Flow`, meaning that elements that pass through this `Flow` will also be sent to the `Sink`.

**emits** when an element is available and demand exists both from the `Sink` and the downstream

**backpressures** when downstream or `Sink` backpressures

**completes** when upstream completes

**cancels** when downstream or `Sink` cancels

---------------------------------------------------------------

### map

Transform each element in the stream by calling a mapping function with it and passing the returned value downstream.

**emits** when the mapping function returns an element

**backpressures** when downstream backpressures

**completes** when upstream completes

---------------------------------------------------------------

### mapConcat

Transform each element into zero or more elements that are individually passed downstream.

**emits** when the mapping function returns an element or there are still remaining elements from the previously calculated collection

**backpressures** when downstream backpressures or there are still available elements from the previously calculated collection

**completes** when upstream completes and all remaining elements has been emitted

---------------------------------------------------------------

### statefulMapConcat

Transform each element into zero or more elements that are individually passed downstream. The difference to `mapConcat` is that
the transformation function is created from a factory for every materialization of the flow.

**emits** when the mapping function returns an element or there are still remaining elements from the previously calculated collection

**backpressures** when downstream backpressures or there are still available elements from the previously calculated collection

**completes** when upstream completes and all remaining elements has been emitted

---------------------------------------------------------------

### filter

Filter the incoming elements using a predicate. If the predicate returns true the element is passed downstream, if
it returns false the element is discarded.

**emits** when the given predicate returns true for the element

**backpressures** when the given predicate returns true for the element and downstream backpressures

**completes** when upstream completes

---------------------------------------------------------------

### filterNot

Filter the incoming elements using a predicate. If the predicate returns false the element is passed downstream, if
it returns true the element is discarded.

**emits** when the given predicate returns false for the element

**backpressures** when the given predicate returns false for the element and downstream backpressures

**completes** when upstream completes

---------------------------------------------------------------

### collect

Apply a partial function to each incoming element, if the partial function is defined for a value the returned
value is passed downstream. Can often replace `filter` followed by `map` to achieve the same in one single stage.

**emits** when the provided partial function is defined for the element

**backpressures** the partial function is defined for the element and downstream backpressures

**completes** when upstream completes

---------------------------------------------------------------

### grouped

Accumulate incoming events until the specified number of elements have been accumulated and then pass the collection of
elements downstream.

**emits** when the specified number of elements has been accumulated or upstream completed

**backpressures** when a group has been assembled and downstream backpressures

**completes** when upstream completes

---------------------------------------------------------------

### sliding

Provide a sliding window over the incoming stream and pass the windows as groups of elements downstream.

Note: the last window might be smaller than the requested size due to end of stream.

**emits** the specified number of elements has been accumulated or upstream completed

**backpressures** when a group has been assembled and downstream backpressures

**completes** when upstream completes

---------------------------------------------------------------

### scan

Emit its current value which starts at `zero` and then applies the current and next value to the given function
emitting the next current value.

Note that this means that scan emits one element downstream before and upstream elements will not be requested until
the second element is required from downstream.

**emits** when the function scanning the element returns a new element

**backpressures** when downstream backpressures

**completes** when upstream completes

---------------------------------------------------------------

### scanAsync

Just like `scan` but receiving a function that results in a @scala[`Future`] @java[`CompletionStage`] to the next value.

**emits** when the @scala[`Future`] @java[`CompletionStage`] resulting from the function scanning the element resolves to the next value

**backpressures** when downstream backpressures

**completes** when upstream completes and the last @scala[`Future`] @java[`CompletionStage`] is resolved

---------------------------------------------------------------

### fold

Start with current value `zero` and then apply the current and next value to the given function, when upstream
complete the current value is emitted downstream.

**emits** when upstream completes

**backpressures** when downstream backpressures

**completes** when upstream completes

---------------------------------------------------------------

### foldAsync

Just like `fold` but receiving a function that results in a @scala[`Future`] @java[`CompletionStage`] to the next value.

**emits** when upstream completes and the last @scala[`Future`] @java[`CompletionStage`] is resolved

**backpressures** when downstream backpressures

**completes** when upstream completes and the last @scala[`Future`] @java[`CompletionStage`] is resolved

---------------------------------------------------------------

### reduce

Start with first element and then apply the current and next value to the given function, when upstream
complete the current value is emitted downstream. Similar to `fold`.

**emits** when upstream completes

**backpressures** when downstream backpressures

**completes** when upstream completes

---------------------------------------------------------------

### drop

Drop `n` elements and then pass any subsequent element downstream.

**emits** when the specified number of elements has been dropped already

**backpressures** when the specified number of elements has been dropped and downstream backpressures

**completes** when upstream completes

---------------------------------------------------------------

### take

Pass `n` incoming elements downstream and then complete

**emits** while the specified number of elements to take has not yet been reached

**backpressures** when downstream backpressures

**completes** when the defined number of elements has been taken or upstream completes

---------------------------------------------------------------

### takeWhile

Pass elements downstream as long as a predicate function return true for the element include the element
when the predicate first return false and then complete.

**emits** while the predicate is true and until the first false result

**backpressures** when downstream backpressures

**completes** when predicate returned false or upstream completes

---------------------------------------------------------------

### dropWhile

Drop elements as long as a predicate function return true for the element

**emits** when the predicate returned false and for all following stream elements

**backpressures** predicate returned false and downstream backpressures

**completes** when upstream completes

---------------------------------------------------------------

### recover

Allow sending of one last element downstream when a failure has happened upstream.

Throwing an exception inside `recover` _will_ be logged on ERROR level automatically.

**emits** when the element is available from the upstream or upstream is failed and pf returns an element

**backpressures** when downstream backpressures, not when failure happened

**completes** when upstream completes or upstream failed with exception pf can handle

---------------------------------------------------------------

### recoverWith

Allow switching to alternative Source when a failure has happened upstream.

Throwing an exception inside `recoverWith` _will_ be logged on ERROR level automatically.

**emits** the element is available from the upstream or upstream is failed and pf returns alternative Source

**backpressures** downstream backpressures, after failure happened it backprssures to alternative Source

**completes** upstream completes or upstream failed with exception pf can handle

---------------------------------------------------------------

### recoverWithRetries

RecoverWithRetries allows to switch to alternative Source on flow failure. It will stay in effect after
a failure has been recovered up to *attempts* number of times so that each time there is a failure
it is fed into the *pf* and a new Source may be materialized. Note that if you pass in 0, this won't
attempt to recover at all. A negative `attempts` number is interpreted as "infinite", which results in the exact same behavior as `recoverWith`.

Since the underlying failure signal onError arrives out-of-band, it might jump over existing elements.
This stage can recover the failure signal, but not the skipped elements, which will be dropped.

**emits** when element is available from the upstream or upstream is failed and element is available from alternative Source

**backpressures** when downstream backpressures

**completes** when upstream completes or upstream failed with exception pf can handle

---------------------------------------------------------------

### mapError

While similar to `recover` this stage can be used to transform an error signal to a different one *without* logging
it as an error in the process. So in that sense it is NOT exactly equivalent to `recover(t => throw t2)` since recover
would log the `t2` error.

Since the underlying failure signal onError arrives out-of-band, it might jump over existing elements.
This stage can recover the failure signal, but not the skipped elements, which will be dropped.

Similarily to `recover` throwing an exception inside `mapError` _will_ be logged on ERROR level automatically.

**emits** when element is available from the upstream or upstream is failed and pf returns an element
**backpressures** when downstream backpressures
**completes** when upstream completes or upstream failed with exception pf can handle

---------------------------------------------------------------

### detach

Detach upstream demand from downstream demand without detaching the stream rates.

**emits** when the upstream stage has emitted and there is demand

**backpressures** when downstream backpressures

**completes** when upstream completes

---------------------------------------------------------------

### throttle

Limit the throughput to a specific number of elements per time unit, or a specific total cost per time unit, where
a function has to be provided to calculate the individual cost of each element.

**emits** when upstream emits an element and configured time per each element elapsed

**backpressures** when downstream backpressures

**completes** when upstream completes

---------------------------------------------------------------

### intersperse

Intersperse stream with provided element similar to `List.mkString`. It can inject start and end marker elements to stream.

**emits** when upstream emits an element or before with the *start* element if provided

**backpressures** when downstream backpressures

**completes** when upstream completes

---------------------------------------------------------------

### limit

Limit number of element from upstream to given `max` number.

**emits** when upstream emits and the number of emitted elements has not reached max

**backpressures** when downstream backpressures

**completes** when upstream completes and the number of emitted elements has not reached max

---------------------------------------------------------------

### limitWeighted

Ensure stream boundedness by evaluating the cost of incoming elements using a cost function.
Evaluated cost of each element defines how many elements will be allowed to travel downstream.

**emits** when upstream emits and the number of emitted elements has not reached max

**backpressures** when downstream backpressures

**completes** when upstream completes and the number of emitted elements has not reached max

---------------------------------------------------------------

### log

Log elements flowing through the stream as well as completion and erroring. By default element and
completion signals are logged on debug level, and errors are logged on Error level.
This can be changed by calling @scala[`Attributes.logLevels(...)`] @java[`Attributes.createLogLevels(...)`] on the given Flow.

**emits** when upstream emits

**backpressures** when downstream backpressures

**completes** when upstream completes

---------------------------------------------------------------

### divertTo

Each upstream element will either be diverted to the given sink, or the downstream consumer according to the predicate function applied to the element.

**emits** when the chosen output stops backpressuring and there is an input element available

**backpressures** when the chosen output backpressures

**completes** when upstream completes and no output is pending

**cancels** when any of the downstreams cancel

---------------------------------------------------------------

### wireTap

Attaches the given `Sink` to this `Flow` as a wire tap, meaning that elements that pass
through will also be sent to the wire-tap `Sink`, without the latter affecting the mainline flow.
If the wire-tap `Sink` backpressures, elements that would've been sent to it will be dropped instead.

**emits** element is available and demand exists from the downstream; the element will
also be sent to the wire-tap `Sink` if there is demand.

**backpressures** downstream backpressures

**completes** upstream completes

**cancels** downstream cancels

---------------------------------------------------------------

<br/>

## Flow stages composed of Sinks and Sources

---------------------------------------------------------------

### Flow.fromSinkAndSource

Creates a `Flow` from a `Sink` and a `Source` where the Flow's input will be sent to the `Sink` 
and the `Flow` 's output will come from the Source.

Note that termination events, like completion and cancelation is not automatically propagated through to the "other-side"
of the such-composed Flow. Use `Flow.fromSinkAndSourceCoupled` if you want to couple termination of both of the ends,
for example most useful in handling websocket connections.

---------------------------------------------------------------

### Flow.fromSinkAndSourceCoupled

Allows coupling termination (cancellation, completion, erroring) of Sinks and Sources while creating a Flow them them.
Similar to `Flow.fromSinkAndSource` however couples the termination of these two stages.

E.g. if the emitted `Flow` gets a cancellation, the `Source` of course is cancelled,
however the Sink will also be completed. The table below illustrates the effects in detail:

| Returned Flow                                   | Sink (in)                   | Source (out)                    |
|-------------------------------------------------|-----------------------------|---------------------------------|
| cause: upstream (sink-side) receives completion | effect: receives completion | effect: receives cancel         | 
| cause: upstream (sink-side) receives error      | effect: receives error      | effect: receives cancel         |
| cause: downstream (source-side) receives cancel | effect: completes           | effect: receives cancel         |
| effect: cancels upstream, completes downstream  | effect: completes           | cause: signals complete         |
| effect: cancels upstream, errors downstream     | effect: receives error      | cause: signals error or throws  |
| effect: cancels upstream, completes downstream  | cause: cancels              | effect: receives cancel         |

The order in which the *in* and *out* sides receive their respective completion signals is not defined, do not rely on its ordering.

---------------------------------------------------------------

<br/>

## Asynchronous processing stages

These stages encapsulate an asynchronous computation, properly handling backpressure while taking care of the asynchronous
operation at the same time (usually handling the completion of a @scala[`Future`] @java[`CompletionStage`]).

---------------------------------------------------------------

### mapAsync

Pass incoming elements to a function that return a @scala[`Future`] @java[`CompletionStage`] result. When the @scala[`Future`] @java[`CompletionStage`] arrives the result is passed
downstream. Up to `n` elements can be processed concurrently, but regardless of their completion time the incoming
order will be kept when results complete. For use cases where order does not matter `mapAsyncUnordered` can be used.

If a @scala[`Future`] @java[`CompletionStage`] fails, the stream also fails (unless a different supervision strategy is applied)

**emits** when the @scala[`Future`] @java[`CompletionStage`] returned by the provided function finishes for the next element in sequence

**backpressures** when the number of @scala[`Future` s] @java[`CompletionStage` s] reaches the configured parallelism and the downstream backpressures

**completes** when upstream completes and all @scala[`Future` s] @java[`CompletionStage` s] has been completed and all elements has been emitted

---------------------------------------------------------------

### mapAsyncUnordered

Like `mapAsync` but @scala[`Future`] @java[`CompletionStage`] results are passed downstream as they arrive regardless of the order of the elements
that triggered them.

If a @scala[`Future`] @java[`CompletionStage`] fails, the stream also fails (unless a different supervision strategy is applied)

**emits** any of the @scala[`Future` s] @java[`CompletionStage` s] returned by the provided function complete

**backpressures** when the number of @scala[`Future` s] @java[`CompletionStage` s] reaches the configured parallelism and the downstream backpressures

**completes** upstream completes and all @scala[`Future` s] @java[`CompletionStage` s] has been completed  and all elements has been emitted

---------------------------------------------------------------

<br/>

## Timer driven stages

These stages process elements using timers, delaying, dropping or grouping elements for certain time durations.

---------------------------------------------------------------

### takeWithin

Pass elements downstream within a timeout and then complete.

**emits** when an upstream element arrives

**backpressures** downstream backpressures

**completes** upstream completes or timer fires

---------------------------------------------------------------

### dropWithin

Drop elements until a timeout has fired

**emits** after the timer fired and a new upstream element arrives

**backpressures** when downstream backpressures

**completes** upstream completes

---------------------------------------------------------------

### groupedWithin

Chunk up this stream into groups of elements received within a time window, or limited by the number of the elements,
whatever happens first. Empty groups will not be emitted if no elements are received from upstream.
The last group before end-of-stream will contain the buffered elements since the previously emitted group.

**emits** when the configured time elapses since the last group has been emitted,
but not if no elements has been grouped (i.e: no empty groups), or when limit has been reached.

**backpressures** downstream backpressures, and there are *n+1* buffered elements

**completes** when upstream completes

---------------------------------------------------------------

### groupedWeightedWithin

Chunk up this stream into groups of elements received within a time window, or limited by the weight of the elements,
whatever happens first. Empty groups will not be emitted if no elements are received from upstream.
The last group before end-of-stream will contain the buffered elements since the previously emitted group.

**emits** when the configured time elapses since the last group has been emitted,
but not if no elements has been grouped (i.e: no empty groups), or when weight limit has been reached.

**backpressures** downstream backpressures, and buffered group (+ pending element) weighs more than *maxWeight*

**completes** when upstream completes

---------------------------------------------------------------

### initialDelay

Delay the initial element by a user specified duration from stream materialization.

**emits** upstream emits an element if the initial delay already elapsed

**backpressures** downstream backpressures or initial delay not yet elapsed

**completes** when upstream completes

---------------------------------------------------------------

### delay

Delay every element passed through with a specific duration.

**emits** there is a pending element in the buffer and configured time for this element elapsed

**backpressures** differs, depends on `OverflowStrategy` set

**completes** when upstream completes and buffered elements has been drained


---------------------------------------------------------------

<br/>

## Backpressure aware stages

These stages are aware of the backpressure provided by their downstreams and able to adapt their behavior to that signal.

---------------------------------------------------------------

### conflate

Allow for a slower downstream by passing incoming elements and a summary into an aggregate function as long as
there is backpressure. The summary value must be of the same type as the incoming elements, for example the sum or
average of incoming numbers, if aggregation should lead to a different type `conflateWithSeed` can be used:

**emits** when downstream stops backpressuring and there is a conflated element available

**backpressures** when the aggregate function cannot keep up with incoming elements

**completes** when upstream completes

---------------------------------------------------------------

### conflateWithSeed

Allow for a slower downstream by passing incoming elements and a summary into an aggregate function as long as there
is backpressure. When backpressure starts or there is no backpressure element is passed into a `seed` function to
transform it to the summary type.

**emits** when downstream stops backpressuring and there is a conflated element available

**backpressures** when the aggregate or seed functions cannot keep up with incoming elements

**completes** when upstream completes

---------------------------------------------------------------

### batch

Allow for a slower downstream by passing incoming elements and a summary into an aggregate function as long as there
is backpressure and a maximum number of batched elements is not yet reached. When the maximum number is reached and
downstream still backpressures batch will also backpressure.

When backpressure starts or there is no backpressure element is passed into a `seed` function to transform it
to the summary type.

Will eagerly pull elements, this behavior may result in a single pending (i.e. buffered) element which cannot be
aggregated to the batched value.

**emits** when downstream stops backpressuring and there is a batched element available

**backpressures** when batched elements reached the max limit of allowed batched elements & downstream backpressures

**completes** when upstream completes and a "possibly pending" element was drained

---------------------------------------------------------------

### batchWeighted

Allow for a slower downstream by passing incoming elements and a summary into an aggregate function as long as there
is backpressure and a maximum weight batched elements is not yet reached. The weight of each element is determined by
applying `costFn`. When the maximum total weight is reached and downstream still backpressures batch will also
backpressure.

Will eagerly pull elements, this behavior may result in a single pending (i.e. buffered) element which cannot be
aggregated to the batched value.

**emits** downstream stops backpressuring and there is a batched element available

**backpressures** batched elements reached the max weight limit of allowed batched elements & downstream backpressures

**completes** upstream completes and a "possibly pending" element was drained

---------------------------------------------------------------

### expand

Allow for a faster downstream by expanding the last incoming element to an `Iterator`. For example
`Iterator.continually(element)` to keep repeating the last incoming element.

**emits** when downstream stops backpressuring

**backpressures** when downstream backpressures

**completes** when upstream completes

---------------------------------------------------------------

### buffer (Backpressure)

Allow for a temporarily faster upstream events by buffering `size` elements. When the buffer is full backpressure
is applied.

**emits** when downstream stops backpressuring and there is a pending element in the buffer

**backpressures** when buffer is full

**completes** when upstream completes and buffered elements has been drained

---------------------------------------------------------------

### buffer (Drop)

Allow for a temporarily faster upstream events by buffering `size` elements. When the buffer is full elements are
dropped according to the specified `OverflowStrategy`:

 * `dropHead` drops the oldest element in the buffer to make space for the new element
 * `dropTail` drops the youngest element in the buffer to make space for the new element
 * `dropBuffer` drops the entire buffer and buffers the new element
 * `dropNew` drops the new element

**emits** when downstream stops backpressuring and there is a pending element in the buffer

**backpressures** never (when dropping cannot keep up with incoming elements)

**completes** upstream completes and buffered elements has been drained

---------------------------------------------------------------

### buffer (Fail)

Allow for a temporarily faster upstream events by buffering `size` elements. When the buffer is full the stage fails
the flow with a `BufferOverflowException`.

**emits** when downstream stops backpressuring and there is a pending element in the buffer

**backpressures** never, fails the stream instead of backpressuring when buffer is full

**completes** when upstream completes and buffered elements has been drained

---------------------------------------------------------------

<br/>

## Nesting and flattening stages


These stages either take a stream and turn it into a stream of streams (nesting) or they take a stream that contains
nested streams and turn them into a stream of elements instead (flattening).

See the [Substreams](stream-substream.md) page for more detail and code samples.

---------------------------------------------------------------

### prefixAndTail

Take up to *n* elements from the stream (less than *n* only if the upstream completes before emitting *n* elements)
and returns a pair containing a strict sequence of the taken element and a stream representing the remaining elements.

**emits** when the configured number of prefix elements are available. Emits this prefix, and the rest as a substream

**backpressures** when downstream backpressures or substream backpressures

**completes** when prefix elements has been consumed and substream has been consumed

---------------------------------------------------------------

### groupBy

Demultiplex the incoming stream into separate output streams.

**emits** an element for which the grouping function returns a group that has not yet been created. Emits the new group
there is an element pending for a group whose substream backpressures

**completes** when upstream completes (Until the end of stream it is not possible to know whether new substreams will be needed or not)

---------------------------------------------------------------

### splitWhen

Split off elements into a new substream whenever a predicate function return `true`.

**emits** an element for which the provided predicate is true, opening and emitting a new substream for subsequent elements

**backpressures** when there is an element pending for the next substream, but the previous is not fully consumed yet, or the substream backpressures

**completes** when upstream completes (Until the end of stream it is not possible to know whether new substreams will be needed or not)

---------------------------------------------------------------

### splitAfter

End the current substream whenever a predicate returns `true`, starting a new substream for the next element.

**emits** when an element passes through. When the provided predicate is true it emits the element * and opens a new substream for subsequent element

**backpressures** when there is an element pending for the next substream, but the previous is not fully consumed yet, or the substream backpressures

**completes** when upstream completes (Until the end of stream it is not possible to know whether new substreams will be needed or not)

---------------------------------------------------------------

### flatMapConcat

Transform each input element into a `Source` whose elements are then flattened into the output stream through
concatenation. This means each source is fully consumed before consumption of the next source starts.

**emits** when the current consumed substream has an element available

**backpressures** when downstream backpressures

**completes** when upstream completes and all consumed substreams complete

---------------------------------------------------------------

### flatMapMerge

Transform each input element into a `Source` whose elements are then flattened into the output stream through
merging. The maximum number of merged sources has to be specified.

**emits** when one of the currently consumed substreams has an element available

**backpressures** when downstream backpressures

**completes** when upstream completes and all consumed substreams complete

---------------------------------------------------------------

<br/>

## Time aware stages

Those stages operate taking time into consideration.

---------------------------------------------------------------

### initialTimeout

If the first element has not passed through this stage before the provided timeout, the stream is failed
with a `TimeoutException`.

**emits** when upstream emits an element

**backpressures** when downstream backpressures

**completes** when upstream completes or fails if timeout elapses before first element arrives

**cancels** when downstream cancels

---------------------------------------------------------------

### completionTimeout

If the completion of the stream does not happen until the provided timeout, the stream is failed
with a `TimeoutException`.

**emits** when upstream emits an element

**backpressures** when downstream backpressures

**completes** when upstream completes or fails if timeout elapses before upstream completes

**cancels** when downstream cancels

---------------------------------------------------------------

### idleTimeout

If the time between two processed elements exceeds the provided timeout, the stream is failed
with a `TimeoutException`. The timeout is checked periodically, so the resolution of the
check is one period (equals to timeout value).

**emits** when upstream emits an element

**backpressures** when downstream backpressures

**completes** when upstream completes or fails if timeout elapses between two emitted elements

**cancels** when downstream cancels

---------------------------------------------------------------

### backpressureTimeout

If the time between the emission of an element and the following downstream demand exceeds the provided timeout,
the stream is failed with a `TimeoutException`. The timeout is checked periodically, so the resolution of the
check is one period (equals to timeout value).

**emits** when upstream emits an element

**backpressures** when downstream backpressures

**completes** when upstream completes or fails if timeout elapses between element emission and downstream demand.

**cancels** when downstream cancels

---------------------------------------------------------------

### keepAlive

Injects additional (configured) elements if upstream does not emit for a configured amount of time.

**emits** when upstream emits an element or if the upstream was idle for the configured period

**backpressures** when downstream backpressures

**completes** when upstream completes

**cancels** when downstream cancels

---------------------------------------------------------------

### initialDelay

Delays the initial element by the specified duration.

**emits** when upstream emits an element if the initial delay is already elapsed

**backpressures** when downstream backpressures or initial delay is not yet elapsed

**completes** when upstream completes

**cancels** when downstream cancels

---------------------------------------------------------------

<br/>

## Fan-in stages

These stages take multiple streams as their input and provide a single output combining the elements from all of
the inputs in different ways.

---------------------------------------------------------------

### merge

Merge multiple sources. Picks elements randomly if all sources has elements ready.

**emits** when one of the inputs has an element available

**backpressures** when downstream backpressures

**completes** when all upstreams complete (This behavior is changeable to completing when any upstream completes by setting `eagerComplete=true`.)

---------------------------------------------------------------

### mergeSorted

Merge multiple sources. Waits for one element to be ready from each input stream and emits the
smallest element.

**emits** when all of the inputs have an element available

**backpressures** when downstream backpressures

**completes** when all upstreams complete

---------------------------------------------------------------

### mergePreferred

Merge multiple sources. Prefer one source if all sources has elements ready.

**emits** when one of the inputs has an element available, preferring a defined input if multiple have elements available

**backpressures** when downstream backpressures

**completes** when all upstreams complete (This behavior is changeable to completing when any upstream completes by setting `eagerComplete=true`.)

---------------------------------------------------------------

### mergePrioritized

Merge multiple sources. Prefer sources depending on priorities if all sources has elements ready. If a subset of all
sources has elements ready the relative priorities for those sources are used to prioritise.

**emits** when one of the inputs has an element available, preferring inputs based on their priorities if multiple have elements available

**backpressures** when downstream backpressures

**completes** when all upstreams complete (This behavior is changeable to completing when any upstream completes by setting `eagerComplete=true`.)

---------------------------------------------------------------

### zip

Combines elements from each of multiple sources into @scala[tuples] @java[*Pair*] and passes the @scala[tuples] @java[pairs] downstream.

**emits** when all of the inputs have an element available

**backpressures** when downstream backpressures

**completes** when any upstream completes

---------------------------------------------------------------

### zipWith

Combines elements from multiple sources through a `combine` function and passes the
returned value downstream.

**emits** when all of the inputs have an element available

**backpressures** when downstream backpressures

**completes** when any upstream completes

---------------------------------------------------------------

### zipWithIndex

Zips elements of current flow with its indices.

**emits** upstream emits an element and is paired with their index

**backpressures** when downstream backpressures

**completes** when upstream completes

---------------------------------------------------------------

### concat

After completion of the original upstream the elements of the given source will be emitted.

**emits** when the current stream has an element available; if the current input completes, it tries the next one

**backpressures** when downstream backpressures

**completes** when all upstreams complete

---------------------------------------------------------------

### ++

Just a shorthand for concat

**emits** when the current stream has an element available; if the current input completes, it tries the next one

**backpressures** when downstream backpressures

**completes** when all upstreams complete

---------------------------------------------------------------

### prepend

Prepends the given source to the flow, consuming it until completion before the original source is consumed.

If materialized values needs to be collected `prependMat` is available.

**emits** when the given stream has an element available; if the given input completes, it tries the current one

**backpressures** when downstream backpressures

**completes** when all upstreams complete

---------------------------------------------------------------

### orElse

If the primary source completes without emitting any elements, the elements from the secondary source
are emitted. If the primary source emits any elements the secondary source is cancelled.

Note that both sources are materialized directly and the secondary source is backpressured until it becomes
the source of elements or is cancelled.

Signal errors downstream, regardless which of the two sources emitted the error.

**emits** when an element is available from first stream or first stream closed without emitting any elements and an element
is available from the second stream

**backpressures** when downstream backpressures

**completes** the primary stream completes after emitting at least one element, when the primary stream completes
without emitting and the secondary stream already has completed or when the secondary stream completes

---------------------------------------------------------------

### interleave

Emits a specifiable number of elements from the original source, then from the provided source and repeats. If one
source completes the rest of the other stream will be emitted.

**emits** when element is available from the currently consumed upstream

**backpressures** when upstream backpressures

**completes** when both upstreams have completed

---------------------------------------------------------------

<br/>

## Fan-out stages

These have one input and multiple outputs. They might route the elements between different outputs, or emit elements on
multiple outputs at the same time.

---------------------------------------------------------------

### unzip

Takes a stream of two element tuples and unzips the two elements ino two different downstreams.

**emits** when all of the outputs stops backpressuring and there is an input element available

**backpressures** when any of the outputs backpressures

**completes** when upstream completes

---------------------------------------------------------------

### unzipWith

Splits each element of input into multiple downstreams using a function

**emits** when all of the outputs stops backpressuring and there is an input element available

**backpressures** when any of the outputs backpressures

**completes** when upstream completes

---------------------------------------------------------------

### broadcast

Emit each incoming element each of `n` outputs.

**emits** when all of the outputs stops backpressuring and there is an input element available

**backpressures** when any of the outputs backpressures

**completes** when upstream completes

---------------------------------------------------------------

### balance

Fan-out the stream to several streams. Each upstream element is emitted to the first available downstream consumer.

**emits** when any of the outputs stops backpressuring; emits the element to the first available output

**backpressures** when all of the outputs backpressure

**completes** when upstream completes

---------------------------------------------------------------

### partition

Fan-out the stream to several streams. Each upstream element is emitted to one downstream consumer according to the
partitioner function applied to the element.

**emits** when the chosen output stops backpressuring and there is an input element available

**backpressures** when the chosen output backpressures

**completes** when upstream completes and no output is pending

---------------------------------------------------------------

<br/>

## Watching status stages

---------------------------------------------------------------

### watchTermination

Materializes to a @scala[`Future`] @java[`CompletionStage`] that will be completed with Done or failed depending whether the upstream of the stage has been completed or failed.
The stage otherwise passes through elements unchanged.

**emits** when input has an element available

**backpressures** when output backpressures

**completes** when upstream completes

---------------------------------------------------------------

### monitor

Materializes to a `FlowMonitor` that monitors messages flowing through or completion of the stage. The stage otherwise
passes through elements unchanged. Note that the `FlowMonitor` inserts a memory barrier every time it processes an
event, and may therefore affect performance.

**emits** when upstream emits an element

**backpressures** when downstream **backpressures**

**completes** when upstream completes

---------------------------------------------------------------
<|MERGE_RESOLUTION|>--- conflicted
+++ resolved
@@ -201,7 +201,6 @@
 
 ---------------------------------------------------------------
 
-<<<<<<< HEAD
 ### lazilyAsync
 
 Defers creation and materialization of a `CompletionStage` until there is demand.
@@ -222,8 +221,6 @@
 
 ---------------------------------------------------------------
 
-=======
->>>>>>> 5fa700ef
 ### actorRef
 
 Materialize an `ActorRef`, sending messages to it will emit them on the stream. The actor contain
