--- conflicted
+++ resolved
@@ -1112,7 +1112,6 @@
 
 ---------------------------------------------------------------
 
-<<<<<<< HEAD
 ### lazyInit
 
 Creates a real `Flow` upon receiving the first element by calling relevant `flowFactory` given as an argument.
@@ -1140,8 +1139,6 @@
 
 ---------------------------------------------------------------
 
-=======
->>>>>>> 80da4cad
 <br/>
 
 ## Flow stages composed of Sinks and Sources
