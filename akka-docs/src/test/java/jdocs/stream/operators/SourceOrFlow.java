/**
 * Copyright (C) 2018 Lightbend Inc. <https://www.lightbend.com>
 */

package jdocs.stream.operators;

import akka.stream.javadsl.Flow;

//#import
import akka.stream.javadsl.Source;
import java.util.Arrays;

//#import
//#log
import akka.stream.Attributes;
import akka.stream.javadsl.Source;
//#log

import java.time.Duration;
import java.util.Arrays;


class SourceOrFlow {

  void logExample() {
    Flow.of(String.class)
        //#log
        .log("myStream")
        .addAttributes(Attributes.createLogLevels(
            Attributes.logLevelOff(), // onElement
            Attributes.logLevelError(), // onFailure
            Attributes.logLevelInfo())) // onFinish
    //#log
    ;
  }

<<<<<<< HEAD
  void zipWithIndexExample() {
    //#zip-with-index
    Source.from(Arrays.asList(7, 8, 9)).zipWithIndex();
    //#zip-with-index
=======
  void conflateExample() {
    //#conflate
    Source.cycle(() -> Arrays.asList(1, 10, 100).iterator())
        .throttle(10, Duration.ofSeconds(1)) // fast upstream
        .conflate((Integer acc, Integer el) -> acc + el)
        .throttle(1, Duration.ofSeconds(1)); // slow downstream
    //#conflate
  }

  static //#conflateWithSeed-type
  class Summed {

    private final Integer el;

    public Summed(Integer el) {
      this.el = el;
    }

    public Summed sum(Summed other) {
      return new Summed(this.el + other.el);
    }
  }
  //#conflateWithSeed-type

  void conflateWithSeedExample() {
    //#conflateWithSeed

    Source.cycle(() -> Arrays.asList(1, 10, 100).iterator())
        .throttle(10, Duration.ofSeconds(1)) // fast upstream
        .conflateWithSeed(Summed::new, (Summed acc, Integer el) -> acc.sum(new Summed(el)))
        .throttle(1, Duration.ofSeconds(1)); // slow downstream
    //#conflateWithSeed
>>>>>>> 2a5f254f
  }
}<|MERGE_RESOLUTION|>--- conflicted
+++ resolved
@@ -34,12 +34,12 @@
     ;
   }
 
-<<<<<<< HEAD
   void zipWithIndexExample() {
     //#zip-with-index
     Source.from(Arrays.asList(7, 8, 9)).zipWithIndex();
     //#zip-with-index
-=======
+  }
+  
   void conflateExample() {
     //#conflate
     Source.cycle(() -> Arrays.asList(1, 10, 100).iterator())
@@ -72,6 +72,5 @@
         .conflateWithSeed(Summed::new, (Summed acc, Integer el) -> acc.sum(new Summed(el)))
         .throttle(1, Duration.ofSeconds(1)); // slow downstream
     //#conflateWithSeed
->>>>>>> 2a5f254f
   }
 }