--- conflicted
+++ resolved
@@ -37,39 +37,23 @@
           import GraphDSL.Implicits._
           val broadcast = builder.add(Broadcast[Int](3))
           source ~> broadcast
-<<<<<<< HEAD
-          broadcast ~> countS
-          broadcast ~> minS
-          broadcast ~> maxS
-=======
           broadcast.out(0) ~> countS
           broadcast.out(1) ~> minS
           broadcast.out(2) ~> maxS
->>>>>>> 799255ef
           ClosedShape
       })
       .run()
   //#broadcast
 
   //#broadcast-async
-<<<<<<< HEAD
-  RunnableGraph.fromGraph(GraphDSL.create(countSink.async, minSink.async, maxSink.async)(Tuple3.apply) {
-=======
-  RunnableGraph.fromGraph(GraphDSL.createGraph(countSink, minSink, maxSink)(Tuple3.apply) {
->>>>>>> 799255ef
+  RunnableGraph.fromGraph(GraphDSL.createGraph(countSink.async, minSink.async, maxSink.async)(Tuple3.apply) {
     implicit builder => (countS, minS, maxS) =>
       import GraphDSL.Implicits._
       val broadcast = builder.add(Broadcast[Int](3))
       source ~> broadcast
-<<<<<<< HEAD
-      broadcast ~> countS
-      broadcast ~> minS
-      broadcast ~> maxS
-=======
-      broadcast.out(0) ~> Flow[Int].async ~> countS
-      broadcast.out(1) ~> Flow[Int].async ~> minS
-      broadcast.out(2) ~> Flow[Int].async ~> maxS
->>>>>>> 799255ef
+      broadcast.out(0) ~> countS
+      broadcast.out(1) ~> minS
+      broadcast.out(2) ~> maxS
       ClosedShape
   })
   //#broadcast-async
