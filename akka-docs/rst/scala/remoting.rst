.. _remoting-scala:

Remoting
########

For an introduction of remoting capabilities of Akka please see :ref:`remoting`.

.. note::

  As explained in that chapter Akka remoting is designed for communication in a
  peer-to-peer fashion and it has limitations for client-server setups. In
  particular Akka Remoting does not work transparently with Network Address Translation,
  Load Balancers, or in Docker containers. For symmetric communication in these situations
  network and/or Akka configuration will have to be changed as described in
  :ref:`remote-configuration-nat`.

Preparing your ActorSystem for Remoting
^^^^^^^^^^^^^^^^^^^^^^^^^^^^^^^^^^^^^^^

The Akka remoting is a separate jar file. Make sure that you have the following dependency in your project::

  "com.typesafe.akka" %% "akka-remote" % "@version@" @crossString@

To enable remote capabilities in your Akka project you should, at a minimum, add the following changes
to your ``application.conf`` file::

  akka {
    actor {
      provider = remote
    }
    remote {
      enabled-transports = ["akka.remote.netty.tcp"]
      netty.tcp {
        hostname = "127.0.0.1"
        port = 2552
      }
   }
  }

As you can see in the example above there are four things you need to add to get started:

* Change provider from ``local`` to ``remote``
* Add host name - the machine you want to run the actor system on; this host
  name is exactly what is passed to remote systems in order to identify this
  system and consequently used for connecting back to this system if need be,
  hence set it to a reachable IP address or resolvable name in case you want to
  communicate across the network.
* Add port number - the port the actor system should listen on, set to 0 to have it chosen automatically

.. note::
  The port number needs to be unique for each actor system on the same machine even if the actor
  systems have different names. This is because each actor system has its own networking subsystem
  listening for connections and handling messages as not to interfere with other actor systems.

The example above only illustrates the bare minimum of properties you have to add to enable remoting.
All settings are described in :ref:`remote-configuration-scala`.

Types of Remote Interaction
^^^^^^^^^^^^^^^^^^^^^^^^^^^

Akka has two ways of using remoting:

* Lookup    : used to look up an actor on a remote node with ``actorSelection(path)``
* Creation  : used to create an actor on a remote node with ``actorOf(Props(...), actorName)``

In the next sections the two alternatives are described in detail.

Looking up Remote Actors
^^^^^^^^^^^^^^^^^^^^^^^^

``actorSelection(path)`` will obtain an ``ActorSelection`` to an Actor on a remote node, e.g.::

  val selection =
    context.actorSelection("akka.tcp://actorSystemName@10.0.0.1:2552/user/actorName")

As you can see from the example above the following pattern is used to find an actor on a remote node::

  akka.<protocol>://<actor system>@<hostname>:<port>/<actor path>

Once you obtained a selection to the actor you can interact with it in the same way you would with a local actor, e.g.::

  selection ! "Pretty awesome feature"

To acquire an :class:`ActorRef` for an :class:`ActorSelection` you need to
send a message to the selection and use the ``sender`` reference of the reply from
the actor. There is a built-in ``Identify`` message that all Actors will understand
and automatically reply to with a ``ActorIdentity`` message containing the
:class:`ActorRef`. This can also be done with the ``resolveOne`` method of
the :class:`ActorSelection`, which returns a ``Future`` of the matching
:class:`ActorRef`.

.. note::

  For more details on how actor addresses and paths are formed and used, please refer to :ref:`addressing`.

.. note::

  Message sends to actors that are actually in the sending actor system do not
  get delivered via the remote actor ref provider. They're delivered directly,
  by the local actor ref provider.

  Aside from providing better performance, this also means that if the hostname
  you configure remoting to listen as cannot actually be resolved from within
  the very same actor system, such messages will (perhaps counterintuitively)
  be delivered just fine.

Creating Actors Remotely
^^^^^^^^^^^^^^^^^^^^^^^^

If you want to use the creation functionality in Akka remoting you have to further amend the
``application.conf`` file in the following way (only showing deployment section)::

  akka {
    actor {
      deployment {
        /sampleActor {
          remote = "akka.tcp://sampleActorSystem@127.0.0.1:2553"
        }
      }
    }
  }

The configuration above instructs Akka to react when an actor with path ``/sampleActor`` is created, i.e.
using ``system.actorOf(Props(...), "sampleActor")``. This specific actor will not be directly instantiated,
but instead the remote daemon of the remote system will be asked to create the actor,
which in this sample corresponds to ``sampleActorSystem@127.0.0.1:2553``.

Once you have configured the properties above you would do the following in code:

.. includecode:: code/docs/remoting/RemoteDeploymentDocSpec.scala#sample-actor

The actor class ``SampleActor`` has to be available to the runtimes using it, i.e. the classloader of the
actor systems has to have a JAR containing the class.

.. note::

  In order to ensure serializability of ``Props`` when passing constructor
  arguments to the actor being created, do not make the factory an inner class:
  this will inherently capture a reference to its enclosing object, which in
  most cases is not serializable. It is best to create a factory method in the
  companion object of the actor’s class.

  Serializability of all Props can be tested by setting the configuration item
  ``akka.actor.serialize-creators=on``. Only Props whose ``deploy`` has
  ``LocalScope`` are exempt from this check.

.. note::

  You can use asterisks as wildcard matches for the actor paths, so you could specify:
  ``/*/sampleActor`` and that would match all ``sampleActor`` on that level in the hierarchy.
  You can also use wildcard in the last position to match all actors at a certain level:
  ``/someParent/*``. Non-wildcard matches always have higher priority to match than wildcards, so:
  ``/foo/bar`` is considered **more specific** than ``/foo/*`` and only the highest priority match is used.
  Please note that it **cannot** be used to partially match section, like this: ``/foo*/bar``, ``/f*o/bar`` etc.

Programmatic Remote Deployment
------------------------------

To allow dynamically deployed systems, it is also possible to include
deployment configuration in the :class:`Props` which are used to create an
actor: this information is the equivalent of a deployment section from the
configuration file, and if both are given, the external configuration takes
precedence.

With these imports:

.. includecode:: code/docs/remoting/RemoteDeploymentDocSpec.scala#import

and a remote address like this:

.. includecode:: code/docs/remoting/RemoteDeploymentDocSpec.scala#make-address

you can advise the system to create a child on that remote node like so:

.. includecode:: code/docs/remoting/RemoteDeploymentDocSpec.scala#deploy

.. _remote-deployment-whitelist-scala:

Remote deployment whitelist
---------------------------

As remote deployment can potentially be abused by both users and even attackers a whitelist feature
is available to guard the ActorSystem from deploying unexpected actors. Please note that remote deployment
is *not* remote code loading, the Actors class to be deployed onto a remote system needs to be present on that
remote system. This still however may pose a security risk, and one may want to restrict remote deployment to
only a specific set of known actors by enabling the whitelist feature.

To enable remote deployment whitelisting set the ``akka.remote.deployment.enable-whitelist`` value to ``on``.
The list of allowed classes has to be configured on the "remote" system, in other words on the system onto which
others will be attempting to remote deploy Actors. That system, locally, knows best which Actors it should or
should not allow others to remote deploy onto it. The full settings section may for example look like this:

.. includecode:: ../../../akka-remote/src/test/scala/akka/remote/RemoteDeploymentWhitelistSpec.scala#whitelist-config

Actor classes not included in the whitelist will not be allowed to be remote deployed onto this system.

Lifecycle and Failure Recovery Model
^^^^^^^^^^^^^^^^^^^^^^^^^^^^^^^^^^^^

.. image:: ../images/association_lifecycle.png
   :align: center
   :width: 620

Each link with a remote system can be in one of the four states as illustrated above. Before any communication
happens with a remote system at a given ``Address`` the state of the association is ``Idle``. The first time a message
is attempted to be sent to the remote system or an inbound connection is accepted the state of the link transitions to
``Active`` denoting that the two systems has messages to send or receive and no failures were encountered so far.
When a communication failure happens and the connection is lost between the two systems the link becomes ``Gated``.

In this state the system will not attempt to connect to the remote host and all outbound messages will be dropped. The time
while the link is in the ``Gated`` state is controlled by the setting ``akka.remote.retry-gate-closed-for``:
after this time elapses the link state transitions to ``Idle`` again. ``Gate`` is one-sided in the
sense that whenever a successful *inbound* connection is accepted from a remote system during ``Gate`` it automatically
transitions to ``Active`` and communication resumes immediately.

In the face of communication failures that are unrecoverable because the state of the participating systems are inconsistent,
the remote system becomes ``Quarantined``. Unlike ``Gate``, quarantining is permanent and lasts until one of the systems
is restarted. After a restart communication can be resumed again and the link can become ``Active`` again.

Watching Remote Actors
^^^^^^^^^^^^^^^^^^^^^^

Watching a remote actor is not different than watching a local actor, as described in
:ref:`deathwatch-scala`.

Failure Detector
----------------

Under the hood remote death watch uses heartbeat messages and a failure detector to generate ``Terminated``
message from network failures and JVM crashes, in addition to graceful termination of watched
actor.

The heartbeat arrival times is interpreted by an implementation of
`The Phi Accrual Failure Detector <http://www.jaist.ac.jp/~defago/files/pdf/IS_RR_2004_010.pdf>`_.

The suspicion level of failure is given by a value called *phi*.
The basic idea of the phi failure detector is to express the value of *phi* on a scale that
is dynamically adjusted to reflect current network conditions.

The value of *phi* is calculated as::

  phi = -log10(1 - F(timeSinceLastHeartbeat))

where F is the cumulative distribution function of a normal distribution with mean
and standard deviation estimated from historical heartbeat inter-arrival times.

In the :ref:`remote-configuration-scala` you can adjust the ``akka.remote.watch-failure-detector.threshold``
to define when a *phi* value is considered to be a failure.

A low ``threshold`` is prone to generate many false positives but ensures
a quick detection in the event of a real crash. Conversely, a high ``threshold``
generates fewer mistakes but needs more time to detect actual crashes. The
default ``threshold`` is 10 and is appropriate for most situations. However in
cloud environments, such as Amazon EC2, the value could be increased to 12 in
order to account for network issues that sometimes occur on such platforms.

The following chart illustrates how *phi* increase with increasing time since the
previous heartbeat.

.. image:: ../images/phi1.png

Phi is calculated from the mean and standard deviation of historical
inter arrival times. The previous chart is an example for standard deviation
of 200 ms. If the heartbeats arrive with less deviation the curve becomes steeper,
i.e. it is possible to determine failure more quickly. The curve looks like this for
a standard deviation of 100 ms.

.. image:: ../images/phi2.png

To be able to survive sudden abnormalities, such as garbage collection pauses and
transient network failures the failure detector is configured with a margin,
``akka.remote.watch-failure-detector.acceptable-heartbeat-pause``. You may want to
adjust the :ref:`remote-configuration-scala` of this depending on you environment.
This is how the curve looks like for ``acceptable-heartbeat-pause`` configured to
3 seconds.

.. image:: ../images/phi3.png

Serialization
^^^^^^^^^^^^^

When using remoting for actors you must ensure that the ``props`` and ``messages`` used for
those actors are serializable. Failing to do so will cause the system to behave in an unintended way.

For more information please see :ref:`serialization-scala`.

.. _disable-java-serializer-scala:

Disabling the Java Serializer
-----------------------------

Since the ``2.4.11`` release of Akka it is possible to entirely disable the default Java Serialization mechanism.
Please note that :ref:`new remoting implementation (codename Artery) <remoting-artery-scala>` does not use Java
serialization for internal messages by default. For compatibility reasons, the current remoting still uses Java
serialization for some classes, however you can disable it in this remoting implementation as well by following
the steps below.

The first step is to enable some additional serializers that replace previous Java serialization of some internal
messages. This is recommended also when you can't disable Java serialization completely. Those serializers are
enabled with this configuration:

.. code-block:: ruby

  akka.actor {
    # Set this to on to enable serialization-bindings define in
    # additional-serialization-bindings. Those are by default not included
    # for backwards compatibility reasons. They are enabled by default if
    # akka.remote.artery.enabled=on.
    enable-additional-serialization-bindings = on
  }

The reason these are not enabled by default is wire-level compatibility between any 2.4.x Actor Systems.
If you roll out a new cluster, all on the same Akka version that can enable these serializers it is recommended to
enable this setting. When using :ref:`remoting-artery-scala` these serializers are enabled by default.

.. warning::
  Please note that when enabling the additional-serialization-bindings when using the old remoting,
  you must do so on all nodes participating in a cluster, otherwise the mis-aligned serialization
  configurations will cause deserialization errors on the receiving nodes.

Java serialization is known to be slow and `prone to attacks
<https://community.hpe.com/t5/Security-Research/The-perils-of-Java-deserialization/ba-p/6838995>`_
of various kinds - it never was designed for high throughput messaging after all. However, it is very
convenient to use, thus it remained the default serialization mechanism that Akka used to
serialize user messages as well as some of its internal messages in previous versions.
Since the release of Artery, Akka internals do not rely on Java serialization anymore (one exception being ``java.lang.Throwable``).

.. note::
  When using the new remoting implementation (codename Artery), Akka does not use Java Serialization for any of its internal messages.
  It is highly encouraged to disable java serialization, so please plan to do so at the earliest possibility you have in your project.

  One may think that network bandwidth and latency limit the performance of remote messaging, but serialization is a more typical bottleneck.

For user messages, the default serializer, implemented using Java serialization, remains available and enabled.
We do however recommend to disable it entirely and utilise a proper serialization library instead in order effectively utilise
the improved performance and ability for rolling deployments using Artery. Libraries that we recommend to use include,
but are not limited to, `Kryo`_ by using the `akka-kryo-serialization`_ library or `Google Protocol Buffers`_ if you want
more control over the schema evolution of your messages.

In order to completely disable Java Serialization in your Actor system you need to add the following configuration to
your ``application.conf``:

.. code-block:: ruby

  akka.actor.allow-java-serialization = off

This will completely disable the use of ``akka.serialization.JavaSerialization`` by the
Akka Serialization extension, instead ``DisabledJavaSerializer`` will
be inserted which will fail explicitly if attempts to use java serialization are made.

It will also enable the above mentioned ``enable-additional-serialization-bindings``.

The log messages emitted by such serializer SHOULD be be treated as potential
attacks which the serializer prevented, as they MAY indicate an external operator
attempting to send malicious messages intending to use java serialization as attack vector.
The attempts are logged with the SECURITY marker.

Please note that this option does not stop you from manually invoking java serialization.

Please note that this means that you will have to configure different serializers which will able to handle all of your
remote messages. Please refer to the :ref:`serialization-scala` documentation as well as :ref:`ByteBuffer based serialization <remote-bytebuffer-serialization-scala>` to learn how to do this.

.. _Kryo: https://github.com/EsotericSoftware/kryo
.. _akka-kryo-serialization: https://github.com/romix/akka-kryo-serialization
.. _Google Protocol Buffers: https://developers.google.com/protocol-buffers/

Routers with Remote Destinations
^^^^^^^^^^^^^^^^^^^^^^^^^^^^^^^^

It is absolutely feasible to combine remoting with :ref:`routing-scala`.

A pool of remote deployed routees can be configured as:

.. includecode:: ../scala/code/docs/routing/RouterDocSpec.scala#config-remote-round-robin-pool

This configuration setting will clone the actor defined in the ``Props`` of the ``remotePool`` 10
times and deploy it evenly distributed across the two given target nodes.

A group of remote actors can be configured as:

.. includecode:: ../scala/code/docs/routing/RouterDocSpec.scala#config-remote-round-robin-group

This configuration setting will send messages to the defined remote actor paths.
It requires that you create the destination actors on the remote nodes with matching paths.
That is not done by the router.

.. _remote-sample-scala:

Remoting Sample
^^^^^^^^^^^^^^^

You can download a ready to run `remoting sample <@exampleCodeService@/akka-samples-remote-scala>`_
together with a tutorial for a more hands-on experience. The source code of this sample can be found in the
`Akka Samples Repository <@samples@/akka-sample-remote-scala>`_.

Remote Events
-------------

It is possible to listen to events that occur in Akka Remote, and to subscribe/unsubscribe to these events
you simply register as listener to the below described types in on the ``ActorSystem.eventStream``.

.. note::

    To subscribe to any remote event, subscribe to
    :meth:`RemotingLifecycleEvent`.  To subscribe to events related only to
    the lifecycle of associations, subscribe to
    :meth:`akka.remote.AssociationEvent`.

.. note::

    The use of term "Association" instead of "Connection" reflects that the
    remoting subsystem may use connectionless transports, but an association
    similar to transport layer connections is maintained between endpoints by
    the Akka protocol.

By default an event listener is registered which logs all of the events
described below. This default was chosen to help setting up a system, but it is
quite common to switch this logging off once that phase of the project is
finished.

.. note::

  In order to switch off the logging, set
  ``akka.remote.log-remote-lifecycle-events = off`` in your
  ``application.conf``.

To be notified when an association is over ("disconnected") listen to ``DisassociatedEvent`` which
holds the direction of the association (inbound or outbound) and the addresses of the involved parties.

To be notified  when an association is successfully established ("connected") listen to ``AssociatedEvent`` which
holds the direction of the association (inbound or outbound) and the addresses of the involved parties.

To intercept errors directly related to associations, listen to ``AssociationErrorEvent`` which
holds the direction of the association (inbound or outbound), the addresses of the involved parties and the
``Throwable`` cause.

To be notified  when the remoting subsystem is ready to accept associations, listen to ``RemotingListenEvent`` which
contains the addresses the remoting listens on.

To be notified when the current system is quarantined by the remote system, listen to ``ThisActorSystemQuarantinedEvent``,
which includes the addresses of local and remote ActorSystems.

To be notified  when the remoting subsystem has been shut down, listen to ``RemotingShutdownEvent``.

To intercept generic remoting related errors, listen to ``RemotingErrorEvent`` which holds the ``Throwable`` cause.

.. _remote-security-scala:

Remote Security
^^^^^^^^^^^^^^^

An ``ActorSystem`` should not be exposed via Akka Remote over plain TCP to an untrusted network (e.g. internet).
It should be protected by network security, such as a firewall. If that is not considered as enough protection
:ref:`TLS with mutual authentication <remote-tls-scala>`  should be enabled.

It is also security best-practice to :ref:`disable the Java serializer <disable-java-serializer-scala>` because of
its multiple `known attack surfaces <https://community.hpe.com/t5/Security-Research/The-perils-of-Java-deserialization/ba-p/6838995>`_.

.. _remote-tls-scala:

Configuring SSL/TLS for Akka Remoting
-------------------------------------

SSL can be used as the remote transport by adding ``akka.remote.netty.ssl`` to the ``enabled-transport`` configuration section.
An example of setting up the default Netty based SSL driver as default::

  akka {
    remote {
      enabled-transports = [akka.remote.netty.ssl]
    }
  }

Next the actual SSL/TLS parameters have to be configured::

  akka {
    remote {
<<<<<<< HEAD
      netty.ssl {
        hostname = "127.0.0.1"
        port = "3553"
        security {
          key-store = "/example/path/to/mykeystore.jks"
          trust-store = "/example/path/to/mytruststore.jks"

          key-store-password = "changeme"
          key-password = "changeme"
          trust-store-password = "changeme"

          protocol = "TLSv1.2"

          enabled-algorithms = [TLS_DHE_RSA_WITH_AES_128_GCM_SHA256]

          random-number-generator = "AES128CounterSecureRNG"
        }
=======
      netty.ssl.security {
        key-store = "/example/path/to/mykeystore.jks"
        trust-store = "/example/path/to/mytruststore.jks"

        key-store-password = "changeme"
        key-password = "changeme"
        trust-store-password = "changeme"

        protocol = "TLSv1.2"

        enabled-algorithms = [TLS_DHE_RSA_WITH_AES_128_GCM_SHA256]

        random-number-generator = "AES128CounterSecureRNG"
>>>>>>> 64a3a9c0
      }
    }
  }

According to `RFC 7525 <https://tools.ietf.org/html/rfc7525>`_ the recommended algorithms to use with TLS 1.2 (as of writing this document) are:

- TLS_DHE_RSA_WITH_AES_128_GCM_SHA256
- TLS_ECDHE_RSA_WITH_AES_128_GCM_SHA256
- TLS_DHE_RSA_WITH_AES_256_GCM_SHA384
- TLS_ECDHE_RSA_WITH_AES_256_GCM_SHA384

You should always check the latest information about security and algorithm recommendations though before you configure your system.

Creating and working with keystores and certificates is well documented in the
`Generating X.509 Certificates <http://typesafehub.github.io/ssl-config/CertificateGeneration.html#using-keytool>`_
section of Lightbend's SSL-Config library.

Since an Akka remoting is inherently :ref:`peer-to-peer <symmetric-communication>` both the key-store as well as trust-store
need to be configured on each remoting node participating in the cluster.

The official `Java Secure Socket Extension documentation <http://docs.oracle.com/javase/7/docs/technotes/guides/security/jsse/JSSERefGuide.html>`_
as well as the `Oracle documentation on creating KeyStore and TrustStores <https://docs.oracle.com/cd/E19509-01/820-3503/6nf1il6er/index.html>`_
are both great resources to research when setting up security on the JVM. Please consult those resources when troubleshooting
and configuring SSL.

Since Akka 2.5.0 mutual authentication between TLS peers is enabled by default.

Mutual authentication means that the the passive side (the TLS server side) of a connection will also request and verify
a certificate from the connecting peer. Without this mode only the client side is requesting and verifying certificates.
While Akka is a peer-to-peer technology, each connection between nodes starts out from one side (the "client") towards
the other (the "server").

Note that if TLS is enabled with mutual authentication there is still a risk that an attacker can gain access to a valid certificate
by compromising any node with certificates issued by the same internal PKI tree.

See also a description of the settings in the :ref:`remote-configuration-scala` section.

.. note::

  When using SHA1PRNG on Linux it's recommended specify ``-Djava.security.egd=file:/dev/urandom`` as argument
  to the JVM to prevent blocking. It is NOT as secure because it reuses the seed.

Untrusted Mode
--------------

As soon as an actor system can connect to another remotely, it may in principle
send any possible message to any actor contained within that remote system. One
example may be sending a :class:`PoisonPill` to the system guardian, shutting
that system down. This is not always desired, and it can be disabled with the
following setting::

    akka.remote.untrusted-mode = on

This disallows sending of system messages (actor life-cycle commands,
DeathWatch, etc.) and any message extending :class:`PossiblyHarmful` to the
system on which this flag is set. Should a client send them nonetheless they
are dropped and logged (at DEBUG level in order to reduce the possibilities for
a denial of service attack). :class:`PossiblyHarmful` covers the predefined
messages like :class:`PoisonPill` and :class:`Kill`, but it can also be added
as a marker trait to user-defined messages.

.. warning::

  Untrusted mode does not give full protection against attacks by itself.
  It makes it slightly harder to perform malicious or unintended actions but
  it should be complemented with :ref:`disabled Java serializer <disable-java-serializer-scala>`.
  Additional protection can be achieved when running in an untrusted network by
  network security (e.g. firewalls) and/or enabling :ref:`TLS with mutual
  authentication <remote-tls-scala>`.

Messages sent with actor selection are by default discarded in untrusted mode, but
permission to receive actor selection messages can be granted to specific actors
defined in configuration::

    akka.remote.trusted-selection-paths = ["/user/receptionist", "/user/namingService"]

The actual message must still not be of type :class:`PossiblyHarmful`.

In summary, the following operations are ignored by a system configured in
untrusted mode when incoming via the remoting layer:

* remote deployment (which also means no remote supervision)
* remote DeathWatch
* ``system.stop()``, :class:`PoisonPill`, :class:`Kill`
* sending any message which extends from the :class:`PossiblyHarmful` marker
  interface, which includes :class:`Terminated`
* messages sent with actor selection, unless destination defined in ``trusted-selection-paths``.

.. note::

  Enabling the untrusted mode does not remove the capability of the client to
  freely choose the target of its message sends, which means that messages not
  prohibited by the above rules can be sent to any actor in the remote system.
  It is good practice for a client-facing system to only contain a well-defined
  set of entry point actors, which then forward requests (possibly after
  performing validation) to another actor system containing the actual worker
  actors. If messaging between these two server-side systems is done using
  local :class:`ActorRef` (they can be exchanged safely between actor systems
  within the same JVM), you can restrict the messages on this interface by
  marking them :class:`PossiblyHarmful` so that a client cannot forge them.

.. _remote-configuration-scala:

Remote Configuration
^^^^^^^^^^^^^^^^^^^^

There are lots of configuration properties that are related to remoting in Akka. We refer to the
:ref:`reference configuration <config-akka-remote>` for more information.

.. note::

   Setting properties like the listening IP and port number programmatically is
   best done by using something like the following:

   .. includecode:: ../java/code/jdocs/remoting/RemoteDeploymentDocTest.java#programmatic


.. _remote-configuration-nat:

Akka behind NAT or in a Docker container
----------------------------------------

In setups involving Network Address Translation (NAT), Load Balancers or Docker
containers the hostname and port pair that Akka binds to will be different than the "logical"
host name and port pair that is used to connect to the system from the outside. This requires
special configuration that sets both the logical and the bind pairs for remoting.

.. code-block:: ruby

  akka {
    remote {
      netty.tcp {
        hostname = my.domain.com      # external (logical) hostname
        port = 8000                   # external (logical) port

        bind-hostname = local.address # internal (bind) hostname
        bind-port = 2552              # internal (bind) port
      }
   }
  }<|MERGE_RESOLUTION|>--- conflicted
+++ resolved
@@ -474,10 +474,10 @@
 
   akka {
     remote {
-<<<<<<< HEAD
       netty.ssl {
         hostname = "127.0.0.1"
         port = "3553"
+
         security {
           key-store = "/example/path/to/mykeystore.jks"
           trust-store = "/example/path/to/mytruststore.jks"
@@ -492,21 +492,6 @@
 
           random-number-generator = "AES128CounterSecureRNG"
         }
-=======
-      netty.ssl.security {
-        key-store = "/example/path/to/mykeystore.jks"
-        trust-store = "/example/path/to/mytruststore.jks"
-
-        key-store-password = "changeme"
-        key-password = "changeme"
-        trust-store-password = "changeme"
-
-        protocol = "TLSv1.2"
-
-        enabled-algorithms = [TLS_DHE_RSA_WITH_AES_128_GCM_SHA256]
-
-        random-number-generator = "AES128CounterSecureRNG"
->>>>>>> 64a3a9c0
       }
     }
   }
