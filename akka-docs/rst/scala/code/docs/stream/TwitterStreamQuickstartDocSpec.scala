--- conflicted
+++ resolved
@@ -31,17 +31,10 @@
   val akka = Hashtag("#akka")
   //#model
 
-<<<<<<< HEAD
-
-  // format: OFF
-  //#tweet-source
-  val tweets: Source[Tweet, NotUsed] //#tweet-source
-=======
   // format: OFF
   //#tweet-source
   val tweets: Source[Tweet, NotUsed]
   //#tweet-source
->>>>>>> e8937f96
   // format: ON
   = Source(
     Tweet(Author("rolandkuhn"), System.currentTimeMillis, "#akka rocks!") ::
