--- conflicted
+++ resolved
@@ -30,17 +30,10 @@
     val greeter: Behavior[Greet] = Behaviors.receive { (context, message) =>
       //#fiddle_code
       context.log.info("Hello {}!", message.whom)
-<<<<<<< HEAD
-  //#fiddle_code
-  //#hello-world-actor
-      context.log.info("Hello {}", message.whom)
-  //#hello-world-actor
-=======
       //#fiddle_code
       //#hello-world-actor
       println(s"Hello ${message.whom}!")
       //#hello-world-actor
->>>>>>> e3251660
       message.replyTo ! Greeted(message.whom, context.self)
       Behaviors.same
     }
@@ -55,17 +48,10 @@
         val n = greetingCounter + 1
         //#fiddle_code
         context.log.info("Greeting {} for {}", n, message.whom)
-<<<<<<< HEAD
-  //#fiddle_code
-  //#hello-world-bot
-        context.log.info(s"Greeting {} for {}", n, message.whom)
-  //#hello-world-bot
-=======
         //#fiddle_code
         //#hello-world-bot
         println(s"Greeting ${n} for ${message.whom}")
         //#hello-world-bot
->>>>>>> e3251660
         if (n == max) {
           Behaviors.stopped
         } else {
@@ -160,29 +146,16 @@
       }
 
     private def session(
-<<<<<<< HEAD
-      room:       ActorRef[PublishSessionMessage],
-      screenName: String,
-      client:     ActorRef[SessionEvent]): Behavior[SessionCommand] =
+        room: ActorRef[PublishSessionMessage],
+        screenName: String,
+        client: ActorRef[SessionEvent]): Behavior[SessionCommand] =
       Behaviors.receiveMessage { message ⇒
         message match {
           case PostMessage(m) ⇒
-=======
-        room: ActorRef[PublishSessionMessage],
-        screenName: String,
-        client: ActorRef[SessionEvent]): Behavior[SessionCommand] =
-      Behaviors.receive { (context, message) =>
-        message match {
-          case PostMessage(message) =>
->>>>>>> e3251660
             // from client, publish to others via the room
             room ! PublishSessionMessage(screenName, m)
             Behaviors.same
-<<<<<<< HEAD
           case NotifyClient(m) ⇒
-=======
-          case NotifyClient(message) =>
->>>>>>> e3251660
             // published from the room
             client ! m
             Behaviors.same
@@ -221,37 +194,21 @@
       import ChatRoom._
 
       val gabbler: Behavior[SessionEvent] =
-<<<<<<< HEAD
         Behaviors.setup { context ⇒
           Behaviors.receiveMessage {
             //#chatroom-gabbler
             // We document that the compiler warns about the missing handler for `SessionDenied`
-            case SessionDenied(reason) ⇒
+            case SessionDenied(reason) =>
               context.log.info("cannot start chat room session: {}", reason)
               Behaviors.stopped
             //#chatroom-gabbler
-            case SessionGranted(handle) ⇒
+            case SessionGranted(handle) =>
               handle ! PostMessage("Hello World!")
               Behaviors.same
-            case MessagePosted(screenName, message) ⇒
+            case MessagePosted(screenName, message) =>
               context.log.info("message has been posted by '{}': {}", screenName, message)
               Behaviors.stopped
           }
-=======
-        Behaviors.receiveMessage {
-          //#chatroom-gabbler
-          // We document that the compiler warns about the missing handler for `SessionDenied`
-          case SessionDenied(reason) =>
-            println(s"cannot start chat room session: $reason")
-            Behaviors.stopped
-          //#chatroom-gabbler
-          case SessionGranted(handle) =>
-            handle ! PostMessage("Hello World!")
-            Behaviors.same
-          case MessagePosted(screenName, message) =>
-            println(s"message has been posted by '$screenName': $message")
-            Behaviors.stopped
->>>>>>> e3251660
         }
       //#chatroom-gabbler
 
@@ -264,11 +221,7 @@
           chatRoom ! GetSession("ol’ Gabbler", gabblerRef)
 
           Behaviors.receiveSignal {
-<<<<<<< HEAD
-            case (_, Terminated(_)) ⇒
-=======
-            case (_, Terminated(ref)) =>
->>>>>>> e3251660
+            case (_, Terminated(_)) =>
               Behaviors.stopped
           }
         }
