--- conflicted
+++ resolved
@@ -150,27 +150,15 @@
         screenName: String,
         client: ActorRef[SessionEvent]): Behavior[SessionCommand] =
       Behaviors.receiveMessage {
-<<<<<<< HEAD
-    case PostMessage(message) ⇒
+    case PostMessage(message)=>
       // from client, publish to others via the room
       room ! PublishSessionMessage(screenName, message)
       Behaviors.same
-    case NotifyClient(message) ⇒
+    case NotifyClient(message) =>
       // published from the room
       client ! message
       Behaviors.same
   }
-=======
-        case PostMessage(message) =>
-          // from client, publish to others via the room
-          room ! PublishSessionMessage(screenName, message)
-          Behaviors.same
-        case NotifyClient(message) =>
-          // published from the room
-          client ! message
-          Behaviors.same
-      }
->>>>>>> 3e6c456f
     //#chatroom-behavior
   }
   //#chatroom-actor
@@ -238,11 +226,7 @@
 
       val system = ActorSystem(main, "ChatRoomDemo")
       //#chatroom-main
-<<<<<<< HEAD
       system.whenTerminated // remove compiler warnings
-=======
-      system.terminate() // remove compiler warnings
->>>>>>> 3e6c456f
     }
   }
 
