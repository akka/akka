/*
 * Copyright (C) 2014-2020 Lightbend Inc. <https://www.lightbend.com>
 */

package docs.akka.typed

//#imports
import akka.actor.typed.{ ActorSystem, Behavior, PostStop }
import akka.actor.typed.scaladsl.Behaviors

import scala.collection.immutable.Seq

//#imports

import akka.actor.testkit.typed.scaladsl.LogCapturing
import akka.actor.typed.ActorRef
import org.slf4j.Logger
import scala.concurrent.duration._
import scala.concurrent.Await
import org.scalatest.wordspec.AnyWordSpecLike
import akka.actor.typed.Terminated

import akka.actor.testkit.typed.scaladsl.ScalaTestWithActorTestKit

object GracefulStopDocSpec {

  //#master-actor

  object MasterControlProgram {
    sealed trait Command
    final case class SpawnJob(name: String) extends Command
<<<<<<< HEAD
    final case object GracefulShutdown extends Command
    final case class Cleaned(actor: ActorRef[Job.Command]) extends Command
=======
    case object GracefulShutdown extends Command
>>>>>>> 0b1e7edc

    // Predefined cleanup operation

    def apply(jobs: Seq[ActorRef[Job.Command]]): Behavior[Command] = {
      Behaviors
        .receive[Command] { (context, message) =>
          message match {
            case SpawnJob(jobName) =>
              context.log.info("Spawning job {}!", jobName)
              val job = context.spawn(Job(jobName), name = jobName)
              job ! Job.Shutdown(context.self)
              apply(job +: jobs)
            case GracefulShutdown =>
              context.log.info("Initiating graceful shutdown...")
              // perform graceful stop, executing cleanup before final system termination
              // behavior executing cleanup is passed as a parameter to Actor.stopped
              jobs.map(_ ! Job.Shutdown(context.self))
              Behaviors.same
            case Cleaned(job) =>
              val runningJobs = jobs.filterNot(_.path == job.path)
              if (runningJobs.isEmpty)
                Behaviors.stopped
              else
                apply(runningJobs)
          }
        }
        .receiveSignal {
          case (context, PostStop) =>
            context.log.info("Master Control Program stopped")
            Behaviors.same
        }
    }
  }
  //#master-actor

  //#worker-actor

  object Job {
    sealed trait Command
    case class Shutdown(replyTo: ActorRef[MasterControlProgram.Command]) extends Command

    def cleanup(log: Logger): Unit = log.info("Cleaning up!")

    def apply(name: String): Behavior[Command] = {
      Behaviors
        .receive[Command] { (context, message) =>
          message match {
            case Shutdown(replyTo: ActorRef[MasterControlProgram.Command]) =>
              Behaviors.stopped { () =>
                cleanup(context.system.log)
                replyTo ! MasterControlProgram.Cleaned(context.self)
              }
          }
        }
        .receiveSignal {
          case (context, PostStop) =>
            context.log.info("Worker {} stopped", name)
            Behaviors.same
        }
    }
  }
  //#worker-actor

  object IllustrateWatch {
    //#master-actor-watch

    object MasterControlProgram {
      sealed trait Command
      final case class SpawnJob(name: String) extends Command

      def apply(): Behavior[Command] = {
        Behaviors
          .receive[Command] { (context, message) =>
            message match {
              case SpawnJob(jobName) =>
                context.log.info("Spawning job {}!", jobName)
                val job = context.spawn(Job(jobName), name = jobName)
                context.watch(job)
                Behaviors.same
            }
          }
          .receiveSignal {
            case (context, Terminated(ref)) =>
              context.log.info("Job stopped: {}", ref.path.name)
              Behaviors.same
          }
      }
    }
    //#master-actor-watch
  }

  object IllustrateWatchWith {
    //#master-actor-watchWith

    object MasterControlProgram {
      sealed trait Command
      final case class SpawnJob(name: String, replyToWhenDone: ActorRef[JobDone]) extends Command
      final case class JobDone(name: String)
      private final case class JobTerminated(name: String, replyToWhenDone: ActorRef[JobDone]) extends Command

      def apply(): Behavior[Command] = {
        Behaviors.receive { (context, message) =>
          message match {
            case SpawnJob(jobName, replyToWhenDone) =>
              context.log.info("Spawning job {}!", jobName)
              val job = context.spawn(Job(jobName), name = jobName)
              context.watchWith(job, JobTerminated(jobName, replyToWhenDone))
              Behaviors.same
            case JobTerminated(jobName, replyToWhenDone) =>
              context.log.info("Job stopped: {}", jobName)
              replyToWhenDone ! JobDone(jobName)
              Behaviors.same
          }
        }
      }
    }
    //#master-actor-watchWith
  }

}

class GracefulStopDocSpec extends ScalaTestWithActorTestKit with AnyWordSpecLike with LogCapturing {

  import GracefulStopDocSpec._

  "Graceful stop example" must {

    "start some workers" in {
      //#start-workers
      import MasterControlProgram._

      val system: ActorSystem[Command] = ActorSystem(MasterControlProgram(Seq.empty), "B6700")

      system ! SpawnJob("a")
      system ! SpawnJob("b")

      // sleep here to allow time for the new actors to be started
      Thread.sleep(100)

      // brutally stop the system
      system.terminate()

      Await.result(system.whenTerminated, 3.seconds)
      //#start-workers
    }

    "gracefully stop workers and master" in {
      //#graceful-shutdown

      import MasterControlProgram._

      val system: ActorSystem[Command] = ActorSystem(MasterControlProgram(Seq.empty), "B7700")

      system ! SpawnJob("a")
      system ! SpawnJob("b")

      Thread.sleep(100)

      // gracefully stop the system
      system ! GracefulShutdown

      Thread.sleep(100)

      Await.result(system.whenTerminated, 12.seconds)
      //#graceful-shutdown
    }
  }
}<|MERGE_RESOLUTION|>--- conflicted
+++ resolved
@@ -29,12 +29,8 @@
   object MasterControlProgram {
     sealed trait Command
     final case class SpawnJob(name: String) extends Command
-<<<<<<< HEAD
-    final case object GracefulShutdown extends Command
+    case object GracefulShutdown extends Command
     final case class Cleaned(actor: ActorRef[Job.Command]) extends Command
-=======
-    case object GracefulShutdown extends Command
->>>>>>> 0b1e7edc
 
     // Predefined cleanup operation
 
