/*
 * Copyright (C) 2014-2019 Lightbend Inc. <https://www.lightbend.com>
 */

package docs.akka.typed

//#imports
import java.net.URLEncoder
import java.nio.charset.StandardCharsets

import akka.actor.typed._
import akka.actor.typed.scaladsl.{ AbstractBehavior, ActorContext, Behaviors }

import akka.actor.testkit.typed.scaladsl.ScalaTestWithActorTestKit
import org.scalatest.WordSpecLike
//#imports

object OOIntroSpec {

  //#chatroom-actor
  object ChatRoom {
    //#chatroom-protocol
    sealed trait RoomCommand
    final case class GetSession(screenName: String, replyTo: ActorRef[SessionEvent]) extends RoomCommand
    //#chatroom-protocol
    //#chatroom-behavior
    private final case class PublishSessionMessage(screenName: String, message: String) extends RoomCommand
    //#chatroom-behavior
    //#chatroom-protocol

    sealed trait SessionEvent
    final case class SessionGranted(handle: ActorRef[PostMessage]) extends SessionEvent
    final case class SessionDenied(reason: String) extends SessionEvent
    final case class MessagePosted(screenName: String, message: String) extends SessionEvent

    trait SessionCommand
    final case class PostMessage(message: String) extends SessionCommand
    private final case class NotifyClient(message: MessagePosted) extends SessionCommand
    //#chatroom-protocol
    //#chatroom-behavior

    def behavior(): Behavior[RoomCommand] =
      Behaviors.setup[RoomCommand](context => new ChatRoomBehavior(context))

    class ChatRoomBehavior(context: ActorContext[RoomCommand]) extends AbstractBehavior[RoomCommand] {
      private var sessions: List[ActorRef[SessionCommand]] = List.empty

      override def onMessage(message: RoomCommand): Behavior[RoomCommand] = {
        message match {
          case GetSession(screenName, client) =>
            // create a child actor for further interaction with the client
            val ses = context.spawn(
              session(context.self, screenName, client),
              name = URLEncoder.encode(screenName, StandardCharsets.UTF_8.name))
            client ! SessionGranted(ses)
            sessions = ses :: sessions
            this
          case PublishSessionMessage(screenName, message) =>
            val notification = NotifyClient(MessagePosted(screenName, message))
            sessions.foreach(_ ! notification)
            this
        }
      }
    }

    private def session(
        room: ActorRef[PublishSessionMessage],
        screenName: String,
        client: ActorRef[SessionEvent]): Behavior[SessionCommand] =
      Behaviors.receiveMessage {
        case PostMessage(message) =>
          // from client, publish to others via the room
          room ! PublishSessionMessage(screenName, message)
          Behaviors.same
        case NotifyClient(message) =>
          // published from the room
          client ! message
          Behaviors.same
      }
    //#chatroom-behavior
  }
  //#chatroom-actor

}

class OOIntroSpec extends ScalaTestWithActorTestKit with WordSpecLike {

  import OOIntroSpec._

  "A chat room" must {
    "chat" in {
      //#chatroom-gabbler
      import ChatRoom._

      val gabbler =
<<<<<<< HEAD
        Behaviors.receiveMessage[SessionEvent] {
          case SessionDenied(reason) =>
            println(s"cannot start chat room session: $reason")
            Behaviors.stopped
          case SessionGranted(handle) =>
            handle ! PostMessage("Hello World!")
            Behaviors.same
          case MessagePosted(screenName, message) =>
            println(s"message has been posted by '$screenName': $message")
            Behaviors.stopped
=======
        Behaviors.setup[SessionEvent] { context ⇒
          Behaviors.receiveMessage[SessionEvent] {
            case SessionDenied(reason) ⇒
              context.log.info("cannot start chat room session: {}", reason)
              Behaviors.stopped
            case SessionGranted(handle) ⇒
              handle ! PostMessage("Hello World!")
              Behaviors.same
            case MessagePosted(screenName, message) ⇒
              context.log.info("message has been posted by '{}': {}", screenName, message)
              Behaviors.stopped
          }
>>>>>>> e3fc2d7b
        }
      //#chatroom-gabbler

      //#chatroom-main
      val main: Behavior[String] =
        Behaviors.setup { context =>
          val chatRoom = context.spawn(ChatRoom.behavior(), "chatroom")
          val gabblerRef = context.spawn(gabbler, "gabbler")
          context.watch(gabblerRef)

<<<<<<< HEAD
          Behaviors
            .receiveMessagePartial[String] {
              case "go" =>
                chatRoom ! GetSession("ol’ Gabbler", gabblerRef)
                Behaviors.same
            }
            .receiveSignal {
              case (_, Terminated(_)) =>
                println("Stopping guardian")
                Behaviors.stopped
            }
=======
          Behaviors.receiveMessagePartial[String] {
            case "go" ⇒
              chatRoom ! GetSession("ol’ Gabbler", gabblerRef)
              Behaviors.same
          } receiveSignal {
            case (_, Terminated(_)) ⇒
              context.log.info("Stopping guardian")
              Behaviors.stopped
          }
>>>>>>> e3fc2d7b
        }

      val system = ActorSystem(main, "ChatRoomDemo")
      system ! "go"
      //#chatroom-main
    }
  }
}<|MERGE_RESOLUTION|>--- conflicted
+++ resolved
@@ -93,31 +93,18 @@
       import ChatRoom._
 
       val gabbler =
-<<<<<<< HEAD
-        Behaviors.receiveMessage[SessionEvent] {
-          case SessionDenied(reason) =>
-            println(s"cannot start chat room session: $reason")
-            Behaviors.stopped
-          case SessionGranted(handle) =>
-            handle ! PostMessage("Hello World!")
-            Behaviors.same
-          case MessagePosted(screenName, message) =>
-            println(s"message has been posted by '$screenName': $message")
-            Behaviors.stopped
-=======
         Behaviors.setup[SessionEvent] { context ⇒
           Behaviors.receiveMessage[SessionEvent] {
-            case SessionDenied(reason) ⇒
+            case SessionDenied(reason) =>
               context.log.info("cannot start chat room session: {}", reason)
               Behaviors.stopped
-            case SessionGranted(handle) ⇒
+            case SessionGranted(handle) =>
               handle ! PostMessage("Hello World!")
               Behaviors.same
-            case MessagePosted(screenName, message) ⇒
+            case MessagePosted(screenName, message) =>
               context.log.info("message has been posted by '{}': {}", screenName, message)
               Behaviors.stopped
           }
->>>>>>> e3fc2d7b
         }
       //#chatroom-gabbler
 
@@ -128,7 +115,6 @@
           val gabblerRef = context.spawn(gabbler, "gabbler")
           context.watch(gabblerRef)
 
-<<<<<<< HEAD
           Behaviors
             .receiveMessagePartial[String] {
               case "go" =>
@@ -137,20 +123,9 @@
             }
             .receiveSignal {
               case (_, Terminated(_)) =>
-                println("Stopping guardian")
+                context.log.info("Stopping guardian")
                 Behaviors.stopped
             }
-=======
-          Behaviors.receiveMessagePartial[String] {
-            case "go" ⇒
-              chatRoom ! GetSession("ol’ Gabbler", gabblerRef)
-              Behaviors.same
-          } receiveSignal {
-            case (_, Terminated(_)) ⇒
-              context.log.info("Stopping guardian")
-              Behaviors.stopped
-          }
->>>>>>> e3fc2d7b
         }
 
       val system = ActorSystem(main, "ChatRoomDemo")
