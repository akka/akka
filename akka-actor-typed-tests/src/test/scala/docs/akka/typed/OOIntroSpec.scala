--- conflicted
+++ resolved
@@ -95,23 +95,13 @@
       val gabbler =
         Behaviors.setup[SessionEvent] { context ⇒
           Behaviors.receiveMessage[SessionEvent] {
-<<<<<<< HEAD
-            case SessionDenied(reason) ⇒
+            case SessionDenied(reason) =>
               context.log.info("cannot start chat room session: {}", reason)
               Behaviors.stopped
             case SessionGranted(handle) ⇒
               handle ! PostMessage("Hello World!")
               Behaviors.same
-            case MessagePosted(screenName, message) ⇒
-=======
-            case SessionDenied(reason) =>
-              context.log.info("cannot start chat room session: {}", reason)
-              Behaviors.stopped
-            case SessionGranted(handle) =>
-              handle ! PostMessage("Hello World!")
-              Behaviors.same
             case MessagePosted(screenName, message) =>
->>>>>>> 3e6c456f
               context.log.info("message has been posted by '{}': {}", screenName, message)
               Behaviors.stopped
           }
@@ -132,11 +122,7 @@
                 Behaviors.same
             }
             .receiveSignal {
-<<<<<<< HEAD
-              case (_, Terminated(_)) ⇒
-=======
               case (_, Terminated(_)) =>
->>>>>>> 3e6c456f
                 context.log.info("Stopping guardian")
                 Behaviors.stopped
             }
