--- conflicted
+++ resolved
@@ -93,7 +93,6 @@
       import ChatRoom._
 
       val gabbler =
-<<<<<<< HEAD
         Behaviors.setup[SessionEvent] { context ⇒
           Behaviors.receiveMessage[SessionEvent] {
             case SessionDenied(reason) ⇒
@@ -106,18 +105,6 @@
               context.log.info("message has been posted by '{}': {}", screenName, message)
               Behaviors.stopped
           }
-=======
-        Behaviors.receiveMessage[SessionEvent] {
-          case SessionDenied(reason) =>
-            println(s"cannot start chat room session: $reason")
-            Behaviors.stopped
-          case SessionGranted(handle) =>
-            handle ! PostMessage("Hello World!")
-            Behaviors.same
-          case MessagePosted(screenName, message) =>
-            println(s"message has been posted by '$screenName': $message")
-            Behaviors.stopped
->>>>>>> e3251660
         }
       //#chatroom-gabbler
 
@@ -128,29 +115,17 @@
           val gabblerRef = context.spawn(gabbler, "gabbler")
           context.watch(gabblerRef)
 
-<<<<<<< HEAD
-          Behaviors.receiveMessagePartial[String] {
-            case "go" ⇒
-              chatRoom ! GetSession("ol’ Gabbler", gabblerRef)
-              Behaviors.same
-          } receiveSignal {
-            case (_, Terminated(_)) ⇒
-              context.log.info("Stopping guardian")
-              Behaviors.stopped
-          }
-=======
           Behaviors
             .receiveMessagePartial[String] {
-              case "go" =>
+              case "go" ⇒
                 chatRoom ! GetSession("ol’ Gabbler", gabblerRef)
                 Behaviors.same
             }
             .receiveSignal {
-              case (_, Terminated(_)) =>
-                println("Stopping guardian")
+              case (_, Terminated(_)) ⇒
+                context.log.info("Stopping guardian")
                 Behaviors.stopped
             }
->>>>>>> e3251660
         }
 
       val system = ActorSystem(main, "ChatRoomDemo")
