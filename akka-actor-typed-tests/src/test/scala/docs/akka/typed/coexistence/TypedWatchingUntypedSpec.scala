/*
 * Copyright (C) 2018-2019 Lightbend Inc. <https://www.lightbend.com>
 */

package docs.akka.typed.coexistence

import akka.actor.typed._
import akka.actor.typed.scaladsl.Behaviors
import akka.testkit.{ AkkaSpec, TestKit }
import docs.akka.typed.coexistence.TypedWatchingUntypedSpec.Typed
//#adapter-import
// adds support for typed actors to an untyped actor system and context
import akka.actor.typed.scaladsl.adapter._
//#adapter-import
import akka.testkit.TestProbe
//#import-alias
import akka.{ actor => untyped }
//#import-alias
import org.scalatest.WordSpec
import scala.concurrent.duration._
import TypedWatchingUntypedSpec.Typed._

object TypedWatchingUntypedSpec {

  //#typed
  object Typed {
    final case class Ping(replyTo: akka.actor.typed.ActorRef[Pong.type])
    sealed trait Command
    case object Pong extends Command

    val behavior: Behavior[Command] =
      Behaviors.setup { context =>
        // context.actorOf is an implicit extension method
        val untyped = context.actorOf(Untyped.props(), "second")

        // context.watch is an implicit extension method
        context.watch(untyped)

        // illustrating how to pass sender, toUntyped is an implicit extension method
        untyped.tell(Typed.Ping(context.self), context.self.toUntyped)

<<<<<<< HEAD
        Behaviors.receiveMessagePartial[Command] {
          case Pong ⇒
            // it's not possible to get the sender, that must be sent in message
            // context.stop is an implicit extension method
            context.stop(untyped)
            Behaviors.same
        } receiveSignal {
          case (_, akka.actor.typed.Terminated(_)) ⇒
            Behaviors.stopped
        }
=======
        Behaviors
          .receivePartial[Command] {
            case (context, Pong) =>
              // it's not possible to get the sender, that must be sent in message
              // context.stop is an implicit extension method
              context.stop(untyped)
              Behaviors.same
          }
          .receiveSignal {
            case (_, akka.actor.typed.Terminated(_)) =>
              Behaviors.stopped
          }
>>>>>>> 03897dd6
      }
  }
  //#typed

  //#untyped
  object Untyped {
    def props(): untyped.Props = untyped.Props(new Untyped)
  }
  class Untyped extends untyped.Actor {
    override def receive = {
      case Typed.Ping(replyTo) =>
        replyTo ! Typed.Pong
    }
  }
  //#untyped
}

class TypedWatchingUntypedSpec extends WordSpec {

  import TypedWatchingUntypedSpec._

  "Typed -> Untyped" must {
    "support creating, watching and messaging" in {
      //#create
      val system = untyped.ActorSystem("TypedWatchingUntyped")
      val typed = system.spawn(Typed.behavior, "Typed")
      //#create
      val probe = TestProbe()(system)
      probe.watch(typed.toUntyped)
      probe.expectTerminated(typed.toUntyped, 200.millis)
      TestKit.shutdownActorSystem(system)
    }
  }
}
<|MERGE_RESOLUTION|>--- conflicted
+++ resolved
@@ -39,18 +39,6 @@
         // illustrating how to pass sender, toUntyped is an implicit extension method
         untyped.tell(Typed.Ping(context.self), context.self.toUntyped)
 
-<<<<<<< HEAD
-        Behaviors.receiveMessagePartial[Command] {
-          case Pong ⇒
-            // it's not possible to get the sender, that must be sent in message
-            // context.stop is an implicit extension method
-            context.stop(untyped)
-            Behaviors.same
-        } receiveSignal {
-          case (_, akka.actor.typed.Terminated(_)) ⇒
-            Behaviors.stopped
-        }
-=======
         Behaviors
           .receivePartial[Command] {
             case (context, Pong) =>
@@ -63,7 +51,6 @@
             case (_, akka.actor.typed.Terminated(_)) =>
               Behaviors.stopped
           }
->>>>>>> 03897dd6
       }
   }
   //#typed
