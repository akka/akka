/*
 * Copyright (C) 2009-2019 Lightbend Inc. <https://www.lightbend.com>
 */

package akka.actor.typed.scaladsl

import java.util.concurrent.atomic.AtomicInteger

<<<<<<< HEAD
=======
import akka.actor.testkit.typed.scaladsl.ScalaTestWithActorTestKit
>>>>>>> d4162229
import akka.actor.testkit.typed.TestException
import akka.actor.testkit.typed.scaladsl.ScalaTestWithActorTestKit
import akka.actor.typed.Behavior
import akka.actor.typed.scaladsl.adapter._
import akka.event.Logging
import akka.event.Logging.{ LogEvent, LogEventWithCause, LogEventWithMarker }
import akka.testkit.EventFilter
import org.scalatest.WordSpecLike
import org.slf4j.helpers.BasicMarkerFactory

class SomeClass

object WhereTheBehaviorIsDefined {

  def behavior: Behavior[String] = Behaviors.setup { context =>
    context.log.info("Starting up")
    Behaviors.stopped
  }

}

object BehaviorWhereTheLoggerIsUsed {
  def behavior: Behavior[String] = Behaviors.setup(ctx => new BehaviorWhereTheLoggerIsUsed(ctx))
}
class BehaviorWhereTheLoggerIsUsed(context: ActorContext[String]) extends AbstractBehavior[String] {
  context.log.info("Starting up")
  override def onMessage(msg: String): Behavior[String] = {
    Behaviors.same
  }
}

class ActorLoggingSpec extends ScalaTestWithActorTestKit("""
    akka.loglevel = DEBUG # test verifies debug
    akka.loggers = ["akka.testkit.TestEventListener"]
    """) with WordSpecLike {

  val marker = new BasicMarkerFactory().getMarker("marker")
  val cause = new TestException("böö")

  implicit val untyped = system.toUntyped

  "Logging in a typed actor" must {

    "be conveniently available from the context" in {
      val actor =
        EventFilter.info("Started", source = "akka://ActorLoggingSpec/user/the-actor", occurrences = 1).intercept {
          spawn(
            Behaviors.setup[String] { context =>
              context.log.info("Started")

              Behaviors.receive { (context, message) =>
                context.log.info("got message {}", message)
                Behaviors.same
              }
            },
            "the-actor")
        }

      EventFilter
        .info("got message Hello", source = "akka://ActorLoggingSpec/user/the-actor", occurrences = 1)
        .intercept {
          actor ! "Hello"
        }
    }

    "contain the class name where the first log was called" in {
      val eventFilter = EventFilter.custom({
        case l: LogEvent if l.logClass == classOf[ActorLoggingSpec] => true
        case l: LogEvent =>
          println(l.logClass)
          false
      }, occurrences = 1)

      eventFilter.intercept {
        spawn(Behaviors.setup[String] { context =>
          context.log.info("Started")

          Behaviors.receive { (context, message) =>
            context.log.info("got message {}", message)
            Behaviors.same
          }
        }, "the-actor-with-class")
      }
    }

    "contain the object class name where the first log was called" in {
      val eventFilter = EventFilter.custom({
        case l: LogEvent if l.logClass == WhereTheBehaviorIsDefined.getClass => true
        case l: LogEvent =>
          println(l.logClass)
          false
      }, occurrences = 1)

      eventFilter.intercept {
        spawn(WhereTheBehaviorIsDefined.behavior, "the-actor-with-object")
      }
    }

    "contain the abstract behavior class name where the first log was called" in {
      val eventFilter = EventFilter.custom({
        case l: LogEvent if l.logClass == classOf[BehaviorWhereTheLoggerIsUsed] => true
        case l: LogEvent =>
          println(l.logClass)
          false
      }, occurrences = 1)

      eventFilter.intercept {
        spawn(BehaviorWhereTheLoggerIsUsed.behavior, "the-actor-with-behavior")
      }
    }

    "allow for adapting log source and class" in {
      val eventFilter = EventFilter.custom({
        case l: LogEvent =>
          l.logClass == classOf[SomeClass] &&
          l.logSource == "who-knows-where-it-came-from" &&
          l.mdc == Map("mdc" -> true) // mdc should be kept
      }, occurrences = 1)

      eventFilter.intercept {
        spawn(Behaviors.setup[String] { context =>
          context.log.info("Started")
          Behaviors.empty
        }, "the-actor-with-custom-class")
      }
    }

    "pass markers to the log" in {
      EventFilter
        .custom({
          case event: LogEventWithMarker if event.marker.name == marker.name => true
        }, occurrences = 9)
        .intercept(spawn(Behaviors.setup[Any] { context =>
          context.log.debug(marker, "whatever")
          context.log.info(marker, "whatever")
          context.log.warn(marker, "whatever")
          context.log.error(marker, "whatever")
          context.log.error(marker, "whatever", cause)
          Behaviors.stopped
        }))
    }

    "pass cause with warn" in {
      EventFilter
        .custom({
          case event: LogEventWithCause if event.cause == cause => true
        }, occurrences = 2)
        .intercept(spawn(Behaviors.setup[Any] { context =>
          context.log.warn("whatever", cause)
          context.log.warn(marker, "whatever", cause)
          Behaviors.stopped
        }))
    }

    "provide a whole bunch of logging overloads" in {

      // Not the best test but at least it exercises every log overload ;)

      EventFilter
        .custom({
          case _ => true // any is fine, we're just after the right count of statements reaching the listener
        }, occurrences = 120)
        .intercept {
          spawn(Behaviors.setup[String] { context =>
            context.log.debug("message")
            context.log.debug("{}", "arg1")
            context.log.debug("{} {}", 1, 2) //using Int to avoid ambiguous reference to overloaded definition
            context.log.debug("{} {} {}", "arg1", "arg2", "arg3")
            context.log.debug(marker, "message")
            context.log.debug(marker, "{}", "arg1")
            context.log.debug(marker, "{} {}", 1, 2) //using Int to avoid ambiguous reference to overloaded definition
            context.log.debug(marker, "{} {} {}", Array("arg1", "arg2", "arg3"): _*)

            context.log.info("message")
            context.log.info("{}", "arg1")
            context.log.info("{} {}", 1, 2)
            context.log.info("{} {} {}", Array("arg1", "arg2", "arg3"): _*)
            context.log.info(marker, "message")
            context.log.info(marker, "{}", "arg1")
            context.log.info(marker, "{} {}", 1, 2)
            context.log.info(marker, "{} {} {}", Array("arg1", "arg2", "arg3"): _*)

            context.log.warn("message")
            context.log.warn("{}", "arg1")
            context.log.warn("{} {}", 1, 2)
            context.log.warn("{} {} {}", Array("arg1", "arg2", "arg3"): _*)
            context.log.warn(marker, "message")
            context.log.warn(marker, "{}", "arg1")
            context.log.warn(marker, "{} {}", 1, 2)
            context.log.warn(marker, "{} {} {}", Array("arg1", "arg2", "arg3"): _*)
            context.log.warn("message", cause)

            context.log.error("message")
            context.log.error("{}", "arg1")
            context.log.error("{} {}", 1, 2)
            context.log.error("{} {} {}", Array("arg1", "arg2", "arg3"): _*)
            context.log.error(marker, "message")
            context.log.error(marker, "{}", "arg1")
            context.log.error(marker, "{} {}", 1, 2)
            context.log.error(marker, "{} {} {}", Array("arg1", "arg2", "arg3"): _*)
            context.log.error("message", cause)

            Behaviors.stopped
          })
        }
    }

  }

  trait Protocol {
    def transactionId: Long
  }
  case class Message(transactionId: Long, message: String) extends Protocol

  "Logging with MDC for a typed actor" must {

    "provide the MDC values in the log" in {
      val behaviors = Behaviors.withMdc[Protocol](
        Map("static" -> "1"),
        // FIXME why u no infer the type here Scala??
        //TODO review that change from Map[String,Any] to Map[String,String] is viable
        (message: Protocol) =>
          if (message.transactionId == 1)
            Map("txId" -> message.transactionId.toString, "first" -> "true")
          else Map("txId" -> message.transactionId.toString)) {
        Behaviors.setup { context =>
          context.log.info("Starting")
          Behaviors.receiveMessage { _ =>
            context.log.info("Got message!")
            Behaviors.same
          }
        }
      }

      // mdc on defer is empty (thread and timestamp MDC is added by logger backend)
      val ref = EventFilter
        .custom(
          {
            case logEvent if logEvent.level == Logging.InfoLevel =>
              logEvent.message should ===("Starting")
              logEvent.mdc shouldBe empty
              true
            case other => system.log.error(s"Unexpected log event: {}", other); false
          },
          occurrences = 1)
        .intercept {
          spawn(behaviors)
        }

      // mdc on message
      EventFilter
        .custom(
          {
            case logEvent if logEvent.level == Logging.InfoLevel =>
              logEvent.message should ===("Got message!")
              logEvent.mdc should ===(Map("static" -> 1, "txId" -> 1L, "first" -> true))
              true
            case other => system.log.error(s"Unexpected log event: {}", other); false
          },
          occurrences = 1)
        .intercept {
          ref ! Message(1, "first")
        }

      // mdc does not leak between messages
      EventFilter
        .custom(
          {
            case logEvent if logEvent.level == Logging.InfoLevel =>
              logEvent.message should ===("Got message!")
              logEvent.mdc should ===(Map("static" -> 1, "txId" -> 2L))
              true
            case other => system.log.error(s"Unexpected log event: {}", other); false
          },
          occurrences = 1)
        .intercept {
          ref ! Message(2, "second")
        }
    }

    "use the outermost initial mdc" in {
      // when we declare it, we expect the outermost to win
      val behavior =
        Behaviors.withMdc[String](Map("outermost" -> "true")) {
          Behaviors.withMdc(Map("innermost" -> "true")) {
            Behaviors.receive { (context, message) =>
              context.log.info(message)
              Behaviors.same
            }
          }
        }

      val ref = spawn(behavior)
      EventFilter
        .custom(
          {
            case logEvent if logEvent.level == Logging.InfoLevel =>
              logEvent.message should ===("message")
              logEvent.mdc should ===(Map("outermost" -> true))
              true
            case other => system.log.error(s"Unexpected log event: {}", other); false
          },
          occurrences = 1)
        .intercept {
          ref ! "message"
        }
    }

    "keep being applied when behavior changes to other behavior" in {
      def behavior: Behavior[String] =
        Behaviors.receive { (context, message) =>
          message match {
            case "new-behavior" =>
              behavior
            case other =>
              context.log.info(other)
              Behaviors.same
          }
        }

      val ref = spawn(Behaviors.withMdc(Map("hasMdc" -> "true"))(behavior))
      EventFilter
        .custom(
          {
            case logEvent if logEvent.level == Logging.InfoLevel =>
              logEvent.message should ===("message")
              logEvent.mdc should ===(Map("hasMdc" -> true))
              true
            case other => system.log.error(s"Unexpected log event: {}", other); false
          },
          occurrences = 1)
        .intercept {
          ref ! "message"
        }

      ref ! "new-behavior"

      EventFilter
        .custom(
          {
            case logEvent if logEvent.level == Logging.InfoLevel =>
              logEvent.message should ===("message")
              logEvent.mdc should ===(Map("hasMdc" -> true)) // original mdc should stay
              true
            case other => system.log.error(s"Unexpected log event: {}", other); false
          },
          occurrences = 1)
        .intercept {
          ref ! "message"
        }

    }

    "replace when behavior changes to other behavior wrapped in withMdc" in {
      // when it changes while running, we expect the latest one to apply
      val id = new AtomicInteger(0)
      def behavior: Behavior[String] =
        Behaviors.withMdc(Map("mdc-version" -> id.incrementAndGet().toString)) {
          Behaviors.receive { (context, message) =>
            message match {
              case "new-mdc" =>
                behavior
              case other =>
                context.log.info(other)
                Behaviors.same
            }
          }
        }

      val ref = spawn(behavior)
      EventFilter
        .custom(
          {
            case logEvent if logEvent.level == Logging.InfoLevel =>
              logEvent.message should ===("message")
              logEvent.mdc should ===(Map("mdc-version" -> 1))
              true
            case other => system.log.error(s"Unexpected log event: {}", other); false
          },
          occurrences = 1)
        .intercept {
          ref ! "message"
        }
      ref ! "new-mdc"
      EventFilter
        .custom(
          {
            case logEvent if logEvent.level == Logging.InfoLevel =>
              logEvent.message should ===("message")
              logEvent.mdc should ===(Map("mdc-version" -> 2)) // mdc should have been replaced
              true
            case other => system.log.error(s"Unexpected log event: {}", other); false
          },
          occurrences = 1)
        .intercept {
          ref ! "message"
        }

    }

    "provide a withMdc decorator" in {
      val behavior = Behaviors.withMdc[Protocol](Map("mdc" -> "outer"))(Behaviors.setup { context =>
        Behaviors.receiveMessage { _ =>
          org.slf4j.MDC.put("mdc", "inner")
          context.log.info("Got message log.withMDC!")
          // after log.withMdc so we know it didn't change the outer mdc
          context.log.info("Got message behavior.withMdc!")
          Behaviors.same
        }
      })

      // mdc on message
      val ref = spawn(behavior)
      EventFilter
        .custom(
          {
            case logEvent if logEvent.level == Logging.InfoLevel =>
              logEvent.message should ===("Got message behavior.withMdc!")
              logEvent.mdc should ===(Map("mdc" -> "outer"))
              true
            case other => system.log.error(s"Unexpected log event: {}", other); false
          },
          occurrences = 1)
        .intercept {
          EventFilter
            .custom(
              {
                case logEvent if logEvent.level == Logging.InfoLevel =>
                  logEvent.message should ===("Got message log.withMDC!")
                  logEvent.mdc should ===(Map("mdc" -> "inner"))
                  true
                case other => system.log.error(s"Unexpected log event: {}", other); false
              },
              occurrences = 1)
            .intercept {
              ref ! Message(1, "first")
            }
        }
    }

  }

}<|MERGE_RESOLUTION|>--- conflicted
+++ resolved
@@ -6,10 +6,6 @@
 
 import java.util.concurrent.atomic.AtomicInteger
 
-<<<<<<< HEAD
-=======
-import akka.actor.testkit.typed.scaladsl.ScalaTestWithActorTestKit
->>>>>>> d4162229
 import akka.actor.testkit.typed.TestException
 import akka.actor.testkit.typed.scaladsl.ScalaTestWithActorTestKit
 import akka.actor.typed.Behavior
@@ -140,7 +136,7 @@
     "pass markers to the log" in {
       EventFilter
         .custom({
-          case event: LogEventWithMarker if event.marker.name == marker.name => true
+          case event: LogEventWithMarker if event.marker.name == marker.getName => true
         }, occurrences = 9)
         .intercept(spawn(Behaviors.setup[Any] { context =>
           context.log.debug(marker, "whatever")
@@ -176,40 +172,41 @@
           spawn(Behaviors.setup[String] { context =>
             context.log.debug("message")
             context.log.debug("{}", "arg1")
-            context.log.debug("{} {}", 1, 2) //using Int to avoid ambiguous reference to overloaded definition
+            context.log
+              .debug("{} {}", "arg1", "arg2": Any) //using Int to avoid ambiguous reference to overloaded definition
             context.log.debug("{} {} {}", "arg1", "arg2", "arg3")
             context.log.debug(marker, "message")
             context.log.debug(marker, "{}", "arg1")
-            context.log.debug(marker, "{} {}", 1, 2) //using Int to avoid ambiguous reference to overloaded definition
-            context.log.debug(marker, "{} {} {}", Array("arg1", "arg2", "arg3"): _*)
+            context.log.debug(marker, "{} {}", "arg1", "arg2": Any) //using Int to avoid ambiguous reference to overloaded definition
+            context.log.debug(marker, "{} {} {}", "arg1", "arg2", "arg3")
 
             context.log.info("message")
             context.log.info("{}", "arg1")
-            context.log.info("{} {}", 1, 2)
-            context.log.info("{} {} {}", Array("arg1", "arg2", "arg3"): _*)
+            context.log.info("{} {}", "arg1", "arg2": Any)
+            context.log.info("{} {} {}", "arg1", "arg2", "arg3")
             context.log.info(marker, "message")
             context.log.info(marker, "{}", "arg1")
-            context.log.info(marker, "{} {}", 1, 2)
-            context.log.info(marker, "{} {} {}", Array("arg1", "arg2", "arg3"): _*)
+            context.log.info(marker, "{} {}", "arg1", "arg2": Any)
+            context.log.info(marker, "{} {} {}", "arg1", "arg2", "arg3")
 
             context.log.warn("message")
             context.log.warn("{}", "arg1")
-            context.log.warn("{} {}", 1, 2)
-            context.log.warn("{} {} {}", Array("arg1", "arg2", "arg3"): _*)
+            context.log.warn("{} {}", "arg1", "arg2": Any)
+            context.log.warn("{} {} {}", "arg1", "arg2", "arg3")
             context.log.warn(marker, "message")
             context.log.warn(marker, "{}", "arg1")
-            context.log.warn(marker, "{} {}", 1, 2)
-            context.log.warn(marker, "{} {} {}", Array("arg1", "arg2", "arg3"): _*)
+            context.log.warn(marker, "{} {}", "arg1", "arg2": Any)
+            context.log.warn(marker, "{} {} {}", "arg1", "arg2", "arg3")
             context.log.warn("message", cause)
 
             context.log.error("message")
             context.log.error("{}", "arg1")
-            context.log.error("{} {}", 1, 2)
-            context.log.error("{} {} {}", Array("arg1", "arg2", "arg3"): _*)
+            context.log.error("{} {}", "arg1", "arg2": Any)
+            context.log.error("{} {} {}", "arg1", "arg2", "arg3")
             context.log.error(marker, "message")
             context.log.error(marker, "{}", "arg1")
-            context.log.error(marker, "{} {}", 1, 2)
-            context.log.error(marker, "{} {} {}", Array("arg1", "arg2", "arg3"): _*)
+            context.log.error(marker, "{} {}", "arg1", "arg2": Any)
+            context.log.error(marker, "{} {} {}", "arg1", "arg2", "arg3")
             context.log.error("message", cause)
 
             Behaviors.stopped
