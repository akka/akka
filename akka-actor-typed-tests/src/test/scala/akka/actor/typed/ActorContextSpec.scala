/**
<<<<<<< HEAD
 * Copyright (C) 2018 Lightbend Inc. <https://www.lightbend.com>
=======
 * Copyright (C) 2017-2018 Lightbend Inc. <https://www.lightbend.com>
>>>>>>> a113ca73
 */

package akka.actor.typed

import akka.actor.InvalidMessageException
import akka.actor.typed.scaladsl.Behaviors
import akka.actor.typed.scaladsl.Behaviors.BehaviorDecorators
import akka.testkit.typed.scaladsl.{ ActorTestKit, TestProbe }

import scala.concurrent.duration._

object ActorSpecMessages {

  sealed trait Command

  sealed trait Event

  case object Ping extends Command

  object Pong extends Event

  case class Renew(replyTo: ActorRef[Renewed.type]) extends Command

  case object Renewed extends Event

  case object Miss extends Command

  case object Missed extends Event

  case object Fail extends Command

  case object Stop extends Command

  case class StopRef[T](ref: ActorRef[T]) extends Command

  case class GotSignal(signal: Signal) extends Event

  case class GotChildSignal(signal: Signal) extends Event

  case class ChildMade(ref: ActorRef[Command]) extends Event

  case object Inert extends Command

  case object InertEvent extends Event

  case class Watch(ref: ActorRef[Command]) extends Command

  case class UnWatch(ref: ActorRef[Command]) extends Command

  case object TimeoutSet extends Event

  case object ReceiveTimeout extends Command

  case class SetTimeout(duration: FiniteDuration) extends Command

  case object GotReceiveTimeout extends Event

}

abstract class ActorContextSpec extends ActorTestKit with TypedAkkaSpecWithShutdown {

  import ActorSpecMessages._

  def decoration[T]: Behavior[T] ⇒ Behavior[T]

  implicit class BehaviorDecorator[T](behavior: Behavior[T]) {
    def decorate: Behavior[T] = decoration(behavior)
  }

  "An ActorContext" must {

    "converge in cyclic behavior" in {
      val probe = TestProbe[Event]()

      lazy val behavior: Behavior[Command] = Behaviors.immutable[Command] { (_, message) ⇒
        message match {
          case Ping ⇒
            probe.ref ! Pong
            Behaviors.same
          case Miss ⇒
            probe.ref ! Missed
            Behaviors.unhandled
          case Renew(ref) ⇒
            ref ! Renewed
            behavior
        }
      }.decorate

      val actor = spawn(behavior)
      actor ! Ping
      probe.expectMessage(Pong)
      actor ! Miss
      probe.expectMessage(Missed)
      actor ! Renew(probe.ref)
      probe.expectMessage(Renewed)
      actor ! Ping
      probe.expectMessage(Pong)
    }

    "correctly wire the lifecycle hook" in {
      val probe = TestProbe[Event]()

      val internal = (Behaviors.immutablePartial[Command] {
        case (_, Fail) ⇒
          throw new TestException("Boom")
      } onSignal {
        case (_, signal) ⇒
          probe.ref ! GotSignal(signal)
          Behaviors.same
      }).decorate

      val behavior = Behaviors.supervise(internal).onFailure(SupervisorStrategy.restart)
      val actor = spawn(behavior)
      actor ! Fail
      probe.expectMessage(GotSignal(PreRestart))
    }

    "signal post stop after voluntary termination" in {
      val probe = TestProbe[Event]()

      val behavior: Behavior[Command] = (
        Behaviors.immutablePartial[Command] {
          case (_, Stop) ⇒ Behaviors.stopped
        } onSignal {
          case (_, signal) ⇒
            probe.ref ! GotSignal(signal)
            Behaviors.same
        }).decorate

      val actor = spawn(behavior)
      actor ! Stop
      probe.expectMessage(GotSignal(PostStop))
    }

    "restart and stop a child actor" in {
      val probe = TestProbe[Event]()

      val child: Behavior[Command] = (Behaviors.immutablePartial[Command] {
        case (_, Fail) ⇒ throw new TestException("Boom")
        case (_, Ping) ⇒
          probe.ref ! Pong
          Behaviors.same
      } onSignal {
        case (_, signal) ⇒
          probe.ref ! GotChildSignal(signal)
          Behavior.stopped
      }).decorate

      val parent: Behavior[Command] = Behaviors.setup[Command](ctx ⇒ {
        val childRef = ctx.spawnAnonymous(
          Behaviors.supervise(child).onFailure(SupervisorStrategy.restart)
        )
        ctx.watch(childRef)
        probe.ref ! ChildMade(childRef)

        (Behaviors.immutablePartial[Command] {
          case (ctx, StopRef(ref)) ⇒
            ctx.stop(ref)
            Behavior.same
        } onSignal {
          case (_, signal) ⇒
            probe.ref ! GotSignal(signal)
            Behavior.stopped
        }).decorate
      })

      val parentRef = spawn(parent)
      val childRef = probe.expectMessageType[ChildMade].ref
      childRef ! Fail
      probe.expectMessage(GotChildSignal(PreRestart))
      childRef ! Ping
      probe.expectMessage(Pong)
      parentRef ! StopRef(childRef)
      probe.expectTerminated(childRef, timeout.duration)
    }

    "stop a child actor" in {
      val probe = TestProbe[Event]()

      val child: Behavior[Command] = Behaviors.empty[Command].decorate
      val parent: Behavior[Command] = Behaviors.setup[Command](ctx ⇒ {
        val childRef = ctx.spawnAnonymous(
          Behaviors.supervise(child).onFailure(SupervisorStrategy.restart)
        )
        ctx.watch(childRef)
        probe.ref ! ChildMade(childRef)
        Behaviors.immutablePartial[Command] {
          case (ctx, StopRef(ref)) ⇒
            ctx.stop(ref)
            Behaviors.same
        } onSignal {
          case (_, signal) ⇒
            probe.ref ! GotSignal(signal)
            Behavior.stopped
        }
      }).decorate
      val parentRef = spawn(parent)
      val childRef = probe.expectMessageType[ChildMade].ref
      parentRef ! StopRef(childRef)
      probe.expectTerminated(childRef, timeout.duration)
    }

    "reset behavior upon restart" in {
      val probe = TestProbe[Int]()
      val internal = Behaviors.setup[Command](_ ⇒ {
        var counter = 0
        Behaviors.immutablePartial[Command] {
          case (_, Ping) ⇒
            counter += 1
            probe.ref ! counter
            Behavior.same
          case (_, Fail) ⇒
            throw new TestException("Boom")
        }
      }).decorate
      val behavior = Behaviors.supervise(internal).onFailure(SupervisorStrategy.restart)
      val actor = spawn(behavior)
      actor ! Ping
      probe.expectMessage(1)
      actor ! Fail
      actor ! Ping
      probe.expectMessage(1)
    }

    "not reset behavior upon resume" in {
      val probe = TestProbe[Int]()
      val internal = Behaviors.setup[Command](_ ⇒ {
        var counter = 0
        Behaviors.immutablePartial[Command] {
          case (_, Ping) ⇒
            counter += 1
            probe.ref ! counter
            Behavior.same
          case (_, Fail) ⇒
            throw new TestException("Boom")
        }
      }).decorate
      val behavior = Behaviors.supervise(internal).onFailure(SupervisorStrategy.resume)
      val actor = spawn(behavior)
      actor ! Ping
      probe.expectMessage(1)
      actor ! Fail
      actor ! Ping
      probe.expectMessage(2)
    }

    "stop upon stop" in {
      val probe = TestProbe[Event]()
      val behavior = (Behaviors.immutablePartial[Command] {
        case (_, Ping) ⇒
          probe.ref ! Pong
          Behaviors.same
        case (_, Fail) ⇒
          throw new TestException("boom")
      } onSignal {
        case (_, PostStop) ⇒
          probe.ref ! GotSignal(PostStop)
          Behavior.same
      }).decorate
      val actorToWatch = spawn(behavior)
      val watcher: ActorRef[Command] = spawn((
        Behaviors.immutablePartial[Any] {
          case (ctx, Ping) ⇒
            ctx.watch(actorToWatch)
            probe.ref ! Pong
            Behavior.same
        } onSignal {
          case (_, signal) ⇒
            probe.ref ! GotSignal(signal)
            Behavior.same
        }
      ).decorate)
      actorToWatch ! Ping
      probe.expectMessage(Pong)
      watcher ! Ping
      probe.expectMessage(Pong)
      actorToWatch ! Fail
      probe.expectMessage(GotSignal(PostStop))
      probe.expectTerminated(actorToWatch, timeout.duration)
    }

    "not stop non-child actor" in {
      val probe = TestProbe[Event]()
      val victim = spawn(Behaviors.empty[Command])
      val actor = spawn(Behaviors.immutablePartial[Command] {
        case (_, Ping) ⇒
          probe.ref ! Pong
          Behaviors.same
        case (ctx, StopRef(ref)) ⇒
          assertThrows[IllegalArgumentException] {
            ctx.stop(ref)
            probe.ref ! Pong
          }
          probe.ref ! Missed
          Behaviors.same
      }.decorate)
      actor ! Ping
      probe.expectMessage(Pong)
      actor ! StopRef(victim)
      probe.expectMessage(Missed)
      actor ! Ping
      probe.expectMessage(Pong)
    }

    "watch a child actor before its termination" in {
      val probe = TestProbe[Event]()
      val child = Behaviors.immutablePartial[Command] {
        case (_, Stop) ⇒
          Behaviors.stopped
      }.decorate
      val actor: ActorRef[Command] = spawn(
        Behaviors.setup[Command](ctx ⇒ {
          val childRef = ctx.spawn(child, "A")
          ctx.watch(childRef)
          probe.ref ! ChildMade(childRef)
          Behaviors.immutablePartial[Command] {
            case (_, Ping) ⇒
              probe.ref ! Pong
              Behaviors.same
          } onSignal {
            case (_, signal) ⇒
              probe.ref ! GotSignal(signal)
              Behaviors.same
          }
        }).decorate
      )
      val childRef = probe.expectMessageType[ChildMade].ref
      childRef ! Stop
      probe.expectTerminated(childRef, timeout.duration)
    }

    "watch a child actor after its termination" in {
      val probe = TestProbe[Event]()
      val child = Behaviors.immutablePartial[Command] {
        case (_, Stop) ⇒
          Behaviors.stopped
      }.decorate
      val actor = spawn(
        Behaviors.setup[Command](ctx ⇒ {
          val childRef = ctx.spawn(child, "A")
          probe.ref ! ChildMade(childRef)
          Behaviors.immutablePartial[Command] {
            case (ctx, Watch(ref)) ⇒
              ctx.watch(ref)
              probe.ref ! Pong
              Behaviors.same
          } onSignal {
            case (_, signal) ⇒
              probe.ref ! GotSignal(signal)
              Behaviors.same
          }
        }).decorate
      )
      val childRef = probe.expectMessageType[ChildMade].ref
      actor ! Watch(childRef)
      probe.expectMessage(Pong)
      childRef ! Stop
      probe.expectTerminated(childRef, timeout.duration)
      actor ! Watch(childRef)
      probe.expectTerminated(childRef, timeout.duration)
    }

    "unwatch a child actor before its termination" in {
      val probe = TestProbe[Event]()
      val child = Behaviors.immutablePartial[Command] {
        case (_, Stop) ⇒
          Behaviors.stopped
      }.decorate
      val actor = spawn(
        Behaviors.setup[Command](ctx ⇒ {
          val childRef = ctx.spawn(child, "A")
          probe.ref ! ChildMade(childRef)
          Behaviors.immutablePartial[Command] {
            case (ctx, Watch(ref)) ⇒
              ctx.watch(ref)
              probe.ref ! Pong
              Behaviors.same
            case (ctx, UnWatch(ref)) ⇒
              ctx.unwatch(ref)
              probe.ref ! Pong
              Behaviors.same
          } onSignal {
            case (_, signal) ⇒
              probe.ref ! GotSignal(signal)
              Behaviors.same
          }
        }).decorate
      )
      val childRef = probe.expectMessageType[ChildMade].ref
      actor ! Watch(childRef)
      probe.expectMessage(Pong)
      actor ! UnWatch(childRef)
      probe.expectMessage(Pong)
      childRef ! Stop
      probe.expectNoMessage()
    }

    "terminate upon not handling Terminated" in {
      val probe = TestProbe[Event]()
      val child = (Behaviors.immutablePartial[Command] {
        case (_, Stop) ⇒
          Behaviors.stopped
      } onSignal {
        case (_, signal) ⇒
          probe.ref ! GotChildSignal(signal)
          Behavior.same
      }).decorate
      val actor = spawn(
        Behaviors.setup[Command](ctx ⇒ {
          val childRef = ctx.spawn(child, "A")
          ctx.watch(childRef)
          probe.ref ! ChildMade(childRef)
          Behaviors.immutablePartial[Command] {
            case (_, Inert) ⇒
              probe.ref ! InertEvent
              Behaviors.immutable[Command] {
                case (_, _) ⇒ Behaviors.unhandled
              } onSignal {
                case (_, Terminated(_)) ⇒ Behaviors.unhandled
                case (_, signal) ⇒
                  probe.ref ! GotSignal(signal)
                  Behaviors.same
              }
          } onSignal {
            case (_, signal) ⇒
              probe.ref ! GotSignal(signal)
              Behaviors.same
          }
        }).decorate
      )
      val childRef = probe.expectMessageType[ChildMade].ref
      actor ! Inert
      probe.expectMessage(InertEvent)
      childRef ! Stop
      probe.expectMessage(GotChildSignal(PostStop))
      probe.expectMessage(GotSignal(PostStop))
      probe.expectTerminated(actor, timeout.duration)
    }

    "return the right context info" in {
      type Info = (ActorSystem[Nothing], ActorRef[String])
      val probe = TestProbe[Info]
      val actor = spawn(Behaviors.immutablePartial[String] {
        case (ctx, "info") ⇒
          probe.ref ! (ctx.system → ctx.self)
          Behaviors.same
      }.decorate)
      actor ! "info"
      probe.expectMessage((system, actor))
    }

    "return right info about children" in {
      type Children = Seq[ActorRef[Nothing]]
      val probe = TestProbe[Children]()
      val actor = spawn(Behaviors.immutablePartial[String] {
        case (ctx, "create") ⇒
          ctx.spawn(Behaviors.empty, "B")
          probe.ref ! ctx.child("B").toSeq
          Behaviors.same
        case (ctx, "all") ⇒
          probe.ref ! ctx.children.toSeq
          Behaviors.same
        case (ctx, get) ⇒
          probe.ref ! ctx.child(get).toSeq
          Behaviors.same
      }.decorate)
      actor ! "create"
      val children = probe.expectMessageType[Children]
      actor ! "A"
      probe.expectMessage(Seq.empty)
      actor ! "all"
      probe.expectMessage(children)
      children.size shouldBe 1
      children.head.path.name shouldBe "B"
    }

    "set small receive timeout" in {
      val probe = TestProbe[Event]()
      val actor = spawn(Behaviors.immutablePartial[Command] {
        case (_, ReceiveTimeout) ⇒
          probe.ref ! GotReceiveTimeout
          Behaviors.same
        case (ctx, SetTimeout(duration)) ⇒
          ctx.setReceiveTimeout(duration, ReceiveTimeout)
          probe.ref ! TimeoutSet
          Behaviors.same
      }.decorate)
      actor ! SetTimeout(1.nano)
      probe.expectMessage(TimeoutSet)
      probe.expectMessage(GotReceiveTimeout)
    }

    "set large receive timeout" in {
      val probe = TestProbe[String]()
      val actor = spawn(Behaviors.immutablePartial[String] {
        case (ctx, "schedule") ⇒
          ctx.schedule(1.second, probe.ref, "scheduled")
          Behaviors.same
        case (_, "ping") ⇒
          probe.ref ! "pong"
          Behaviors.same
        case (_, "receive timeout") ⇒
          probe.ref ! "received timeout"
          Behaviors.same
        case (ctx, duration) ⇒
          ctx.setReceiveTimeout(Duration(duration).asInstanceOf[FiniteDuration], "receive timeout")
          probe.ref ! "timeout set"
          Behaviors.same
      }.decorate)
      actor ! "1 minute"
      probe.expectMessage("timeout set")
      actor ! "schedule"
      probe.expectMessage("scheduled")
      actor ! "ping"
      probe.expectMessage("pong")
    }

    "schedule a message" in {
      val probe = TestProbe[Event]()
      val actor = spawn(Behaviors.immutablePartial[Command] {
        case (ctx, Ping) ⇒
          ctx.schedule(1.nano, probe.ref, Pong)
          Behaviors.same
      }.decorate)
      actor ! Ping
      probe.expectMessage(Pong)
    }

    "create a named adapter" in {
      type Envelope = (ActorRef[String], String)
      val messages = TestProbe[Envelope]()
      val probe = TestProbe[ActorRef[String]]()
      val actor = spawn(Behaviors.immutablePartial[String] {
        case (ctx, "message") ⇒
          messages.ref ! (ctx.self, "received message")
          Behaviors.same
        case (ctx, name) ⇒
          probe.ref ! ctx.spawnMessageAdapter(identity, name)
          Behaviors.same
      }.decorate)
      val adapterName = "hello"
      actor ! adapterName
      val adapter = probe.expectMessageType[ActorRef[String]]
      adapter.path.name should include(adapterName)
      adapter ! "message"
      messages.expectMessage(actor → "received message")
    }

    "not allow null messages" in {
      val actor = spawn(Behaviors.empty[Null].decorate)
      intercept[InvalidMessageException] {
        actor ! null
      }
    }

    "not have problems stopping already stopped child" in {
      val probe = TestProbe[Event]()
      val actor = spawn(
        Behaviors.setup[Command](ctx ⇒ {
          val child = ctx.spawnAnonymous(Behaviors.empty[Command])
          probe.ref ! ChildMade(child)
          Behaviors.immutablePartial[Command] {
            case (ctx, StopRef(ref)) ⇒
              ctx.stop(ref)
              probe.ref ! Pong
              Behaviors.same
          }
        })
      )
      val child = probe.expectMessageType[ChildMade].ref
      actor ! StopRef(child)
      probe.expectMessage(Pong)
      actor ! StopRef(child)
      probe.expectMessage(Pong)
    }
  }

  override def afterAll(): Unit = shutdownTestKit()
}

class NormalActorContextSpec extends ActorContextSpec {

  override def decoration[T] = x ⇒ x
}

class WidenActorContextSpec extends ActorContextSpec {

  override def decoration[T] = b ⇒ b.widen { case x ⇒ x }
}

class DeferredActorContextSpec extends ActorContextSpec {

  override def decoration[T] = b ⇒ Behaviors.setup(_ ⇒ b)
}

class NestedDeferredActorContextSpec extends ActorContextSpec {

  override def decoration[T] = b ⇒ Behaviors.setup(_ ⇒ Behaviors.setup(_ ⇒ b))
}

class TapActorContextSpec extends ActorContextSpec {

  override def decoration[T] = b ⇒ Behaviors.tap((_, _) ⇒ (), (_, _) ⇒ (), b)
}<|MERGE_RESOLUTION|>--- conflicted
+++ resolved
@@ -1,9 +1,5 @@
 /**
-<<<<<<< HEAD
- * Copyright (C) 2018 Lightbend Inc. <https://www.lightbend.com>
-=======
  * Copyright (C) 2017-2018 Lightbend Inc. <https://www.lightbend.com>
->>>>>>> a113ca73
  */
 
 package akka.actor.typed
