--- conflicted
+++ resolved
@@ -22,12 +22,8 @@
   public void testBuilderCreation() {
     final ByteStringBuilder sb = ByteString.createBuilder();
     sb.append(ByteString.fromString("Hello"));
-<<<<<<< HEAD
-    sb.append(ByteString.fromString("xxx"));
-=======
     sb.append(ByteString.fromString(" "));
     sb.append(ByteString.fromString("World"));
->>>>>>> e8937f96
     assertEquals(ByteString.fromString("Hello World"), sb.result());
   }
 
