--- conflicted
+++ resolved
@@ -1,12 +1,8 @@
-<<<<<<< HEAD
 /*
  * Copyright (C) 2018 Lightbend Inc. <https://www.lightbend.com>
  */
 
 package akka;
-=======
-package akka
->>>>>>> 97ca714d
 
 import akka.actor._
 import org.scalatest.Matchers
