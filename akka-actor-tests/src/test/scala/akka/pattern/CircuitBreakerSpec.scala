--- conflicted
+++ resolved
@@ -5,23 +5,14 @@
 package akka.pattern
 
 import akka.actor.ActorSystem
-<<<<<<< HEAD
-=======
 import language.postfixOps
 import scala.concurrent.duration._
 import scala.concurrent.{ Await, ExecutionContext, Future, TimeoutException }
 import scala.util.{ Try, Success, Failure }
->>>>>>> 6d22dd1a
 import akka.testkit._
 import org.mockito.ArgumentCaptor
 import org.scalatest.BeforeAndAfter
 import org.scalatest.mockito.MockitoSugar
-<<<<<<< HEAD
-import scala.concurrent.duration._
-import scala.concurrent.{ Await, ExecutionContext, Future, TimeoutException }
-import scala.language.postfixOps
-=======
->>>>>>> 6d22dd1a
 import org.mockito.Mockito._
 
 object CircuitBreakerSpec {
@@ -707,7 +698,6 @@
       }
 
     }
-<<<<<<< HEAD
 
     "invoke onCallSuccess if call succeeds" in {
       val breaker = CircuitBreakerSpec.shortCallTimeoutCb()
@@ -752,50 +742,4 @@
       checkLatch(breaker.openLatch)
     }
   }
-=======
->>>>>>> 6d22dd1a
-
-    "invoke onCallSuccess if call succeeds" in {
-      val breaker = CircuitBreakerSpec.shortCallTimeoutCb()
-      val captor = timeCaptor
-
-      breaker().withCircuitBreaker(Future(sayHi))
-      checkLatch(breaker.callSuccessLatch)
-
-      verify(breaker.callSuccessConsumerMock)(captor.capture())
-      captor.getValue > 0 should ===(true)
-      captor.getValue < CircuitBreakerSpec.shortCallTimeout.toNanos should ===(true)
-    }
-
-    "invoke onCallTimeout if call timeouts" in {
-      val breaker = CircuitBreakerSpec.shortCallTimeoutCb()
-      val captor = timeCaptor
-
-      breaker().withCircuitBreaker(Future(Thread.sleep(250.millis.dilated.toMillis)))
-      checkLatch(breaker.callTimeoutLatch)
-
-      verify(breaker.callTimeoutConsumerMock)(captor.capture())
-      captor.getValue > 0 should ===(true)
-      captor.getValue < (CircuitBreakerSpec.shortCallTimeout * 2).toNanos should ===(true)
-    }
-
-    "invoke onCallFailure if call fails" in {
-      val breaker = CircuitBreakerSpec.shortCallTimeoutCb()
-      val captor = timeCaptor
-
-      breaker().withCircuitBreaker(Future(throwException))
-      checkLatch(breaker.callFailureLatch)
-
-      verify(breaker.callFailureConsumerMock)(captor.capture())
-      captor.getValue > 0 should ===(true)
-      captor.getValue < CircuitBreakerSpec.shortCallTimeout.toNanos should ===(true)
-    }
-
-    "invoke onOpen if call fails and breaker transits to open state" in {
-      val breaker = CircuitBreakerSpec.shortCallTimeoutCb()
-
-      breaker().withCircuitBreaker(Future(throwException))
-      checkLatch(breaker.openLatch)
-    }
-  }
 }