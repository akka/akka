/*
 * Copyright (C) 2009-2019 Lightbend Inc. <https://www.lightbend.com>
 */

package akka.cluster.typed.internal.receptionist

import akka.actor.typed.internal.receptionist.{ AbstractServiceKey, ReceptionistBehaviorProvider, ReceptionistMessages }
import akka.actor.typed.receptionist.Receptionist.Command
import akka.actor.typed.receptionist.ServiceKey
import akka.actor.typed.scaladsl.adapter._
import akka.actor.typed.scaladsl.{ ActorContext, Behaviors }
import akka.actor.typed.{ ActorRef, Behavior, Terminated }
import akka.annotation.InternalApi
import akka.cluster.ClusterEvent.MemberRemoved
import akka.cluster.ddata.{ ORMultiMap, ORMultiMapKey, Replicator }
import akka.cluster.{ Cluster, ClusterEvent, UniqueAddress }
import akka.remote.AddressUidExtension
import akka.util.TypedMultiMap

import scala.concurrent.duration._
import akka.actor.Address
import akka.cluster.ClusterEvent.ClusterDomainEvent
import akka.cluster.ClusterEvent.ClusterShuttingDown
import akka.cluster.ClusterEvent.MemberJoined
import akka.cluster.ClusterEvent.MemberUp
import akka.cluster.ClusterEvent.MemberWeaklyUp
import akka.cluster.ClusterEvent.ReachabilityEvent
import akka.cluster.ClusterEvent.ReachableMember
import akka.cluster.ClusterEvent.UnreachableMember
import akka.cluster.ddata.SelfUniqueAddress

// just to provide a log class
/** INTERNAL API */
@InternalApi
private[typed] final class ClusterReceptionist

/** INTERNAL API */
@InternalApi
private[typed] object ClusterReceptionist extends ReceptionistBehaviorProvider {

  type SubscriptionsKV[K <: AbstractServiceKey] = ActorRef[ReceptionistMessages.Listing[K#Protocol]]
  type SubscriptionRegistry = TypedMultiMap[AbstractServiceKey, SubscriptionsKV]
  type DDataKey = ORMultiMapKey[ServiceKey[_], Entry]

  final val EmptyORMultiMap = ORMultiMap.empty[ServiceKey[_], Entry]

  override val name = "clusterReceptionist"

  // values contain system uid to make it possible to discern actors at the same
  // path in different incarnations of a cluster node
  final case class Entry(ref: ActorRef[_], systemUid: Long) {
    def uniqueAddress(selfAddress: Address): UniqueAddress =
      if (ref.path.address.hasLocalScope) UniqueAddress(selfAddress, systemUid)
      else UniqueAddress(ref.path.address, systemUid)
    override def toString: String =
      s"${ref.path.toString}#${ref.path.uid} @ $systemUid"

  }

  private sealed trait InternalCommand extends Command
  private final case class RegisteredActorTerminated[T](key: ServiceKey[T], ref: ActorRef[T]) extends InternalCommand
  private final case class SubscriberTerminated[T](key: ServiceKey[T], ref: ActorRef[ReceptionistMessages.Listing[T]])
      extends InternalCommand
  private final case class NodeAdded(addresses: UniqueAddress) extends InternalCommand
  private final case class NodeRemoved(addresses: UniqueAddress) extends InternalCommand
  private final case class NodeUnreachable(addresses: UniqueAddress) extends InternalCommand
  private final case class NodeReachable(addresses: UniqueAddress) extends InternalCommand
  private final case class ChangeFromReplicator(key: DDataKey, value: ORMultiMap[ServiceKey[_], Entry])
      extends InternalCommand
  private case object RemoveTick extends InternalCommand
  private case object PruneTombstonesTick extends InternalCommand

  // captures setup/dependencies so we can avoid doing it over and over again
  final class Setup(ctx: ActorContext[Command]) {
    val untypedSystem = ctx.system.toUntyped
    val settings = ClusterReceptionistSettings(ctx.system)
    val selfSystemUid = AddressUidExtension(untypedSystem).longAddressUid
    lazy val keepTombstonesFor = cluster.settings.PruneGossipTombstonesAfter match {
      case f: FiniteDuration => f
      case _                 => throw new IllegalStateException("Cannot actually happen")
    }
    val cluster = Cluster(untypedSystem)
    // don't use DistributedData.selfUniqueAddress here, because that will initialize extension, which
    // isn't used otherwise by the ClusterReceptionist
    implicit val selfNodeAddress = SelfUniqueAddress(cluster.selfUniqueAddress)

    val replicator = ctx.actorOf(Replicator.props(settings.replicatorSettings), "replicator")

    def newTombstoneDeadline() = Deadline(keepTombstonesFor)
    def selfUniqueAddress: UniqueAddress = cluster.selfUniqueAddress
  }

  override def behavior: Behavior[Command] =
    Behaviors.setup { ctx =>
      ctx.setLoggerClass(classOf[ClusterReceptionist])
      Behaviors.withTimers { timers =>
        val setup = new Setup(ctx)
        // include selfUniqueAddress so that it can be used locally before joining cluster
        val registry = ShardedServiceRegistry(setup.settings.distributedKeyCount).addNode(setup.selfUniqueAddress)

        // subscribe to changes from other nodes
        val replicatorMessageAdapter: ActorRef[Replicator.ReplicatorMessage] =
          ctx.messageAdapter[Replicator.ReplicatorMessage] {
            case changed: Replicator.Changed[_] @unchecked =>
              ChangeFromReplicator(
                changed.key.asInstanceOf[DDataKey],
                changed.dataValue.asInstanceOf[ORMultiMap[ServiceKey[_], Entry]])
          }

        registry.allDdataKeys.foreach(key =>
          setup.replicator ! Replicator.Subscribe(key, replicatorMessageAdapter.toUntyped))

        // keep track of cluster members
        // remove entries when members are removed
        val clusterEventMessageAdapter: ActorRef[ClusterDomainEvent] =
          ctx.messageAdapter[ClusterDomainEvent] {
            case MemberJoined(member)      => NodeAdded(member.uniqueAddress)
            case MemberWeaklyUp(member)    => NodeAdded(member.uniqueAddress)
            case MemberUp(member)          => NodeAdded(member.uniqueAddress)
            case MemberRemoved(member, _)  => NodeRemoved(member.uniqueAddress)
            case UnreachableMember(member) => NodeUnreachable(member.uniqueAddress)
            case ReachableMember(member)   => NodeReachable(member.uniqueAddress)
            case ClusterShuttingDown       => NodeRemoved(setup.cluster.selfUniqueAddress)
            case other =>
              throw new IllegalStateException(s"Unexpected ClusterDomainEvent $other. Please report bug.")
          }
        setup.cluster.subscribe(
          clusterEventMessageAdapter.toUntyped,
          ClusterEvent.InitialStateAsEvents,
          classOf[MemberJoined],
          classOf[MemberWeaklyUp],
          classOf[MemberUp],
          classOf[MemberRemoved],
          classOf[ReachabilityEvent],
          ClusterShuttingDown.getClass)

        // also periodic cleanup in case removal from ORMultiMap is skipped due to concurrent update,
        // which is possible for OR CRDTs - done with an adapter to leverage the existing NodesRemoved message
        timers.startTimerWithFixedDelay("remove-nodes", RemoveTick, setup.settings.pruningInterval)

        // default tomstone keepalive is 24h (based on prune-gossip-tombstones-after) and keeping the actorrefs
        // around isn't very costly so don't prune often
        timers.startTimerWithFixedDelay("prune-tombstones", PruneTombstonesTick, setup.keepTombstonesFor / 24)

        behavior(setup, registry, TypedMultiMap.empty[AbstractServiceKey, SubscriptionsKV])
      }
    }

  /**
   * @param registry The last seen state from the replicator - only updated when we get an update from th replicator
   * @param subscriptions Locally subscriptions, not replicated
   */
  def behavior(setup: Setup, registry: ShardedServiceRegistry, subscriptions: SubscriptionRegistry): Behavior[Command] =
    Behaviors.setup { ctx =>
      import setup._

      // Helper to create new behavior
      def next(newState: ShardedServiceRegistry = registry, newSubscriptions: SubscriptionRegistry = subscriptions) =
        behavior(setup, newState, newSubscriptions)

      /*
       * Hack to allow multiple termination notifications per target
       * FIXME #26505: replace by simple map in our state
       */
      def watchWith(ctx: ActorContext[Command], target: ActorRef[_], msg: InternalCommand): Unit = {
        ctx.spawnAnonymous[Nothing](Behaviors.setup[Nothing] { innerCtx =>
          innerCtx.watch(target)
          Behaviors.receiveSignal[Nothing] {
            case (_, Terminated(`target`)) =>
              ctx.self ! msg
              Behaviors.stopped
          }
        })
        ()
      }

      def isLeader = {
        cluster.state.leader.contains(cluster.selfAddress)
      }

      def nodesRemoved(addresses: Set[UniqueAddress]): Unit = {
        // ok to update from several nodes but more efficient to try to do it from one node
        if (isLeader) {
          def isOnRemovedNode(entry: Entry): Boolean = addresses(entry.uniqueAddress(setup.selfUniqueAddress.address))

          val removals = {
            registry.allServices.foldLeft(Map.empty[AbstractServiceKey, Set[Entry]]) {
              case (acc, (key, entries)) =>
                val removedEntries = entries.filter(isOnRemovedNode)
                if (removedEntries.isEmpty) acc // no change
                else acc + (key -> removedEntries)
            }
          }

          if (removals.nonEmpty) {
            if (ctx.log.isDebugEnabled)
              ctx.log.debug(
                "ClusterReceptionist [{}] - Node(s) removed [{}], updating registry removing entries: [{}]",
                cluster.selfAddress,
                addresses.mkString(","),
                removals
                  .map {
                    case (key, entries) => key.asServiceKey.id -> entries.mkString("[", ", ", "]")
                  }
                  .mkString(","))

            // shard changes over the ddata keys they belong to
            val removalsPerDdataKey = registry.entriesPerDdataKey(removals)

            removalsPerDdataKey.foreach {
              case (ddataKey, removalForKey) =>
                replicator ! Replicator.Update(ddataKey, EmptyORMultiMap, settings.writeConsistency) { registry =>
                  ServiceRegistry(registry).removeAll(removalForKey).toORMultiMap
                }
            }

          }

        }
      }

      def reachabilityChanged(keysForNode: Set[AbstractServiceKey], newRegistry: ShardedServiceRegistry): Unit = {
        keysForNode.foreach { changedKey =>
          val serviceKey = changedKey.asServiceKey

          val subscribers = subscriptions.get(changedKey)
          if (subscribers.nonEmpty) {
            val (reachable, all) = newRegistry.activeActorRefsFor(serviceKey, selfUniqueAddress)
            val listing =
              ReceptionistMessages.Listing(serviceKey, reachable, all, onlyReachabilityChanged = true)
            subscribers.foreach(_ ! listing)
          }
        }
      }

      def onCommand(cmd: Command): Behavior[Command] = cmd match {
        case ReceptionistMessages.Register(key, serviceInstance, maybeReplyTo) =>
          if (serviceInstance.path.address.hasLocalScope) {
            val entry = Entry(serviceInstance, setup.selfSystemUid)
            ctx.log.debug("ClusterReceptionist [{}] - Actor was registered: [{}] [{}]", cluster.selfAddress, key, entry)
            watchWith(ctx, serviceInstance, RegisteredActorTerminated(key, serviceInstance))
            maybeReplyTo match {
              case Some(replyTo) => replyTo ! ReceptionistMessages.Registered(key, serviceInstance)
              case None          =>
            }
            val ddataKey = registry.ddataKeyFor(key)
            replicator ! Replicator.Update(ddataKey, EmptyORMultiMap, settings.writeConsistency) { registry =>
              ServiceRegistry(registry).addBinding(key, entry).toORMultiMap
            }
          } else {
            ctx.log.error(s"ClusterReceptionist [{}] - Register of non-local [{}] is not supported", serviceInstance)
          }
          Behaviors.same

        case ReceptionistMessages.Find(key, replyTo) =>
          val (reachable, all) = registry.activeActorRefsFor(key, selfUniqueAddress)
          replyTo ! ReceptionistMessages.Listing(key.asServiceKey, reachable, all, servicesWereAddedOrRemoved = true)
          Behaviors.same

        case ReceptionistMessages.Subscribe(key, subscriber) =>
          watchWith(ctx, subscriber, SubscriberTerminated(key, subscriber))

          // immediately reply with initial listings to the new subscriber
          val listing = {
            val (reachable, all) = registry.activeActorRefsFor(key, selfUniqueAddress)
            ReceptionistMessages.Listing(key.asServiceKey, reachable, all, servicesWereAddedOrRemoved = true)
          }
          subscriber ! listing

          next(newSubscriptions = subscriptions.inserted(key)(subscriber))
      }

      def onInternalCommand(cmd: InternalCommand): Behavior[Command] = cmd match {

        case SubscriberTerminated(key, subscriber) =>
          next(newSubscriptions = subscriptions.removed(key)(subscriber))

        case RegisteredActorTerminated(key, serviceInstance) =>
          val entry = Entry(serviceInstance, setup.selfSystemUid)
          ctx.log.debug(
            "ClusterReceptionist [{}] - Registered actor terminated: [{}] [{}]",
            cluster.selfAddress,
            key.asServiceKey.id,
            entry)
          val ddataKey = registry.ddataKeyFor(key)
          replicator ! Replicator.Update(ddataKey, EmptyORMultiMap, settings.writeConsistency) { registry =>
            ServiceRegistry(registry).removeBinding(key, entry).toORMultiMap
          }
          // tombstone removals so they are not re-added by merging with other concurrent
          // registrations for the same key
          next(newState = registry.addTombstone(serviceInstance, setup.newTombstoneDeadline()))

        case ChangeFromReplicator(ddataKey, value) =>
          // every change will come back this way - this is where the local notifications happens
          val newState = ServiceRegistry(value)
          val changedKeys = registry.collectChangedKeys(ddataKey, newState)
          val newRegistry = registry.withServiceRegistry(ddataKey, newState)
          if (changedKeys.nonEmpty) {
            if (ctx.log.isDebugEnabled) {
              ctx.log.debug(
                "ClusterReceptionist [{}] - Change from replicator: [{}], changes: [{}], tombstones [{}]",
                cluster.selfAddress,
                newState.entries.entries,
                changedKeys
                  .map(key => key.asServiceKey.id -> newState.entriesFor(key).mkString("[", ", ", "]"))
                  .mkString(", "),
                newRegistry.tombstones.mkString(", "))
            }

            changedKeys.foreach { changedKey =>
              val serviceKey = changedKey.asServiceKey

              val subscribers = subscriptions.get(changedKey)
              if (subscribers.nonEmpty) {
                val (reachable, all) = newRegistry.activeActorRefsFor(serviceKey, selfUniqueAddress)
                val listing =
                  ReceptionistMessages.Listing(serviceKey, reachable, all, servicesWereAddedOrRemoved = true)
                subscribers.foreach(_ ! listing)
              }

              // because of how ORMultiMap/ORset works, we could have a case where an actor we removed
              // is re-introduced because of a concurrent update, in that case we need to re-remove it
              val tombstonedButReAdded = newRegistry.actorRefsFor(serviceKey).filter(newRegistry.hasTombstone)
              if (tombstonedButReAdded.nonEmpty) {
                if (ctx.log.isDebugEnabled)
                  ctx.log.debug(
                    "ClusterReceptionist [{}] - Saw ActorRefs that were tomstoned [{}], re-removing.",
                    cluster.selfAddress,
                    tombstonedButReAdded.mkString(", "))

                replicator ! Replicator.Update(ddataKey, EmptyORMultiMap, settings.writeConsistency) { registry =>
                  tombstonedButReAdded
                    .foldLeft(ServiceRegistry(registry)) { (acc, ref) =>
                      acc.removeBinding(serviceKey, Entry(ref, setup.selfSystemUid))
                    }
                    .toORMultiMap
                }
              }
            }

            next(newRegistry)
          } else {
            Behaviors.same
          }

        case NodeAdded(uniqueAddress) =>
          next(registry.addNode(uniqueAddress))

        case NodeRemoved(uniqueAddress) =>
          if (uniqueAddress == selfUniqueAddress) {
            ctx.log.debug("ClusterReceptionist [{}] - terminated/removed", cluster.selfAddress)
            // If self cluster node is shutting down our own entries should have been removed via
            // watch-Terminated or will be removed by other nodes. This point is anyway too late.
            Behaviors.stopped
          } else {
            // Ok to update from several nodes but more efficient to try to do it from one node.
            if (isLeader) {
              ctx.log.debug(
                "ClusterReceptionist [{}] - Leader node observed removed node [{}]",
                cluster.selfAddress,
                uniqueAddress)
              nodesRemoved(Set(uniqueAddress))
            }

            next(registry.removeNode(uniqueAddress))
          }

        case NodeUnreachable(uniqueAddress) =>
          val keysForNode = registry.keysFor(uniqueAddress)
          val newRegistry = registry.addUnreachable(uniqueAddress)
          if (keysForNode.nonEmpty) {
            ctx.log.debug(
              "ClusterReceptionist [{}] - Node with registered services unreachable [{}]",
              cluster.selfAddress,
              uniqueAddress)
<<<<<<< HEAD
            reachabilityChanged(keysForNode, newRegistry)
=======
            keysForNode.foreach { changedKey =>
              val serviceKey = changedKey.asServiceKey

              val subscribers = subscriptions.get(changedKey)
              if (subscribers.nonEmpty) {
                val (reachable, all) = newRegistry.activeActorRefsFor(serviceKey, selfUniqueAddress)
                val listing =
                  ReceptionistMessages.Listing(serviceKey, reachable, all, servicesWereAddedOrRemoved = true)
                subscribers.foreach(_ ! listing)
              }
            }
>>>>>>> df5c180a
          }
          next(newRegistry)

        case NodeReachable(uniqueAddress) =>
          val keysForNode = registry.keysFor(uniqueAddress)
          val newRegistry = registry.removeUnreachable(uniqueAddress)
          if (keysForNode.nonEmpty) {
            ctx.log.debug(
              "ClusterReceptionist [{}] - Node with registered services reachable again [{}]",
              cluster.selfAddress,
              uniqueAddress)
<<<<<<< HEAD
            reachabilityChanged(keysForNode, newRegistry)
=======
            keysForNode.foreach { changedKey =>
              val serviceKey = changedKey.asServiceKey

              val subscribers = subscriptions.get(changedKey)
              if (subscribers.nonEmpty) {
                val (reachable, all) = newRegistry.activeActorRefsFor(serviceKey, selfUniqueAddress)
                val listing =
                  ReceptionistMessages.Listing(serviceKey, reachable, all, servicesWereAddedOrRemoved = true)
                subscribers.foreach(_ ! listing)
              }
            }
>>>>>>> df5c180a
          }
          next(newRegistry)

        case RemoveTick =>
          // ok to update from several nodes but more efficient to try to do it from one node
          if (isLeader) {
            val allAddressesInState: Set[UniqueAddress] = registry.allUniqueAddressesInState(setup.selfUniqueAddress)
            val notInCluster = allAddressesInState.diff(registry.nodes)

            if (notInCluster.isEmpty) Behaviors.same
            else {
              if (ctx.log.isDebugEnabled)
                ctx.log.debug(
                  "ClusterReceptionist [{}] - Leader node cleanup tick, removed nodes: [{}]",
                  cluster.selfAddress,
                  notInCluster.mkString(","))
              nodesRemoved(notInCluster)
            }
          }
          Behaviors.same

        case PruneTombstonesTick =>
          val prunedRegistry = registry.pruneTombstones()
          if (prunedRegistry eq registry) Behaviors.same
          else {
            ctx.log.debug("ClusterReceptionist [{}] - Pruning tombstones", cluster.selfAddress)
            next(prunedRegistry)
          }
      }

      Behaviors.receive[Command] { (_, msg) =>
        msg match {
          // support two heterogenous types of messages without union types
          case cmd: InternalCommand => onInternalCommand(cmd)
          case cmd: Command         => onCommand(cmd)
          case _                    => Behaviors.unhandled
        }
      }
    }

}<|MERGE_RESOLUTION|>--- conflicted
+++ resolved
@@ -227,7 +227,7 @@
           if (subscribers.nonEmpty) {
             val (reachable, all) = newRegistry.activeActorRefsFor(serviceKey, selfUniqueAddress)
             val listing =
-              ReceptionistMessages.Listing(serviceKey, reachable, all, onlyReachabilityChanged = true)
+              ReceptionistMessages.Listing(serviceKey, reachable, all, servicesWereAddedOrRemoved = false)
             subscribers.foreach(_ ! listing)
           }
         }
@@ -373,21 +373,7 @@
               "ClusterReceptionist [{}] - Node with registered services unreachable [{}]",
               cluster.selfAddress,
               uniqueAddress)
-<<<<<<< HEAD
             reachabilityChanged(keysForNode, newRegistry)
-=======
-            keysForNode.foreach { changedKey =>
-              val serviceKey = changedKey.asServiceKey
-
-              val subscribers = subscriptions.get(changedKey)
-              if (subscribers.nonEmpty) {
-                val (reachable, all) = newRegistry.activeActorRefsFor(serviceKey, selfUniqueAddress)
-                val listing =
-                  ReceptionistMessages.Listing(serviceKey, reachable, all, servicesWereAddedOrRemoved = true)
-                subscribers.foreach(_ ! listing)
-              }
-            }
->>>>>>> df5c180a
           }
           next(newRegistry)
 
@@ -399,21 +385,7 @@
               "ClusterReceptionist [{}] - Node with registered services reachable again [{}]",
               cluster.selfAddress,
               uniqueAddress)
-<<<<<<< HEAD
             reachabilityChanged(keysForNode, newRegistry)
-=======
-            keysForNode.foreach { changedKey =>
-              val serviceKey = changedKey.asServiceKey
-
-              val subscribers = subscriptions.get(changedKey)
-              if (subscribers.nonEmpty) {
-                val (reachable, all) = newRegistry.activeActorRefsFor(serviceKey, selfUniqueAddress)
-                val listing =
-                  ReceptionistMessages.Listing(serviceKey, reachable, all, servicesWereAddedOrRemoved = true)
-                subscribers.foreach(_ ! listing)
-              }
-            }
->>>>>>> df5c180a
           }
           next(newRegistry)
 
