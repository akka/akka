--- conflicted
+++ resolved
@@ -69,14 +69,9 @@
             case GetValue(replyTo) =>
               replicator ! Replicator.Get(Key, Replicator.ReadLocal, getResponseAdapter, Some(replyTo))
               Behaviors.same
-
-<<<<<<< HEAD
+            
             case GetCachedValue(replyTo) ⇒
               replyTo ! cachedValue
-=======
-            case GetCachedValue(replyTo) =>
-              replicator ! Replicator.Get(Key, Replicator.ReadLocal, getResponseAdapter, Some(replyTo))
->>>>>>> 4d0e6669
               Behaviors.same
 
             case internal: InternalMsg =>
