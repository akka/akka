/*
 * Copyright (C) 2014-2021 Lightbend Inc. <https://www.lightbend.com>
 */

package akka.actor.testkit.typed.scaladsl

import akka.Done
import akka.actor.Address
import akka.actor.testkit.typed.Effect._
import akka.actor.testkit.typed.scaladsl.BehaviorTestKitSpec.Parent._
import akka.actor.testkit.typed.scaladsl.BehaviorTestKitSpec.{ Child, Parent }
import akka.actor.testkit.typed.{ CapturedLogEvent, Effect }
import akka.actor.typed.receptionist.{ Receptionist, ServiceKey }
import akka.actor.typed.scaladsl.Behaviors
import akka.actor.typed.{ ActorRef, Behavior, Props, Terminated }
import org.scalatest.matchers.should.Matchers
import org.scalatest.wordspec.AnyWordSpec
import org.slf4j.event.Level

import scala.concurrent.duration.{ FiniteDuration, _ }
import scala.reflect.ClassTag

object BehaviorTestKitSpec {
  object Parent {

    case class Reproduce(times: Int)

    sealed trait Command

    case object SpawnChild extends Command
    case class SpawnChildren(numberOfChildren: Int) extends Command
    case class SpawnChildrenWithProps(numberOfChildren: Int, props: Props) extends Command
    case class SpawnAnonymous(numberOfChildren: Int) extends Command
    case class SpawnAnonymousWithProps(numberOfChildren: Int, props: Props) extends Command
    case class StopChild(child: ActorRef[String]) extends Command
    case object SpawnAdapter extends Command
    case class SpawnAdapterWithName(name: String) extends Command
    case class CreateMessageAdapter[U](
        messageClass: Class[U],
        f: U => Command,
        replyTo: Option[ActorRef[ActorRef[U]]] = None)
        extends Command
    case class SpawnAndWatchUnwatch(name: String) extends Command
    case class SpawnAndWatchWith(name: String) extends Command
    case class SpawnSession(replyTo: ActorRef[ActorRef[String]], sessionHandler: ActorRef[String]) extends Command
    case class KillSession(session: ActorRef[String], replyTo: ActorRef[Done]) extends Command
    case class Log(what: String) extends Command
    case class RegisterWithReceptionist(name: String) extends Command
    case class ScheduleCommand(key: Any, delay: FiniteDuration, mode: Effect.TimerScheduled.TimerMode, cmd: Command)
        extends Command
    case class CancelScheduleCommand(key: Any) extends Command
    case class IsTimerActive(key: Any, replyTo: ActorRef[Boolean]) extends Command

    val init: Behavior[Command] = Behaviors.withTimers { timers =>
      Behaviors
        .receive[Command] { (context, message) =>
          message match {
            case SpawnChild =>
              context.spawn(Child.initial, "child")
              Behaviors.same
            case SpawnChildren(numberOfChildren) if numberOfChildren > 0 =>
              0.until(numberOfChildren).foreach { i =>
                context.spawn(Child.initial, s"child$i")
              }
              Behaviors.same
            case SpawnChildrenWithProps(numberOfChildren, props) if numberOfChildren > 0 =>
              0.until(numberOfChildren).foreach { i =>
                context.spawn(Child.initial, s"child$i", props)
              }
              Behaviors.same
            case SpawnAnonymous(numberOfChildren) if numberOfChildren > 0 =>
              0.until(numberOfChildren).foreach { _ =>
                context.spawnAnonymous(Child.initial)
              }
              Behaviors.same
            case SpawnAnonymousWithProps(numberOfChildren, props) if numberOfChildren > 0 =>
              0.until(numberOfChildren).foreach { _ =>
                context.spawnAnonymous(Child.initial, props)
              }
              Behaviors.same
            case StopChild(child) =>
              context.stop(child)
              Behaviors.same
            case SpawnAdapter =>
              context.spawnMessageAdapter { (r: Reproduce) =>
                SpawnAnonymous(r.times)
              }
              Behaviors.same
            case SpawnAdapterWithName(name) =>
              context.spawnMessageAdapter({ (r: Reproduce) =>
                SpawnAnonymous(r.times)
              }, name)
              Behaviors.same
            case SpawnAndWatchUnwatch(name) =>
              val c = context.spawn(Child.initial, name)
              context.watch(c)
              context.unwatch(c)
              Behaviors.same
            case m @ SpawnAndWatchWith(name) =>
              val c = context.spawn(Child.initial, name)
              context.watchWith(c, m)
              Behaviors.same
            case SpawnSession(replyTo, sessionHandler) =>
              val session = context.spawnAnonymous[String](Behaviors.receiveMessage { message =>
                sessionHandler ! message
                Behaviors.same
              })
              replyTo ! session
              Behaviors.same
            case KillSession(session, replyTo) =>
              context.stop(session)
              replyTo ! Done
              Behaviors.same
            case CreateMessageAdapter(messageClass, f, replyTo) =>
              val adaptor = context.messageAdapter(f)(ClassTag(messageClass))
              replyTo.foreach(_ ! adaptor.unsafeUpcast)
              Behaviors.same
            case Log(what) =>
              context.log.info(what)
              Behaviors.same
            case RegisterWithReceptionist(name: String) =>
              context.system.receptionist ! Receptionist.Register(ServiceKey[Command](name), context.self)
              Behaviors.same
            case ScheduleCommand(key, delay, mode, cmd) =>
              mode match {
                case Effect.TimerScheduled.SingleMode     => timers.startSingleTimer(key, cmd, delay)
                case Effect.TimerScheduled.FixedDelayMode => timers.startTimerWithFixedDelay(key, cmd, delay, delay)
                case m: Effect.TimerScheduled.FixedDelayModeWithInitialDelay =>
                  timers.startTimerWithFixedDelay(key, cmd, m.initialDelay, delay)
                case Effect.TimerScheduled.FixedRateMode => timers.startTimerAtFixedRate(key, cmd, delay, delay)
                case m: Effect.TimerScheduled.FixedRateModeWithInitialDelay =>
                  timers.startTimerAtFixedRate(key, cmd, m.initialDelay, delay)
              }
              Behaviors.same
            case CancelScheduleCommand(key) =>
              timers.cancel(key)
              Behaviors.same
<<<<<<< HEAD
            case unexpected =>
              throw new RuntimeException(s"Unexpected command: $unexpected")
=======
            case IsTimerActive(key, replyTo) =>
              replyTo ! timers.isTimerActive(key)
              Behaviors.same
>>>>>>> 84635991
          }
        }
        .receiveSignal {
          case (context, Terminated(_)) =>
            context.log.debug("Terminated")
            Behaviors.same
        }
    }
  }

  object Child {

    sealed trait Action

    val initial: Behavior[Action] = Behaviors.receive[Action] { (_, message) =>
      message match {
        case _ =>
          Behaviors.empty
      }
    }

  }

}

class BehaviorTestKitSpec extends AnyWordSpec with Matchers with LogCapturing {

  private val props = Props.empty.withDispatcherFromConfig("cat")

  private val testKitAddress = Address("akka", "StubbedActorContext")

  "BehaviorTestKit" must {

    "allow assertions on effect type" in {
      val testkit = BehaviorTestKit[Parent.Command](Parent.init)
      testkit.run(SpawnAnonymous(1))
      val spawnAnonymous = testkit.expectEffectType[Effect.SpawnedAnonymous[_]]
      spawnAnonymous.props should ===(Props.empty)
    }

    "allow expecting NoEffects by type" in {
      val testkit = BehaviorTestKit[Parent.Command](Parent.init)
      testkit.expectEffectType[NoEffects]
    }

    "allow expecting NoEffects" in {
      val testkit = BehaviorTestKit[Parent.Command](Parent.init)
      testkit.expectEffect(NoEffects)
    }

    "return if effects have taken place" in {
      val testkit = BehaviorTestKit[Parent.Command](Parent.init)
      testkit.hasEffects() should ===(false)
      testkit.run(SpawnAnonymous(1))
      testkit.hasEffects() should ===(true)
    }

    "allow assertions using partial functions - no match" in {
      val testkit = BehaviorTestKit[Parent.Command](Parent.init)
      testkit.run(SpawnChildren(1))
      val ae = intercept[AssertionError] {
        testkit.expectEffectPF {
          case SpawnedAnonymous(_, _) =>
        }
      }
      ae.getMessage should startWith("expected matching effect but got: ")
    }

    "allow assertions using partial functions - match" in {
      val testkit = BehaviorTestKit[Parent.Command](Parent.init)
      testkit.run(SpawnChildren(1))
      val childName = testkit.expectEffectPF {
        case Spawned(_, name, _) => name
      }
      childName should ===("child0")
    }

    "allow assertions using partial functions - match on NoEffect" in {
      val testkit = BehaviorTestKit[Parent.Command](Parent.init)
      val hasEffects = testkit.expectEffectPF {
        case NoEffects => false
      }
      hasEffects should ===(false)
    }

    "allow retrieving log messages issued by behavior" in {
      val what = "Hello!"
      val testkit = BehaviorTestKit[Parent.Command](Parent.init)
      testkit.run(Log(what))
      testkit.logEntries() shouldBe Seq(CapturedLogEvent(Level.INFO, what))
    }

    "allow clearing log messages issued by behavior" in {
      val what = "Hi!"
      val testkit = BehaviorTestKit[Parent.Command](Parent.init)
      testkit.run(Log(what))
      testkit.logEntries() shouldBe Seq(CapturedLogEvent(Level.INFO, what))
      testkit.clearLog()
      testkit.logEntries() shouldBe Seq.empty
    }

    "return default address" in {
      val testkit = BehaviorTestKit[Parent.Command](Parent.init)
      testkit.context.asScala.system.address shouldBe testKitAddress
    }
  }

  "BehaviorTestKit's spawn" must {
    "create children when no props specified" in {
      val testkit = BehaviorTestKit[Parent.Command](Parent.init)
      testkit.run(SpawnChildren(2))
      val effects = testkit.retrieveAllEffects()
      effects should contain.only(Spawned(Child.initial, "child0"), Spawned(Child.initial, "child1", Props.empty))
    }

    "create children when props specified and record effects" in {
      val testkit = BehaviorTestKit[Parent.Command](Parent.init)
      testkit.run(SpawnChildrenWithProps(2, props))
      val effects = testkit.retrieveAllEffects()
      effects should contain.only(Spawned(Child.initial, "child0", props), Spawned(Child.initial, "child1", props))
    }
  }

  "BehaviorTestkit's spawnAnonymous" must {
    "create children when no props specified and record effects" in {
      val testkit = BehaviorTestKit[Parent.Command](Parent.init)
      testkit.run(SpawnAnonymous(2))
      val effects = testkit.retrieveAllEffects()
      effects shouldBe Seq(SpawnedAnonymous(Child.initial, Props.empty), SpawnedAnonymous(Child.initial, Props.empty))
    }

    "create children when props specified and record effects" in {
      val testkit = BehaviorTestKit[Parent.Command](Parent.init)

      testkit.run(SpawnAnonymousWithProps(2, props))
      val effects = testkit.retrieveAllEffects()
      effects shouldBe Seq(SpawnedAnonymous(Child.initial, props), SpawnedAnonymous(Child.initial, props))
    }
  }

  "BehaviorTestkit's spawnMessageAdapter" must {
    "create adapters without name and record effects" in {
      val testkit = BehaviorTestKit[Parent.Command](Parent.init)
      testkit.run(SpawnAdapter)
      val effects = testkit.retrieveAllEffects()
      effects shouldBe Seq(SpawnedAnonymousAdapter())
    }

    "create adapters with name and record effects" in {
      val testkit = BehaviorTestKit[Parent.Command](Parent.init)
      testkit.run(SpawnAdapterWithName("adapter"))
      val effects = testkit.retrieveAllEffects()
      effects shouldBe Seq(SpawnedAdapter("adapter"))
    }
  }

  "BehaviorTestkit's messageAdapter" must {
    "create message adapters and record effects" in {
      val testkit = BehaviorTestKit[Parent.Command](Parent.init)
      testkit.run(CreateMessageAdapter(classOf[String], (_: String) => SpawnChildren(1)))
      testkit.expectEffectType[MessageAdapter[String, Command]]
    }

    "create message adapter and receive messages via the newly created adapter" in {
      val testkit = BehaviorTestKit[Parent.Command](Parent.init)
      val replyTo = TestInbox[ActorRef[Int]]("replyTo")
      testkit.run(CreateMessageAdapter(classOf[Int], SpawnChildren.apply, Some(replyTo.ref)))
      testkit.expectEffectType[MessageAdapter[String, Command]]
      val adaptorRef = replyTo.receiveMessage()
      adaptorRef ! 2
      testkit.selfInbox().hasMessages should be(true)
      testkit.runOne()
      testkit.expectEffectPF {
        case Spawned(_, childName, _) => childName should equal("child0")
      }
      testkit.expectEffectPF {
        case Spawned(_, childName, _) => childName should equal("child1")
      }
    }
  }

  "BehaviorTestkit's run".can {
    "run behaviors with messages without canonicalization" in {
      val testkit = BehaviorTestKit[Parent.Command](Parent.init)
      testkit.run(SpawnAdapterWithName("adapter"))
      testkit.currentBehavior should not be Behaviors.same
      testkit.returnedBehavior shouldBe Behaviors.same
    }
  }

  "BehaviorTestKit's signal" must {
    "not throw thread validation errors when context log is accessed" in {
      val other = TestInbox[String]()
      val testkit = BehaviorTestKit[Parent.Command](Parent.init)
      noException should be thrownBy {
        testkit.signal(Terminated(other.ref))
      }
    }
  }

  "BehaviorTestKit’s watch" must {
    "record effects for watching and unwatching" in {
      val testkit = BehaviorTestKit(Parent.init)
      testkit.run(SpawnAndWatchUnwatch("hello"))
      val child = testkit.childInbox("hello").ref
      testkit.retrieveAllEffects() should be(
        Seq(Effects.spawned(Child.initial, "hello", Props.empty), Effects.watched(child), Effects.unwatched(child)))
    }

    "record effects for watchWith" in {
      val testkit = BehaviorTestKit(Parent.init)
      val spawnAndWatchWithMsg = SpawnAndWatchWith("hello")
      testkit.run(spawnAndWatchWithMsg)
      val child = testkit.childInbox("hello").ref
      testkit.retrieveAllEffects() should be(
        Seq(Effects.spawned(Child.initial, "hello", Props.empty), Effects.watchedWith(child, spawnAndWatchWithMsg)))
    }
  }

  "BehaviorTestKit’s child actor support" must {
    "allow retrieving and killing" in {
      val testkit = BehaviorTestKit(Parent.init)
      val i = TestInbox[ActorRef[String]]()
      val h = TestInbox[String]()
      testkit.run(SpawnSession(i.ref, h.ref))

      val sessionRef = i.receiveMessage()
      i.hasMessages shouldBe false
      val s = testkit.expectEffectType[SpawnedAnonymous[_]]
      // must be able to get the created ref, even without explicit reply
      s.ref shouldBe sessionRef

      val session = testkit.childTestKit(sessionRef)
      session.run("hello")
      h.receiveAll() shouldBe Seq("hello")

      val d = TestInbox[Done]()
      testkit.run(KillSession(sessionRef, d.ref))

      d.receiveAll() shouldBe Seq(Done)
      testkit.expectEffectType[Stopped]
    }

    "stop and restart a named child" in {
      val testkit = BehaviorTestKit(Parent.init)
      testkit.run(SpawnChild)
      val child = testkit.expectEffectType[Spawned[String]]

      testkit.run(StopChild(child.ref))
      testkit.expectEffect(Stopped(child.childName))

      testkit.run(SpawnChild)
      val newChild = testkit.expectEffectType[Spawned[_]]
      child.childName shouldBe newChild.childName
    }
  }
  "BehaviorTestKit's receptionist support" must {
    "register with receptionist without crash" in {
      val testkit = BehaviorTestKit[Parent.Command](Parent.init)
      testkit.run(RegisterWithReceptionist("aladin"))
    }
    "capture Register message in receptionist's inbox" in {
      val testkit = BehaviorTestKit[Parent.Command](Parent.init)
      testkit.receptionistInbox().hasMessages should equal(false)
      testkit.run(RegisterWithReceptionist("aladin"))
      testkit.receptionistInbox().hasMessages should equal(true)
      testkit.receptionistInbox().expectMessage(Receptionist.Register(ServiceKey[Command]("aladin"), testkit.ref))
      testkit.receptionistInbox().hasMessages should equal(false)
    }
  }

  "timer support" must {
    "schedule and cancel timers" in {
      val testkit = BehaviorTestKit[Parent.Command](Parent.init)
      val t = TestInbox[Boolean]()
      testkit.run(IsTimerActive("abc", t.ref))
      t.receiveMessage() shouldBe false
      testkit.run(ScheduleCommand("abc", 42.seconds, Effect.TimerScheduled.SingleMode, SpawnChild))
      testkit.expectEffectPF {
        case Effect.TimerScheduled(
            "abc",
            SpawnChild,
            finiteDuration,
            Effect.TimerScheduled.SingleMode,
            false /*not overriding*/ ) =>
          finiteDuration should equal(42.seconds)
      }
      testkit.run(IsTimerActive("abc", t.ref))
      t.receiveMessage() shouldBe true
      testkit.run(CancelScheduleCommand("abc"))
      testkit.expectEffectPF {
        case Effect.TimerCancelled(key) =>
          key should equal("abc")
      }
      testkit.run(IsTimerActive("abc", t.ref))
      t.receiveMessage() shouldBe false
    }

    "schedule and fire timers" in {
      val testkit = BehaviorTestKit[Parent.Command](Parent.init)
      testkit.run(ScheduleCommand("abc", 42.seconds, Effect.TimerScheduled.SingleMode, SpawnChild))
      val send = testkit.expectEffectPF {
        case e @ Effect.TimerScheduled(
              "abc",
              SpawnChild,
              finiteDuration,
              Effect.TimerScheduled.SingleMode,
              false /*not overriding*/ ) =>
          finiteDuration should equal(42.seconds)
          e.send
      }
      send()
      testkit.runOne()
      testkit.expectEffectPF {
        case Effect.Spawned(_, "child", _) =>
      }
      //no effect since the timer's mode was single, hence removed after fired
      send()
      testkit.selfInbox().hasMessages should be(false)
    }

    "schedule and fire timers multiple times" in {
      val delay = 42.seconds
      val testkit = BehaviorTestKit[Parent.Command](Parent.init)
      testkit.run(ScheduleCommand("abc", delay, Effect.TimerScheduled.FixedRateMode, SpawnChild))
      val send = testkit.expectEffectPF {
        case e @ Effect.TimerScheduled(
              "abc",
              SpawnChild,
              finiteDuration,
              Effect.TimerScheduled.FixedRateModeWithInitialDelay(`delay`),
              false /*not overriding*/ ) =>
          finiteDuration should equal(delay)
          e.send
      }
      send()
      testkit.runOne()
      val child: ActorRef[String] = testkit.expectEffectPF {
        case spawned @ Effect.Spawned(_, "child", _) => spawned.asInstanceOf[Effect.Spawned[String]].ref
      }

      testkit.run(StopChild(child))
      testkit.expectEffect {
        Effect.Stopped("child")
      }
      //when scheduling with fixed rate the timer remains scheduled
      send()
      testkit.runOne()
      testkit.expectEffectPF {
        case Effect.Spawned(_, "child", _) =>
      }

      testkit.run(CancelScheduleCommand("abc"))
      testkit.expectEffect(Effect.TimerCancelled("abc"))
    }
  }
}<|MERGE_RESOLUTION|>--- conflicted
+++ resolved
@@ -135,14 +135,11 @@
             case CancelScheduleCommand(key) =>
               timers.cancel(key)
               Behaviors.same
-<<<<<<< HEAD
+            case IsTimerActive(key, replyTo) =>
+              replyTo ! timers.isTimerActive(key)
+              Behaviors.same
             case unexpected =>
               throw new RuntimeException(s"Unexpected command: $unexpected")
-=======
-            case IsTimerActive(key, replyTo) =>
-              replyTo ! timers.isTimerActive(key)
-              Behaviors.same
->>>>>>> 84635991
           }
         }
         .receiveSignal {
