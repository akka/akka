--- conflicted
+++ resolved
@@ -200,16 +200,11 @@
     val stop = max + now
     for (x ← 1 to n) yield {
       val timeout = stop - now
-<<<<<<< HEAD
-      receiveOne_internal(timeout).
-        getOrElse(assertFail(s"Timeout ($max) while expecting $n messages (received ${x - 1})"))
-=======
-      val o = receiveOne(timeout)
+      val o = receiveOne_internal(timeout)
       o match {
         case Some(m) ⇒ m
         case None    ⇒ assertFail(s"timeout ($max) while expecting $n messages (got ${x - 1})")
       }
->>>>>>> 5ec809f3
     }
   }
 
