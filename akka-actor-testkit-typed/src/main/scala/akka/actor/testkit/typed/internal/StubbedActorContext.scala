/*
 * Copyright (C) 2018-2019 Lightbend Inc. <https://www.lightbend.com>
 */

package akka.actor.testkit.typed.internal

import java.util.concurrent.ThreadLocalRandom.{current => rnd}

import akka.actor.testkit.typed.CapturedLogEvent
import akka.actor.testkit.typed.scaladsl.TestInbox
import akka.actor.typed._
import akka.actor.typed.internal._
import akka.actor.{ActorPath, ActorRefProvider, InvalidMessageException}
import akka.annotation.InternalApi
import akka.util.Helpers
import akka.{actor => untyped}
import org.slf4j.Logger
import org.slf4j.helpers.SubstituteLoggerFactory

import scala.collection.immutable.TreeMap
import scala.concurrent.ExecutionContextExecutor
import scala.concurrent.duration.FiniteDuration

/**
 * INTERNAL API
 *
 * A local synchronous ActorRef that invokes the given function for every message send.
 * This reference cannot watch other references.
 */
@InternalApi
private[akka] final class FunctionRef[-T](override val path: ActorPath, send: (T, FunctionRef[T]) => Unit)
    extends ActorRef[T]
    with ActorRefImpl[T]
    with InternalRecipientRef[T] {

  override def tell(message: T): Unit = {
    if (message == null) throw InvalidMessageException("[null] is not an allowed message")
    send(message, this)
  }

  // impl ActorRefImpl
  override def sendSystem(signal: SystemMessage): Unit = ()
  // impl ActorRefImpl
  override def isLocal = true

  // impl InternalRecipientRef, ask not supported
  override def provider: ActorRefProvider = throw new UnsupportedOperationException("no provider")
  // impl InternalRecipientRef
  def isTerminated: Boolean = false
}

/**
 * INTERNAL API
 *
 * A [[TypedActorContext]] for synchronous execution of a [[Behavior]] that
 * provides only stubs for the effects an Actor can perform and replaces
 * created child Actors by a synchronous Inbox (see `Inbox.sync`).
 */
@InternalApi private[akka] class StubbedActorContext[T](val path: ActorPath, currentBehaviorProvider: () => Behavior[T])
    extends ActorContextImpl[T] {

  override val system = new ActorSystemStub("StubbedActorContext")
  /**
   * INTERNAL API
   */
  @InternalApi private[akka] val selfInbox = new TestInboxImpl[T](path)
  override val self = selfInbox.ref
  private val childName = Iterator.from(0).map(Helpers.base64(_))
  private val loggingAdapter = new SubstituteLoggerFactory().getLogger("StubbedLoggingAdapter")
  private var _children = TreeMap.empty[String, BehaviorTestKitImpl[_]]
  private var unhandled: List[T] = Nil

  def this(name: String, currentBehaviorProvider: () => Behavior[T]) = {
    this((TestInbox.address / name).withUid(rnd().nextInt()), currentBehaviorProvider)
  }

  override def children: Iterable[ActorRef[Nothing]] = _children.values.map(_.context.self)
  def childrenNames: Iterable[String] = _children.keys

  override def child(name: String): Option[ActorRef[Nothing]] = _children.get(name).map(_.context.self)

  override def spawnAnonymous[U](behavior: Behavior[U], props: Props = Props.empty): ActorRef[U] = {
    val btk = new BehaviorTestKitImpl[U]((path / childName.next()).withUid(rnd().nextInt()), behavior)
    _children += btk.context.self.path.name -> btk
    btk.context.self
  }
  override def spawn[U](behavior: Behavior[U], name: String, props: Props = Props.empty): ActorRef[U] =
    _children.get(name) match {
      case Some(_) => throw untyped.InvalidActorNameException(s"actor name $name is already taken")
      case None =>
        val btk = new BehaviorTestKitImpl[U]((path / name).withUid(rnd().nextInt()), behavior)
        _children += name -> btk
        btk.context.self
    }

  /**
   * Do not actually stop the child inbox, only simulate the liveness check.
   * Removal is asynchronous, explicit removeInbox is needed from outside afterwards.
   */
  override def stop[U](child: ActorRef[U]): Unit = {
    if (child.path.parent != self.path)
      throw new IllegalArgumentException(
        "Only direct children of an actor can be stopped through the actor context, " +
        s"but [$child] is not a child of [$self]. Stopping other actors has to be expressed as " +
        "an explicit stop message that the actor accepts.")
    else {
      _children -= child.path.name
    }
  }
  override def watch[U](other: ActorRef[U]): Unit = ()
  override def watchWith[U](other: ActorRef[U], message: T): Unit = ()
  override def unwatch[U](other: ActorRef[U]): Unit = ()
  override def setReceiveTimeout(d: FiniteDuration, message: T): Unit = ()
  override def cancelReceiveTimeout(): Unit = ()

  override def scheduleOnce[U](delay: FiniteDuration, target: ActorRef[U], message: U): untyped.Cancellable =
    new untyped.Cancellable {
      override def cancel() = false
      override def isCancelled = true
    }

  // TODO allow overriding of this
  override def executionContext: ExecutionContextExecutor = system.executionContext

  /**
<<<<<<< HEAD
=======
   * INTERNAL API
   */
  @InternalApi private[akka] def internalSpawnMessageAdapter[U](f: U => T, name: String): ActorRef[U] = {

    val n = if (name != "") s"${childName.next()}-$name" else childName.next()
    val p = (path / n).withUid(rnd().nextInt())
    val i = new BehaviorTestKitImpl[U](p, BehaviorImpl.ignore)
    _children += p.name -> i

    new FunctionRef[U](p, (message, _) => {
      val m = f(message);
      if (m != null) {
        selfInbox.ref ! m; i.selfInbox.ref ! message
      }
    })
  }

  /**
>>>>>>> 88e6933b
   * Retrieve the inbox representing the given child actor. The passed ActorRef must be one that was returned
   * by one of the spawn methods earlier.
   */
  def childInbox[U](child: ActorRef[U]): TestInboxImpl[U] = {
    val btk = _children(child.path.name)
    if (btk.context.self != child) throw new IllegalArgumentException(s"$child is not a child of $this")
    btk.context.selfInbox.as[U]
  }

  /**
   * Retrieve the BehaviorTestKit for the given child actor. The passed ActorRef must be one that was returned
   * by one of the spawn methods earlier.
   */
  def childTestKit[U](child: ActorRef[U]): BehaviorTestKitImpl[U] = {
    val btk = _children(child.path.name)
    if (btk.context.self != child) throw new IllegalArgumentException(s"$child is not a child of $this")
    btk.as
  }

  /**
   * Retrieve the inbox representing the child actor with the given name.
   */
  def childInbox[U](name: String): Option[TestInboxImpl[U]] = _children.get(name).map(_.context.selfInbox.as[U])

  /**
   * Remove the given inbox from the list of children, for example after
   * having simulated its termination.
   */
  def removeChildInbox(child: ActorRef[Nothing]): Unit = _children -= child.path.name

  override def toString: String = s"Inbox($self)"

  override def log: Logger = loggingAdapter

  override def setLoggerClass(clazz: Class[_]): Unit = () // nop as we dont track logger class

  /**
   * The log entries logged through context.log.{debug, info, warn, error} are captured and can be inspected through
   * this method.
   */
  def logEntries: List[CapturedLogEvent] = ???

  /**
   * Clear the log entries.
   */
  def clearLog(): Unit = ???

  /**
   * Messages that are marked as unhandled.
   */
  def unhandledMessages: List[T] = unhandled.reverse

  /**
   * Clear the list of captured unhandled messages.
   */
  def clearUnhandled(): Unit = unhandled = Nil

  /**
   * INTERNAL API
   */
  @InternalApi private[akka] def internalSpawnMessageAdapter[U](f: U => T, name: String): ActorRef[U] = {

    val n = if (name != "") s"${childName.next()}-$name" else childName.next()
    val p = (path / n).withUid(rnd().nextInt())
    val i = new BehaviorTestKitImpl[U](p, Behavior.ignore)
    _children += p.name -> i

    new FunctionRef[U](p, (message, _) => {
      val m = f(message);
      if (m != null) {
        selfInbox.ref ! m; i.selfInbox.ref ! message
      }
    })
  }

  override private[akka] def onUnhandled(msg: T): Unit =
    unhandled = msg :: unhandled

  override private[akka] def currentBehavior: Behavior[T] = currentBehaviorProvider()

}<|MERGE_RESOLUTION|>--- conflicted
+++ resolved
@@ -4,22 +4,23 @@
 
 package akka.actor.testkit.typed.internal
 
-import java.util.concurrent.ThreadLocalRandom.{current => rnd}
-
+import akka.actor.typed._
+import akka.actor.typed.internal._
+import akka.actor.typed.internal.adapter.AbstractLogger
 import akka.actor.testkit.typed.CapturedLogEvent
 import akka.actor.testkit.typed.scaladsl.TestInbox
-import akka.actor.typed._
-import akka.actor.typed.internal._
-import akka.actor.{ActorPath, ActorRefProvider, InvalidMessageException}
+import akka.actor.{ ActorPath, InvalidMessageException }
 import akka.annotation.InternalApi
-import akka.util.Helpers
-import akka.{actor => untyped}
-import org.slf4j.Logger
-import org.slf4j.helpers.SubstituteLoggerFactory
+import akka.event.Logging
+import akka.util.{ Helpers, OptionVal }
+import akka.{ actor => untyped }
+import java.util.concurrent.ThreadLocalRandom.{ current => rnd }
 
 import scala.collection.immutable.TreeMap
 import scala.concurrent.ExecutionContextExecutor
 import scala.concurrent.duration.FiniteDuration
+
+import akka.actor.ActorRefProvider
 
 /**
  * INTERNAL API
@@ -52,6 +53,108 @@
 /**
  * INTERNAL API
  *
+ * Captures log events for test inspection
+ */
+@InternalApi private[akka] final class StubbedLogger extends AbstractLogger {
+
+  private var logBuffer: List[CapturedLogEvent] = Nil
+
+  override def isErrorEnabled: Boolean = true
+  override def isWarningEnabled: Boolean = true
+  override def isInfoEnabled: Boolean = true
+  override def isDebugEnabled: Boolean = true
+
+  override def isErrorEnabled(marker: LogMarker): Boolean = true
+  override def isWarningEnabled(marker: LogMarker): Boolean = true
+  override def isInfoEnabled(marker: LogMarker): Boolean = true
+  override def isDebugEnabled(marker: LogMarker): Boolean = true
+
+  override private[akka] def notifyError(
+      message: String,
+      cause: OptionVal[Throwable],
+      marker: OptionVal[LogMarker]): Unit =
+    logBuffer = CapturedLogEvent(Logging.ErrorLevel, message, cause, marker, mdc) :: logBuffer
+  override private[akka] def notifyWarning(
+      message: String,
+      cause: OptionVal[Throwable],
+      marker: OptionVal[LogMarker]): Unit =
+    logBuffer = CapturedLogEvent(Logging.WarningLevel, message, OptionVal.None, marker, mdc) :: logBuffer
+
+  override private[akka] def notifyInfo(message: String, marker: OptionVal[LogMarker]): Unit =
+    logBuffer = CapturedLogEvent(Logging.InfoLevel, message, OptionVal.None, marker, mdc) :: logBuffer
+
+  override private[akka] def notifyDebug(message: String, marker: OptionVal[LogMarker]): Unit =
+    logBuffer = CapturedLogEvent(Logging.DebugLevel, message, OptionVal.None, marker, mdc) :: logBuffer
+
+  def logEntries: List[CapturedLogEvent] = logBuffer.reverse
+  def clearLog(): Unit = logBuffer = Nil
+
+  override def withMdc(mdc: Map[String, Any]): Logger = {
+    // we need to decorate to get log entries ending up the same logBuffer
+    val withMdc = new StubbedLoggerWithMdc(this)
+    withMdc.mdc = mdc
+    withMdc
+  }
+
+  // we don't care about log class and source here as we only track message, level and marker
+  def withLoggerClass(clazz: Class[_]): Logger = this
+  def withLogSource(logSource: String): Logger = this
+}
+
+@InternalApi private[akka] final class StubbedLoggerWithMdc(actual: StubbedLogger) extends AbstractLogger {
+  override def isErrorEnabled: Boolean = actual.isErrorEnabled
+  override def isWarningEnabled: Boolean = actual.isWarningEnabled
+  override def isInfoEnabled: Boolean = actual.isInfoEnabled
+  override def isDebugEnabled: Boolean = actual.isDebugEnabled
+  override def withMdc(mdc: Map[String, Any]): Logger = actual.withMdc(mdc)
+
+  override def isErrorEnabled(marker: LogMarker): Boolean = actual.isErrorEnabled(marker)
+  override def isWarningEnabled(marker: LogMarker): Boolean = actual.isWarningEnabled(marker)
+  override def isInfoEnabled(marker: LogMarker): Boolean = actual.isInfoEnabled(marker)
+  override def isDebugEnabled(marker: LogMarker): Boolean = actual.isDebugEnabled(marker)
+
+  override private[akka] def notifyError(
+      message: String,
+      cause: OptionVal[Throwable],
+      marker: OptionVal[LogMarker]): Unit = {
+    val original = actual.mdc
+    actual.mdc = mdc
+    actual.notifyError(message, cause, marker)
+    actual.mdc = original
+  }
+
+  override private[akka] def notifyWarning(
+      message: String,
+      cause: OptionVal[Throwable],
+      marker: OptionVal[LogMarker]): Unit = {
+    val original = actual.mdc
+    actual.mdc = mdc
+    actual.notifyWarning(message, cause, marker)
+    actual.mdc = original
+  }
+
+  override private[akka] def notifyInfo(message: String, marker: OptionVal[LogMarker]): Unit = {
+    val original = actual.mdc
+    actual.mdc = mdc
+    actual.notifyInfo(message, marker)
+    actual.mdc = original
+  }
+
+  override private[akka] def notifyDebug(message: String, marker: OptionVal[LogMarker]): Unit = {
+    val original = actual.mdc
+    actual.mdc = mdc
+    actual.notifyDebug(message, marker)
+    actual.mdc = original
+  }
+
+  // we don't care about log class and source here as we only track message, level and marker
+  def withLoggerClass(clazz: Class[_]): Logger = this
+  def withLogSource(logSource: String): Logger = this
+}
+
+/**
+ * INTERNAL API
+ *
  * A [[TypedActorContext]] for synchronous execution of a [[Behavior]] that
  * provides only stubs for the effects an Actor can perform and replaces
  * created child Actors by a synchronous Inbox (see `Inbox.sync`).
@@ -59,20 +162,21 @@
 @InternalApi private[akka] class StubbedActorContext[T](val path: ActorPath, currentBehaviorProvider: () => Behavior[T])
     extends ActorContextImpl[T] {
 
-  override val system = new ActorSystemStub("StubbedActorContext")
-  /**
-   * INTERNAL API
-   */
-  @InternalApi private[akka] val selfInbox = new TestInboxImpl[T](path)
-  override val self = selfInbox.ref
-  private val childName = Iterator.from(0).map(Helpers.base64(_))
-  private val loggingAdapter = new SubstituteLoggerFactory().getLogger("StubbedLoggingAdapter")
-  private var _children = TreeMap.empty[String, BehaviorTestKitImpl[_]]
-  private var unhandled: List[T] = Nil
-
   def this(name: String, currentBehaviorProvider: () => Behavior[T]) = {
     this((TestInbox.address / name).withUid(rnd().nextInt()), currentBehaviorProvider)
   }
+
+  /**
+   * INTERNAL API
+   */
+  @InternalApi private[akka] val selfInbox = new TestInboxImpl[T](path)
+
+  override val self = selfInbox.ref
+  override val system = new ActorSystemStub("StubbedActorContext")
+  private var _children = TreeMap.empty[String, BehaviorTestKitImpl[_]]
+  private val childName = Iterator.from(0).map(Helpers.base64(_))
+  private val loggingAdapter = new StubbedLogger
+  private var unhandled: List[T] = Nil
 
   override def children: Iterable[ActorRef[Nothing]] = _children.values.map(_.context.self)
   def childrenNames: Iterable[String] = _children.keys
@@ -123,8 +227,6 @@
   override def executionContext: ExecutionContextExecutor = system.executionContext
 
   /**
-<<<<<<< HEAD
-=======
    * INTERNAL API
    */
   @InternalApi private[akka] def internalSpawnMessageAdapter[U](f: U => T, name: String): ActorRef[U] = {
@@ -143,7 +245,6 @@
   }
 
   /**
->>>>>>> 88e6933b
    * Retrieve the inbox representing the given child actor. The passed ActorRef must be one that was returned
    * by one of the spawn methods earlier.
    */
@@ -184,44 +285,26 @@
    * The log entries logged through context.log.{debug, info, warn, error} are captured and can be inspected through
    * this method.
    */
-  def logEntries: List[CapturedLogEvent] = ???
+  def logEntries: List[CapturedLogEvent] = loggingAdapter.logEntries
 
   /**
    * Clear the log entries.
    */
-  def clearLog(): Unit = ???
-
-  /**
-   * Messages that are marked as unhandled.
-   */
-  def unhandledMessages: List[T] = unhandled.reverse
-
-  /**
-   * Clear the list of captured unhandled messages.
-   */
-  def clearUnhandled(): Unit = unhandled = Nil
-
-  /**
-   * INTERNAL API
-   */
-  @InternalApi private[akka] def internalSpawnMessageAdapter[U](f: U => T, name: String): ActorRef[U] = {
-
-    val n = if (name != "") s"${childName.next()}-$name" else childName.next()
-    val p = (path / n).withUid(rnd().nextInt())
-    val i = new BehaviorTestKitImpl[U](p, Behavior.ignore)
-    _children += p.name -> i
-
-    new FunctionRef[U](p, (message, _) => {
-      val m = f(message);
-      if (m != null) {
-        selfInbox.ref ! m; i.selfInbox.ref ! message
-      }
-    })
-  }
+  def clearLog(): Unit = loggingAdapter.clearLog()
 
   override private[akka] def onUnhandled(msg: T): Unit =
     unhandled = msg :: unhandled
 
+  /**
+   * Messages that are marked as unhandled.
+   */
+  def unhandledMessages: List[T] = unhandled.reverse
+
+  /**
+   * Clear the list of captured unhandled messages.
+   */
+  def clearUnhandled(): Unit = unhandled = Nil
+
   override private[akka] def currentBehavior: Behavior[T] = currentBehaviorProvider()
 
 }