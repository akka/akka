--- conflicted
+++ resolved
@@ -78,10 +78,6 @@
   @InternalApi private[akka] val selfInbox = new TestInboxImpl[T](path)
 
   override val self = selfInbox.ref
-<<<<<<< HEAD
-  implicit override val system: ActorSystemStub = new ActorSystemStub("StubbedActorContext")
-=======
->>>>>>> e83a1d75
   private var _children = TreeMap.empty[String, BehaviorTestKitImpl[_]]
   private val childName = Iterator.from(0).map(Helpers.base64(_))
   private val substituteLoggerFactory = new SubstituteLoggerFactory
