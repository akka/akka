--- conflicted
+++ resolved
@@ -98,12 +98,8 @@
    */
   def as[U]: Inlet[U] = this.asInstanceOf[Inlet[U]]
 
-<<<<<<< HEAD
-  override def toString: String = s + "(" + this.hashCode + ")" +
-=======
   override def toString: String =
-    s + "(" + this.hashCode + s")" +
->>>>>>> c06bbcc3
+    s + "(" + this.hashCode + ")" +
     (if (mappedTo eq this) ""
      else s" mapped to $mappedTo")
 }
@@ -144,12 +140,8 @@
    */
   def as[U]: Outlet[U] = this.asInstanceOf[Outlet[U]]
 
-<<<<<<< HEAD
-  override def toString: String = s + "(" + this.hashCode + ")" +
-=======
   override def toString: String =
-    s + "(" + this.hashCode + s")" +
->>>>>>> c06bbcc3
+    s + "(" + this.hashCode + ")" +
     (if (mappedTo eq this) ""
      else s" mapped to $mappedTo")
 }
