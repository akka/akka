/*
 * Copyright (C) 2014-2020 Lightbend Inc. <https://www.lightbend.com>
 */

package akka.stream.scaladsl

import scala.collection.immutable
import scala.concurrent.Future
import scala.annotation.unchecked.uncheckedVariance
import akka.NotUsed
import akka.dispatch.ExecutionContexts
import akka.stream._
import akka.util.ConstantFun
<<<<<<< HEAD
import akka.event.{LogMarker, LoggingAdapter, MarkerLoggingAdapter}
import akka.stream.impl.fusing.FlattenMergeWithContext.InElement
import akka.stream.impl.fusing.{FlattenMergeWithContext, StatefulMapConcatWithContext}
=======
import akka.event.{ LogMarker, LoggingAdapter, MarkerLoggingAdapter }
import akka.stream.impl.fusing.StatefulMapConcatWithContext
import com.github.ghik.silencer.silent
>>>>>>> c2d551a1

/**
 * Shared stream operations for [[FlowWithContext]] and [[SourceWithContext]] that automatically propagate a context
 * element with each data element.
 *
 */
trait FlowWithContextOps[+Out, +Ctx, +Mat] {
  type ReprMat[+O, +C, +M] <: FlowWithContextOps[O, C, M] {
    type ReprMat[+OO, +CC, +MatMat] = FlowWithContextOps.this.ReprMat[OO, CC, MatMat]
  }
  type Repr[+O, +C] = ReprMat[O, C, Mat @uncheckedVariance]

  /**
   * Transform this flow by the regular flow. The given flow must support manual context propagation by
   * taking and producing tuples of (data, context).
   *
   * This can be used as an escape hatch for operations that are not (yet) provided with automatic
   * context propagation here.
   *
   * @see [[akka.stream.scaladsl.FlowOps.via]]
   */
  def via[Out2, Ctx2, Mat2](flow: Graph[FlowShape[(Out, Ctx), (Out2, Ctx2)], Mat2]): Repr[Out2, Ctx2]

  /**
   * Transform this flow by the regular flow. The given flow must support manual context propagation by
   * taking and producing tuples of (data, context).
   *
   * This can be used as an escape hatch for operations that are not (yet) provided with automatic
   * context propagation here.
   *
   * The `combine` function is used to compose the materialized values of this flow and that
   * flow into the materialized value of the resulting Flow.
   *
   * @see [[akka.stream.scaladsl.FlowOpsMat.viaMat]]
   */
  def viaMat[Out2, Ctx2, Mat2, Mat3](flow: Graph[FlowShape[(Out, Ctx), (Out2, Ctx2)], Mat2])(
      combine: (Mat, Mat2) => Mat3): ReprMat[Out2, Ctx2, Mat3]

  /**
   * Context-preserving variant of [[akka.stream.scaladsl.FlowOps.map]].
   *
   * @see [[akka.stream.scaladsl.FlowOps.map]]
   */
  def map[Out2](f: Out => Out2): Repr[Out2, Ctx] =
    via(flow.map { case (e, ctx) => (f(e), ctx) })

  /**
   * Context-preserving variant of [[akka.stream.scaladsl.FlowOps.mapError]].
   *
   * @see [[akka.stream.scaladsl.FlowOps.mapError]]
   */
  def mapError(pf: PartialFunction[Throwable, Throwable]): Repr[Out, Ctx] =
    via(flow.mapError(pf))

  /**
   * Context-preserving variant of [[akka.stream.scaladsl.FlowOps.mapAsync]].
   *
   * @see [[akka.stream.scaladsl.FlowOps.mapAsync]]
   */
  def mapAsync[Out2](parallelism: Int)(f: Out => Future[Out2]): Repr[Out2, Ctx] =
    via(flow.mapAsync(parallelism) {
      case (e, ctx) => f(e).map(o => (o, ctx))(ExecutionContexts.sameThreadExecutionContext)
    })

  /**
   * Context-preserving variant of [[akka.stream.scaladsl.FlowOps.mapAsyncUnordered]].
   *
   * @see [[akka.stream.scaladsl.FlowOps.mapAsyncUnordered]]
   */
  @silent("strategy .* is never used")
  def mapAsyncUnordered[Out2](parallelism: Int, strategy: ContextMapStrategy.Reordering[Ctx])(f: Out => Future[Out2]): Repr[Out2, Ctx] =
  via(flow.mapAsyncUnordered(parallelism) {
    case (e, ctx) => f(e).map(o => (o, ctx))(ExecutionContexts.sameThreadExecutionContext)
  })

  /**
   * Context-preserving variant of [[akka.stream.scaladsl.FlowOps.collect]].
   *
   * Note, that the context of elements that are filtered out is skipped as well.
   *
   * @see [[akka.stream.scaladsl.FlowOps.collect]]
   */
  def collect[Out2](f: PartialFunction[Out, Out2]): Repr[Out2, Ctx] =
    via(flow.collect {
      case (e, ctx) if f.isDefinedAt(e) => (f(e), ctx)
    })

  /**
   * Context-preserving variant of [[akka.stream.scaladsl.FlowOps.filter]].
   *
   * Note, that the context of elements that are filtered out is skipped as well.
   *
   * @see [[akka.stream.scaladsl.FlowOps.filter]]
   */
  @deprecated("use the filter method taking a 'ContextMappingStrategy' to check your strategy allows filtering", "2.6.5")
  def filter(pred: Out => Boolean): Repr[Out, Ctx] =
    collect { case e if pred(e) => e }

    /**
   * Context-preserving variant of [[akka.stream.scaladsl.FlowOps.filter]].
   *
   * Note, that the context of elements that are filtered out is skipped as well.
   *
   * @see [[akka.stream.scaladsl.FlowOps.filter]]
   */
  @silent("strategy .* never used")
  def filter(pred: Out => Boolean, strategy: ContextMapStrategy.Filtering[Ctx]): Repr[Out, Ctx] =
  collect { case e if pred(e) => e }

  /**
   * Context-preserving variant of [[akka.stream.scaladsl.FlowOps.filterNot]].
   *
   * Note, that the context of elements that are filtered out is skipped as well.
   *
   * @see [[akka.stream.scaladsl.FlowOps.filterNot]]
   */
  def filterNot(pred: Out => Boolean): Repr[Out, Ctx] =
    collect { case e if !pred(e) => e }

  /**
   * Context-preserving variant of [[akka.stream.scaladsl.FlowOps.grouped]].
   *
   * Each output group will be associated with a `Seq` of corresponding context elements.
   *
   * @see [[akka.stream.scaladsl.FlowOps.grouped]]
   */
  def grouped(n: Int): Repr[immutable.Seq[Out], immutable.Seq[Ctx]] =
    via(flow.grouped(n).map { elsWithContext =>
      val (els, ctxs) = elsWithContext.unzip
      (els, ctxs)
    })

  /**
   * Context-preserving variant of [[akka.stream.scaladsl.FlowOps.sliding]].
   *
   * Each output group will be associated with a `Seq` of corresponding context elements.
   *
   * @see [[akka.stream.scaladsl.FlowOps.sliding]]
   */
  def sliding(n: Int, step: Int = 1): Repr[immutable.Seq[Out], immutable.Seq[Ctx]] =
    via(flow.sliding(n, step).map { elsWithContext =>
      val (els, ctxs) = elsWithContext.unzip
      (els, ctxs)
    })

  /**
   * Context-preserving variant of [[akka.stream.scaladsl.FlowOps.mapConcat]].
   *
   * The context of the input element will be associated with each of the output elements calculated from
   * this input element.
   *
   * Example:
   *
   * ```
   * def dup(element: String) = Seq(element, element)
   *
   * Input:
   *
   * ("a", 1)
   * ("b", 2)
   *
   * inputElements.mapConcat(dup)
   *
   * Output:
   *
   * ("a", 1)
   * ("a", 1)
   * ("b", 2)
   * ("b", 2)
   * ```
   *
   * @see [[akka.stream.scaladsl.FlowOps.mapConcat]]
   */
  @deprecated("Please specify the desired strategy for how to handle the context", "2.6.5")
  def mapConcat[Out2](f: Out => immutable.Iterable[Out2]): Repr[Out2, Ctx] = {
    val copyCtxToAllStrategy = new ContextMapStrategy[Ctx] with ContextMapStrategy.Iteration[Ctx] {
      override def next(in: Ctx, index: Long, hasNext: Boolean): Ctx = in
    }

    mapConcat(f, copyCtxToAllStrategy)
  }

  def mapConcat[Out2](
    f: Out => immutable.Iterable[Out2],
    // TODO variance might actually matter here
    strategy: ContextMapStrategy.Iteration[Ctx @uncheckedVariance]
  ): Repr[Out2, Ctx] =
    via(flow.via(new StatefulMapConcatWithContext[Out, Ctx, Out2](() => f, strategy)))

  def flatMapConcat[Out2, InnerMat](
    f: Out => Graph[SourceShape[Out2], InnerMat],
    strategy: ContextMapStrategy.Iterate[Out @uncheckedVariance, Ctx @uncheckedVariance, Out2]
  ): Repr[Out2, Ctx] = {
    via(flow[Out, Ctx]
      .map { case (in, ctx) =>
          val sourceWithContext: Graph[SourceShape[(Out2, Ctx)], InnerMat] =
            Source.fromGraph(f(in)).map(out => (out, ctx))
          (sourceWithContext, InElement(ctx, in))
      }
      .via(
        new FlattenMergeWithContext[Out, Out2, Ctx, InnerMat](
          1,
          strategy
        )
      )
    )
  }

  /**
   * Apply the given function to each context element (leaving the data elements unchanged).
   */
  def mapContext[Ctx2](f: Ctx => Ctx2): Repr[Out, Ctx2] =
    via(flow.map { case (e, ctx) => (e, f(ctx)) })

  /**
   * Context-preserving variant of [[akka.stream.scaladsl.FlowOps.log]].
   *
   * @see [[akka.stream.scaladsl.FlowOps.log]]
   */
  def log(name: String, extract: Out => Any = ConstantFun.scalaIdentityFunction)(
      implicit log: LoggingAdapter = null): Repr[Out, Ctx] = {
    val extractWithContext: ((Out, Ctx)) => Any = { case (e, _) => extract(e) }
    via(flow.log(name, extractWithContext)(log))
  }

  /**
   * Context-preserving variant of [[akka.stream.scaladsl.FlowOps.logWithMarker]].
   *
   * @see [[akka.stream.scaladsl.FlowOps.logWithMarker]]
   */
  def logWithMarker(
      name: String,
      marker: (Out, Ctx) => LogMarker,
      extract: Out => Any = ConstantFun.scalaIdentityFunction)(
      implicit log: MarkerLoggingAdapter = null): Repr[Out, Ctx] = {
    val extractWithContext: ((Out, Ctx)) => Any = { case (e, _) => extract(e) }
    via(flow.logWithMarker(name, marker.tupled, extractWithContext)(log))
  }

  private[akka] def flow[T, C]: Flow[(T, C), (T, C), NotUsed] = Flow[(T, C)]
}<|MERGE_RESOLUTION|>--- conflicted
+++ resolved
@@ -4,22 +4,18 @@
 
 package akka.stream.scaladsl
 
+import akka.NotUsed
+import akka.dispatch.ExecutionContexts
+import akka.event.{LogMarker, LoggingAdapter, MarkerLoggingAdapter}
+import akka.stream._
+import akka.stream.impl.fusing.FlattenMergeWithContext.InElement
+import akka.stream.impl.fusing.{FlattenMergeWithContext, StatefulMapConcatWithContext}
+import akka.util.ConstantFun
+import com.github.ghik.silencer.silent
+
+import scala.annotation.unchecked.uncheckedVariance
 import scala.collection.immutable
 import scala.concurrent.Future
-import scala.annotation.unchecked.uncheckedVariance
-import akka.NotUsed
-import akka.dispatch.ExecutionContexts
-import akka.stream._
-import akka.util.ConstantFun
-<<<<<<< HEAD
-import akka.event.{LogMarker, LoggingAdapter, MarkerLoggingAdapter}
-import akka.stream.impl.fusing.FlattenMergeWithContext.InElement
-import akka.stream.impl.fusing.{FlattenMergeWithContext, StatefulMapConcatWithContext}
-=======
-import akka.event.{ LogMarker, LoggingAdapter, MarkerLoggingAdapter }
-import akka.stream.impl.fusing.StatefulMapConcatWithContext
-import com.github.ghik.silencer.silent
->>>>>>> c2d551a1
 
 /**
  * Shared stream operations for [[FlowWithContext]] and [[SourceWithContext]] that automatically propagate a context
@@ -195,8 +191,8 @@
    */
   @deprecated("Please specify the desired strategy for how to handle the context", "2.6.5")
   def mapConcat[Out2](f: Out => immutable.Iterable[Out2]): Repr[Out2, Ctx] = {
-    val copyCtxToAllStrategy = new ContextMapStrategy[Ctx] with ContextMapStrategy.Iteration[Ctx] {
-      override def next(in: Ctx, index: Long, hasNext: Boolean): Ctx = in
+    val copyCtxToAllStrategy = new ContextMapStrategy[Ctx] with ContextMapStrategy.Iteration[Ctx, Out, Out2] {
+      override def next(inputElement: Out, in: Ctx, outputElement: Out2, index: Long, hasNext: Boolean): Ctx = in
     }
 
     mapConcat(f, copyCtxToAllStrategy)
@@ -205,13 +201,14 @@
   def mapConcat[Out2](
     f: Out => immutable.Iterable[Out2],
     // TODO variance might actually matter here
-    strategy: ContextMapStrategy.Iteration[Ctx @uncheckedVariance]
+    strategy: ContextMapStrategy.Iteration[Ctx @uncheckedVariance, Out @uncheckedVariance, Out2]
   ): Repr[Out2, Ctx] =
     via(flow.via(new StatefulMapConcatWithContext[Out, Ctx, Out2](() => f, strategy)))
 
   def flatMapConcat[Out2, InnerMat](
     f: Out => Graph[SourceShape[Out2], InnerMat],
-    strategy: ContextMapStrategy.Iterate[Out @uncheckedVariance, Ctx @uncheckedVariance, Out2]
+    // TODO variance might actually matter here
+    strategy: ContextMapStrategy.Iteration[Ctx @uncheckedVariance, Out @uncheckedVariance, Out2]
   ): Repr[Out2, Ctx] = {
     via(flow[Out, Ctx]
       .map { case (in, ctx) =>
