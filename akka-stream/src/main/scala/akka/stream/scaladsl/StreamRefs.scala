--- conflicted
+++ resolved
@@ -21,11 +21,7 @@
    *
    * See more detailed documentation on [[SourceRef]].
    */
-<<<<<<< HEAD
-  def sourceRef[T](): Sink[T, Future[SourceRef[T]]] =
-=======
   def sourceRef[T](): Sink[T, SourceRef[T]] =
->>>>>>> 82c761f0
     Sink.fromGraph(new SinkRefStageImpl[T](OptionVal.None))
 
   /**
@@ -36,10 +32,6 @@
    *
    * See more detailed documentation on [[SinkRef]].
    */
-<<<<<<< HEAD
-  def sinkRef[T](): Source[T, Future[SinkRef[T]]] =
-=======
   def sinkRef[T](): Source[T, SinkRef[T]] =
->>>>>>> 82c761f0
     Source.fromGraph(new SourceRefStageImpl[T](OptionVal.None))
 }