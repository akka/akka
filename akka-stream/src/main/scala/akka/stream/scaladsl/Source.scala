--- conflicted
+++ resolved
@@ -457,109 +457,6 @@
     lazily(() => fromFuture(create()))
 
   /**
-   * Emits a single value when the given `Future` is successfully completed and then completes the stream.
-   * The stream fails if the `Future` is completed with a failure.
-   */
-  def future[T](futureElement: Future[T]): Source[T, NotUsed] =
-    fromGraph(new FutureSource[T](futureElement))
-
-  /**
-<<<<<<< HEAD
-   * Emits a single value when the given `CompletionStage` is successfully completed and then completes the stream.
-   * If the `CompletionStage` is completed with a failure the stream is failed.
-=======
-   * Emits a single value when the given `Future` is successfully completed and then completes the stream.
-   * If the `Future` is completed with a failure the stream is failed.
->>>>>>> 8de9d4a9
-   *
-   * Here for Java interoperability, the normal use from Scala should be [[Source.future]]
-   */
-  def completionStage[T](completionStage: CompletionStage[T]): Source[T, NotUsed] =
-    future(completionStage.toScala)
-
-  /**
-   * Turn a `Future[Source]` into a source that will emit the values of the source when the future completes successfully.
-   * If the `Future` is completed with a failure the stream is failed.
-   */
-  def futureSource[T, M](futureSource: Future[Source[T, M]]): Source[T, Future[M]] =
-    fromGraph(new FutureFlattenSource(futureSource))
-
-  /**
-   * Defers invoking the `create` function to create a single element until there is downstream demand.
-   *
-   * If the `create` function fails when invoked the stream is failed.
-   *
-   * Note that asynchronous boundaries (and other operators) in the stream may do pre-fetching which counter acts
-   * the lazyness and will trigger the factory immediately.
-   *
-   * The materialized future `Done` value is completed when the `create` function has successfully been invoked,
-   * if the function throws the future materialized value is failed with that exception.
-   * If downstream cancels or fails before the function is invoked the materialized value
-   * is failed with a [[akka.stream.NeverMaterializedException]]
-   */
-  def lazySingle[T](create: () => T): Source[T, Future[Done]] =
-    lazySource(() => single(create()).mapMaterializedValue(_ => Done))
-
-  /**
-   * Defers invoking the `create` function to create a future element until there is downstream demand.
-   *
-   * The returned future element will be emitted downstream when it completes, or fail the stream if the future
-   * is failed or the `create` function itself fails.
-   *
-   * Note that asynchronous boundaries (and other operators) in the stream may do pre-fetching which counter acts
-   * the lazyness and will trigger the factory immediately.
-   *
-   * The materialized future `Done` value is completed when the `create` function has successfully been invoked and the future completes,
-   * if the function throws or the future fails the future materialized value is failed with that exception.
-   * If downstream cancels or fails before the function is invoked the materialized value
-   * is failed with a [[akka.stream.NeverMaterializedException]]
-   */
-  def lazyFuture[T](create: () => Future[T]): Source[T, Future[Done]] =
-    lazySource { () =>
-      val f = create()
-      future(f).mapMaterializedValue(_ => f.map(_ => Done)(ExecutionContexts.sameThreadExecutionContext))
-    }.mapMaterializedValue(_.flatten)
-
-  /**
-   * Defers invoking the `create` function to create a future source until there is downstream demand.
-   *
-   * The returned source will emit downstream and behave just like it was the outer source. Downstream completes
-   * when the created source completes and fails when the created source fails.
-   *
-   * Note that asynchronous boundaries (and other operators) in the stream may do pre-fetching which counter acts
-   * the lazyness and will trigger the factory immediately.
-   *
-   * The materialized future value is completed with the materialized value of the created source when
-   * it has been materialized. If the function throws or the source materialization fails the future materialized value
-   * is failed with the thrown exception.
-   *
-   * If downstream cancels or fails before the function is invoked the materialized value
-   * is failed with a [[akka.stream.NeverMaterializedException]]
-   */
-  def lazySource[T, M](create: () => Source[T, M]): Source[T, Future[M]] =
-    fromGraph(new LazySource(create))
-
-  /**
-   *  Defers invoking the `create` function to create a future source until there is downstream demand.
-   *
-   * The returned future source will emit downstream and behave just like it was the outer source when the future completes
-   * successfully. Downstream completes when the created source completes and fails when the created source fails.
-   * If the future or the `create` function fails the stream is failed.
-   *
-   * Note that asynchronous boundaries (and other operators) in the stream may do pre-fetching which counter acts
-   * the lazyness and triggers the factory immediately.
-   *
-   * The materialized future value is completed with the materialized value of the created source when
-   * it has been materialized. If the function throws or the source materialization fails the future materialized value
-   * is failed with the thrown exception.
-   *
-   * If downstream cancels or fails before the function is invoked the materialized value
-   * is failed with a [[akka.stream.NeverMaterializedException]]
-   */
-  def lazyFutureSource[T, M](create: () => Future[Source[T, M]]): Source[T, Future[M]] =
-    lazySource(() => futureSource(create())).mapMaterializedValue(_.flatten)
-
-  /**
    * Creates a `Source` that is materialized as a [[org.reactivestreams.Subscriber]]
    */
   def asSubscriber[T]: Source[T, Subscriber[T]] =
