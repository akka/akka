/*
 * Copyright (C) 2015-2020 Lightbend Inc. <https://www.lightbend.com>
 */

package akka.stream.impl.fusing

import scala.collection.immutable
import scala.concurrent.{ Future, Promise }
import scala.util.control.NonFatal

import akka.annotation.InternalApi
import akka.stream._
import akka.stream.impl.Stages.DefaultAttributes
import akka.stream.scaladsl.{ Flow, Keep, Source }
import akka.stream.stage.{ GraphStageLogic, GraphStageWithMaterializedValue, InHandler, OutHandler }
import akka.util.OptionVal

@InternalApi private[akka] final class FlatMapPrefix[In, Out, M](n: Int, f: immutable.Seq[In] => Flow[In, Out, M])
    extends GraphStageWithMaterializedValue[FlowShape[In, Out], Future[M]] {

  require(n >= 0, s"FlatMapPrefix: n ($n) must be non-negative.")

  val in = Inlet[In](s"${this}.in")
  val out = Outlet[Out](s"${this}.out")
  override val shape: FlowShape[In, Out] = FlowShape(in, out)

  override def initialAttributes: Attributes = DefaultAttributes.flatMapPrefix

  override def createLogicAndMaterializedValue(inheritedAttributes: Attributes): (GraphStageLogic, Future[M]) = {
<<<<<<< HEAD
    val Attributes.NestedMaterializationCancellationPolicy(delayDownstreamCancellation) =
      inheritedAttributes.mandatoryAttribute[Attributes.NestedMaterializationCancellationPolicy]
    val matPromise = Promise[M]
=======
    val matPromise = Promise[M]()
>>>>>>> f520ca7b
    val logic = new GraphStageLogic(shape) with InHandler with OutHandler {
      val accumulated = collection.mutable.Buffer.empty[In]

      private var subSource = OptionVal.none[SubSourceOutlet[In]]
      private var subSink = OptionVal.none[SubSinkInlet[Out]]

      private var downstreamCause = OptionVal.none[Throwable]

      setHandlers(in, out, this)

      override def postStop(): Unit = {
        //this covers the case when the nested flow was never materialized
        matPromise.tryFailure(new AbruptStageTerminationException(this))
        super.postStop()
      }

      override def onPush(): Unit = {
        subSource match {
          case OptionVal.Some(s) => s.push(grab(in))
          case OptionVal.None =>
            accumulated.append(grab(in))
            if (accumulated.size == n) {
              materializeFlow()
            } else {
              //gi'me some more!
              pull(in)
            }
        }
      }

      override def onUpstreamFinish(): Unit = {
        subSource match {
          case OptionVal.Some(s) => s.complete()
          case OptionVal.None    => materializeFlow()
        }
      }

      override def onUpstreamFailure(ex: Throwable): Unit = {
        subSource match {
          case OptionVal.Some(s) => s.fail(ex)
          case OptionVal.None    =>
            //flow won't be materialized, so we have to complete the future with a failure indicating this
            matPromise.failure(new NeverMaterializedException(ex))
            super.onUpstreamFailure(ex)
        }
      }

      override def onPull(): Unit = {
        subSink match {
          case OptionVal.Some(s) =>
            //delegate to subSink
            s.pull()
          case OptionVal.None if accumulated.size < n =>
            pull(in)
          case OptionVal.None if accumulated.size == n =>
            //corner case for n = 0, can be handled in FlowOps
            materializeFlow()
        }
      }

      override def onDownstreamFinish(cause: Throwable): Unit = {
        subSink match {
          case OptionVal.None if delayDownstreamCancellation => downstreamCause = OptionVal.Some(cause)
          case OptionVal.None =>
            matPromise.failure(new NeverMaterializedException(cause))
            super.onDownstreamFinish(cause)
          case OptionVal.Some(s) => s.cancel(cause)
        }
      }

      def materializeFlow(): Unit =
        try {
          val prefix = accumulated.toVector
          accumulated.clear()
          subSource = OptionVal.Some(new SubSourceOutlet[In](s"${this}.subSource"))
          val OptionVal.Some(theSubSource) = subSource
          theSubSource.setHandler {
            new OutHandler {
              override def onPull(): Unit = {
                if (!isClosed(in) && !hasBeenPulled(in)) {
                  pull(in)
                }
              }

              override def onDownstreamFinish(cause: Throwable): Unit = {
                if (!isClosed(in)) {
                  cancel(in, cause)
                }
              }
            }
          }
          subSink = OptionVal.Some(new SubSinkInlet[Out](s"${this}.subSink"))
          val OptionVal.Some(theSubSink) = subSink
          theSubSink.setHandler {
            new InHandler {
              override def onPush(): Unit = {
                push(out, theSubSink.grab())
              }

              override def onUpstreamFinish(): Unit = {
                complete(out)
              }

              override def onUpstreamFailure(ex: Throwable): Unit = {
                fail(out, ex)
              }
            }
          }
          val matVal = try {
            val flow = f(prefix)
            val runnableGraph = Source.fromGraph(theSubSource.source).viaMat(flow)(Keep.right).to(theSubSink.sink)
            interpreter.subFusingMaterializer.materialize(runnableGraph)
          } catch {
            case NonFatal(ex) =>
              matPromise.failure(new NeverMaterializedException(ex))
              subSource = OptionVal.None
              subSink = OptionVal.None
              throw ex
          }
          matPromise.success(matVal)

          //in case downstream was closed
          downstreamCause match {
            case OptionVal.Some(ex) => theSubSink.cancel(ex)
            case OptionVal.None     =>
          }

          //in case we've materialized due to upstream completion
          if (isClosed(in)) {
            theSubSource.complete()
          }

          //in case we've been pulled by downstream
          if (isAvailable(out)) {
            theSubSink.pull()
          }
        } catch {
          case NonFatal(ex) => failStage(ex)
        }
    }
    (logic, matPromise.future)
  }
}<|MERGE_RESOLUTION|>--- conflicted
+++ resolved
@@ -27,13 +27,9 @@
   override def initialAttributes: Attributes = DefaultAttributes.flatMapPrefix
 
   override def createLogicAndMaterializedValue(inheritedAttributes: Attributes): (GraphStageLogic, Future[M]) = {
-<<<<<<< HEAD
     val Attributes.NestedMaterializationCancellationPolicy(delayDownstreamCancellation) =
       inheritedAttributes.mandatoryAttribute[Attributes.NestedMaterializationCancellationPolicy]
     val matPromise = Promise[M]
-=======
-    val matPromise = Promise[M]()
->>>>>>> f520ca7b
     val logic = new GraphStageLogic(shape) with InHandler with OutHandler {
       val accumulated = collection.mutable.Buffer.empty[In]
 
