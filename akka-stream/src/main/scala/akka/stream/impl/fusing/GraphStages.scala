/**
 * Copyright (C) 2015-2017 Lightbend Inc. <http://www.lightbend.com>
 */
package akka.stream.impl.fusing

import java.util.concurrent.atomic.{ AtomicBoolean, AtomicReference }

import akka.Done
import akka.actor.Cancellable
import akka.annotation.InternalApi
import akka.dispatch.ExecutionContexts
import akka.event.Logging
import akka.stream.FlowMonitorState._
import akka.stream.impl.Stages.DefaultAttributes
import akka.stream.impl.StreamLayout._
import akka.stream.impl.{ LinearTraversalBuilder, ReactiveStreamsCompliance }
import akka.stream.scaladsl._
import akka.stream.stage._
import akka.stream.{ Shape, _ }

import scala.annotation.unchecked.uncheckedVariance
<<<<<<< HEAD
import scala.util.{ Failure, Success, Try }
=======
import scala.concurrent.duration.FiniteDuration
import scala.concurrent.{ Future, Promise }
import scala.util.Try
>>>>>>> 2bdb6ecc

/**
 * INTERNAL API
 */
// TODO: Fix variance issues
@InternalApi private[akka] final case class GraphStageModule[+S <: Shape @uncheckedVariance, +M](
  shape:      S,
  attributes: Attributes,
  stage:      GraphStageWithMaterializedValue[S, M]) extends AtomicModule[S, M] {

  override def withAttributes(attributes: Attributes): AtomicModule[S, M] =
    if (attributes ne this.attributes) new GraphStageModule(shape, attributes, stage)
    else this

  override private[stream] def traversalBuilder = LinearTraversalBuilder.fromModule(this, attributes)

  override def toString: String = f"GraphStage($stage) [${System.identityHashCode(this)}%08x]"
}

/**
 * INTERNAL API
 */
@InternalApi private[akka] object GraphStages {

  /**
   * INTERNAL API
   */
  @InternalApi private[akka] abstract class SimpleLinearGraphStage[T] extends GraphStage[FlowShape[T, T]] {
    val in = Inlet[T](Logging.simpleName(this) + ".in")
    val out = Outlet[T](Logging.simpleName(this) + ".out")
    override val shape = FlowShape(in, out)
  }

  private object Identity extends SimpleLinearGraphStage[Any] {
    override def initialAttributes = DefaultAttributes.identityOp

    override def createLogic(inheritedAttributes: Attributes): GraphStageLogic = new GraphStageLogic(shape) with InHandler with OutHandler {
      def onPush(): Unit = push(out, grab(in))
      def onPull(): Unit = pull(in)

      setHandler(in, this)
      setHandler(out, this)
    }

    override def toString = "Identity"
  }

  def identity[T] = Identity.asInstanceOf[SimpleLinearGraphStage[T]]

  /**
   * INTERNAL API
   */
  @InternalApi private[akka] final class Detacher[T] extends SimpleLinearGraphStage[T] {
    override def initialAttributes = DefaultAttributes.detacher

    override def createLogic(inheritedAttributes: Attributes): GraphStageLogic = new GraphStageLogic(shape) with InHandler with OutHandler {

      def onPush(): Unit = {
        if (isAvailable(out)) {
          push(out, grab(in))
          tryPull(in)
        }
      }

      override def onUpstreamFinish(): Unit = {
        if (!isAvailable(in)) completeStage()
      }

      def onPull(): Unit = {
        if (isAvailable(in)) {
          push(out, grab(in))
          if (isClosed(in)) completeStage()
          else pull(in)
        }
      }

      setHandlers(in, out, this)

      override def preStart(): Unit = tryPull(in)
    }

    override def toString = "Detacher"
  }

  private val _detacher = new Detacher[Any]
  def detacher[T]: GraphStage[FlowShape[T, T]] = _detacher.asInstanceOf[GraphStage[FlowShape[T, T]]]

  private object TerminationWatcher extends GraphStageWithMaterializedValue[FlowShape[Any, Any], Future[Done]] {
    val in = Inlet[Any]("terminationWatcher.in")
    val out = Outlet[Any]("terminationWatcher.out")
    override val shape = FlowShape(in, out)
    override def initialAttributes: Attributes = DefaultAttributes.terminationWatcher

    override def createLogicAndMaterializedValue(inheritedAttributes: Attributes): (GraphStageLogic, Future[Done]) = {
      val finishPromise = Promise[Done]()

      (new GraphStageLogic(shape) with InHandler with OutHandler {
        def onPush(): Unit = push(out, grab(in))

        override def onUpstreamFinish(): Unit = {
          finishPromise.success(Done)
          completeStage()
        }

        override def onUpstreamFailure(ex: Throwable): Unit = {
          finishPromise.failure(ex)
          failStage(ex)
        }

        def onPull(): Unit = pull(in)

        override def onDownstreamFinish(): Unit = {
          finishPromise.success(Done)
          completeStage()
        }

        setHandlers(in, out, this)
      }, finishPromise.future)
    }

    override def toString = "TerminationWatcher"
  }

  def terminationWatcher[T]: GraphStageWithMaterializedValue[FlowShape[T, T], Future[Done]] =
    TerminationWatcher.asInstanceOf[GraphStageWithMaterializedValue[FlowShape[T, T], Future[Done]]]

  private class FlowMonitorImpl[T] extends AtomicReference[Any](Initialized) with FlowMonitor[T] {
    override def state = get match {
      case s: StreamState[_] ⇒ s.asInstanceOf[StreamState[T]]
      case msg               ⇒ Received(msg.asInstanceOf[T])
    }
  }

  private class MonitorFlow[T] extends GraphStageWithMaterializedValue[FlowShape[T, T], FlowMonitor[T]] {
    val in = Inlet[T]("FlowMonitor.in")
    val out = Outlet[T]("FlowMonitor.out")
    val shape = FlowShape.of(in, out)

    override def createLogicAndMaterializedValue(inheritedAttributes: Attributes): (GraphStageLogic, FlowMonitor[T]) = {
      val monitor: FlowMonitorImpl[T] = new FlowMonitorImpl[T]

      val logic: GraphStageLogic = new GraphStageLogic(shape) with InHandler with OutHandler {

        def onPush(): Unit = {
          val msg = grab(in)
          push(out, msg)
          monitor.set(if (msg.isInstanceOf[StreamState[_]]) Received(msg) else msg)
        }

        override def onUpstreamFinish(): Unit = {
          super.onUpstreamFinish()
          monitor.set(Finished)
        }

        override def onUpstreamFailure(ex: Throwable): Unit = {
          super.onUpstreamFailure(ex)
          monitor.set(Failed(ex))
        }

        def onPull(): Unit = pull(in)

        override def onDownstreamFinish(): Unit = {
          super.onDownstreamFinish()
          monitor.set(Finished)
        }

        setHandler(in, this)
        setHandler(out, this)

        override def toString = "MonitorFlowLogic"
      }

      (logic, monitor)
    }

    override def toString = "MonitorFlow"
  }

  def monitor[T]: GraphStageWithMaterializedValue[FlowShape[T, T], FlowMonitor[T]] =
    new MonitorFlow[T]

  private object TickSource {
    class TickSourceCancellable(cancelled: AtomicBoolean) extends Cancellable {
      private val cancelPromise = Promise[Done]()

      def cancelFuture: Future[Done] = cancelPromise.future

      override def cancel(): Boolean = {
        if (!isCancelled) cancelPromise.trySuccess(Done)
        true
      }

      override def isCancelled: Boolean = cancelled.get()
    }
  }

  final class TickSource[T](val initialDelay: FiniteDuration, val interval: FiniteDuration, val tick: T)
    extends GraphStageWithMaterializedValue[SourceShape[T], Cancellable] {
    override val shape = SourceShape(Outlet[T]("TickSource.out"))
    val out = shape.out
    override def initialAttributes: Attributes = DefaultAttributes.tickSource
    override def createLogicAndMaterializedValue(inheritedAttributes: Attributes): (GraphStageLogic, Cancellable) = {

      val logic = new TimerGraphStageLogic(shape) with Cancellable {
        val cancelled = new AtomicBoolean(false)
        val cancelCallback: AtomicReference[Option[AsyncCallback[Unit]]] = new AtomicReference(None)

        override def preStart() = {
          cancelCallback.set(Some(getAsyncCallback[Unit](_ ⇒ completeStage())))
          if (cancelled.get)
            completeStage()
          else
            schedulePeriodicallyWithInitialDelay("TickTimer", initialDelay, interval)
        }

        setHandler(out, eagerTerminateOutput)

        override protected def onTimer(timerKey: Any) =
          if (isAvailable(out) && !isCancelled) push(out, tick)

        override def cancel() = {
          val success = !cancelled.getAndSet(true)
          if (success) cancelCallback.get.foreach(_.invoke(()))
          success
        }

        override def isCancelled = cancelled.get

        override def toString: String = "TickSourceLogic"
      }

      (logic, logic)
    }

    override def toString: String = s"TickSource($initialDelay, $interval, $tick)"
  }

  final class SingleSource[T](val elem: T) extends GraphStage[SourceShape[T]] {
    override def initialAttributes: Attributes = DefaultAttributes.singleSource
    ReactiveStreamsCompliance.requireNonNullElement(elem)
    val out = Outlet[T]("single.out")
    val shape = SourceShape(out)
    def createLogic(attr: Attributes) =
      new GraphStageLogic(shape) with OutHandler {
        def onPull(): Unit = {
          push(out, elem)
          completeStage()
        }
        setHandler(out, this)
      }

    override def toString: String = "SingleSource"
  }

  final class FutureFlattenSource[T, M](
    futureSource: Future[Graph[SourceShape[T], M]])
    extends GraphStageWithMaterializedValue[SourceShape[T], Future[M]] {
    ReactiveStreamsCompliance.requireNonNullElement(futureSource)

    val out: Outlet[T] = Outlet("FutureFlattenSource.out")
    override val shape = SourceShape(out)

    override def initialAttributes = DefaultAttributes.futureFlattenSource

    override def createLogicAndMaterializedValue(attr: Attributes): (GraphStageLogic, Future[M]) = {
      val materialized = Promise[M]()

      val logic = new GraphStageLogic(shape) with InHandler with OutHandler {
        private val sinkIn = new SubSinkInlet[T]("FutureFlattenSource.in")

<<<<<<< HEAD
        override def preStart(): Unit =
          futureSource.value match {
            case Some(it) ⇒
              // this optimisation avoids going through any execution context, in similar vein to FastFuture
              onFutureSourceCompleted(it)
            case _ ⇒
              val cb = getAsyncCallback[Try[Graph[SourceShape[T], M]]](onFutureSourceCompleted).invoke _
              futureSource.onComplete(cb)(ExecutionContexts.sameThreadExecutionContext) // could be optimised FastFuture-like
          }
=======
        override def preStart(): Unit = {
          if (future.isCompleted) {
            onFutureSourceCompleted(future.value.get)
          } else {
            val cb = getAsyncCallback[Try[Graph[SourceShape[T], M]]](onFutureSourceCompleted).invoke _
            future.onComplete(cb)(ExecutionContexts.sameThreadExecutionContext)
          }
        }
>>>>>>> 2bdb6ecc

        // initial handler (until future completes)
        setHandler(out, new OutHandler {
          def onPull(): Unit = {}

          override def onDownstreamFinish(): Unit = {
            if (!materialized.isCompleted) {
              // make sure we always yield the matval if possible, even if downstream cancelled
              // before the source was materialized
              val matValFuture = futureSource.map { gr ⇒
                // downstream finish means it cancelled, so we push that signal through into the future materialized source
                Source.fromGraph(gr).to(Sink.cancelled)
                  .withAttributes(attr)
                  .run()(subFusingMaterializer)
              }(ExecutionContexts.sameThreadExecutionContext)
              materialized.completeWith(matValFuture)
            }

            super.onDownstreamFinish()
          }
        })

        def onPush(): Unit =
          push(out, sinkIn.grab())

        def onPull(): Unit =
          sinkIn.pull()

        override def onUpstreamFinish(): Unit =
          completeStage()

        override def postStop(): Unit =
          if (!sinkIn.isClosed) sinkIn.cancel()

        def onFutureSourceCompleted(result: Try[Graph[SourceShape[T], M]]): Unit = {
          result.map { graph ⇒
            val runnable = Source.fromGraph(graph).toMat(sinkIn.sink)(Keep.left)
            val matVal = interpreter.subFusingMaterializer.materialize(runnable, initialAttributes = attr)
            materialized.success(matVal)

            setHandler(out, this)
            sinkIn.setHandler(this)

            if (isAvailable(out)) {
              sinkIn.pull()
            }

          }.recover {
            case t ⇒
              sinkIn.cancel()
              materialized.failure(t)
              failStage(t)
          }
        }
      }

      (logic, materialized.future)
    }

    override def toString: String = "FutureFlattenSource"
  }

  final class FutureSource[T](val future: Future[T]) extends GraphStage[SourceShape[T]] {
    ReactiveStreamsCompliance.requireNonNullElement(future)
    val shape = SourceShape(Outlet[T]("FutureSource.out"))
    val out = shape.out
    override def initialAttributes: Attributes = DefaultAttributes.futureSource
    override def createLogic(attr: Attributes) =
      new GraphStageLogic(shape) with OutHandler {
        def onPull(): Unit = {
          if (future.isCompleted) {
            onFutureCompleted(future.value.get)
          } else {
            val cb = getAsyncCallback[Try[T]](onFutureCompleted).invoke _
            future.onComplete(cb)(ExecutionContexts.sameThreadExecutionContext)
          }

          def onFutureCompleted(result: Try[T]): Unit = {
            result match {
              case scala.util.Success(v) ⇒ emit(out, v, () ⇒ completeStage())
              case scala.util.Failure(t) ⇒ failStage(t)
            }
          }

          setHandler(out, eagerTerminateOutput) // After first pull we won't produce anything more
        }

        setHandler(out, this)
      }

    override def toString: String = "FutureSource"
  }

  /**
   * INTERNAL API
   * Discards all received elements.
   */
  @InternalApi private[akka] object IgnoreSink extends GraphStageWithMaterializedValue[SinkShape[Any], Future[Done]] {

    val in = Inlet[Any]("Ignore.in")
    val shape = SinkShape(in)

    override def initialAttributes = DefaultAttributes.ignoreSink

    override def createLogicAndMaterializedValue(inheritedAttributes: Attributes): (GraphStageLogic, Future[Done]) = {
      val promise = Promise[Done]()
      val logic = new GraphStageLogic(shape) with InHandler {

        override def preStart(): Unit = pull(in)
        override def onPush(): Unit = pull(in)

        override def onUpstreamFinish(): Unit = {
          super.onUpstreamFinish()
          promise.trySuccess(Done)
        }

        override def onUpstreamFailure(ex: Throwable): Unit = {
          super.onUpstreamFailure(ex)
          promise.tryFailure(ex)
        }

        setHandler(in, this)
      }

      (logic, promise.future)
    }

  }

  /**
   * INTERNAL API.
   *
   * Fusing graphs that have cycles involving FanIn stages might lead to deadlocks if
   * demand is not carefully managed.
   *
   * This means that FanIn stages need to early pull every relevant input on startup.
   * This can either be implemented inside the stage itself, or this method can be used,
   * which adds a detacher stage to every input.
   */
  @InternalApi private[stream] def withDetachedInputs[T](stage: GraphStage[UniformFanInShape[T, T]]) =
    GraphDSL.create() { implicit builder ⇒
      import GraphDSL.Implicits._
      val concat = builder.add(stage)
      val ds = concat.inSeq.map { inlet ⇒
        val detacher = builder.add(GraphStages.detacher[T])
        detacher ~> inlet
        detacher.in
      }
      UniformFanInShape(concat.out, ds: _*)
    }

}<|MERGE_RESOLUTION|>--- conflicted
+++ resolved
@@ -19,13 +19,9 @@
 import akka.stream.{ Shape, _ }
 
 import scala.annotation.unchecked.uncheckedVariance
-<<<<<<< HEAD
 import scala.util.{ Failure, Success, Try }
-=======
 import scala.concurrent.duration.FiniteDuration
 import scala.concurrent.{ Future, Promise }
-import scala.util.Try
->>>>>>> 2bdb6ecc
 
 /**
  * INTERNAL API
@@ -296,7 +292,6 @@
       val logic = new GraphStageLogic(shape) with InHandler with OutHandler {
         private val sinkIn = new SubSinkInlet[T]("FutureFlattenSource.in")
 
-<<<<<<< HEAD
         override def preStart(): Unit =
           futureSource.value match {
             case Some(it) ⇒
@@ -306,16 +301,6 @@
               val cb = getAsyncCallback[Try[Graph[SourceShape[T], M]]](onFutureSourceCompleted).invoke _
               futureSource.onComplete(cb)(ExecutionContexts.sameThreadExecutionContext) // could be optimised FastFuture-like
           }
-=======
-        override def preStart(): Unit = {
-          if (future.isCompleted) {
-            onFutureSourceCompleted(future.value.get)
-          } else {
-            val cb = getAsyncCallback[Try[Graph[SourceShape[T], M]]](onFutureSourceCompleted).invoke _
-            future.onComplete(cb)(ExecutionContexts.sameThreadExecutionContext)
-          }
-        }
->>>>>>> 2bdb6ecc
 
         // initial handler (until future completes)
         setHandler(out, new OutHandler {
