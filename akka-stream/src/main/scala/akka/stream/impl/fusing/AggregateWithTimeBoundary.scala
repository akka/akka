--- conflicted
+++ resolved
@@ -31,12 +31,7 @@
     harvest: Agg => Emit,
     emitOnTimer: Option[(Agg => Boolean, FiniteDuration)])
     extends GraphStage[FlowShape[T, Emit]] {
-<<<<<<< HEAD
-=======
 
-  // require(bufferSize >= 1, s"maxBufferSize=$bufferSize, must be positive")
-
->>>>>>> 7254d72a
   emitOnTimer.foreach {
     case (_, interval) => require(interval.gteq(1.milli), s"timer(${interval.toCoarsest}) must not be smaller than 1ms")
   }
@@ -49,11 +44,6 @@
     new TimerGraphStageLogic(shape) with InHandler with OutHandler {
 
       private[this] var aggregated: Agg = null.asInstanceOf[Agg]
-<<<<<<< HEAD
-      private[this] var hasEmitted: Boolean = false
-      private def backPressure: Boolean = hasEmitted && !isAvailable(out)
-=======
->>>>>>> 7254d72a
 
       override def preStart(): Unit = {
         emitOnTimer.foreach {
@@ -71,13 +61,8 @@
       override def onPush(): Unit = {
         val input = grab(in)
         if (aggregated == null) aggregated = allocate
-<<<<<<< HEAD
-        if (aggregate(aggregated, input)) harvestAndEmitOrEnqueue()
-        if (!backPressure) pull(in)
-=======
         if (aggregate(aggregated, input)) harvestAndEmit()
         if (isAvailable(out)) pull(in)
->>>>>>> 7254d72a
       }
 
       override def onUpstreamFinish(): Unit = {
@@ -91,16 +76,10 @@
 
       setHandlers(in, out, this)
 
-<<<<<<< HEAD
-      private def harvestAndEmitOrEnqueue(): Unit = {
-        emit(out, harvest(aggregated))
-=======
       private def harvestAndEmit(): Unit = {
         val output = harvest(aggregated)
         emit(out, output)
->>>>>>> 7254d72a
         aggregated = null.asInstanceOf[Agg]
-        hasEmitted = true
       }
 
     }
