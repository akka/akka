/*
 * Copyright (C) 2014-2019 Lightbend Inc. <https://www.lightbend.com>
 */

package akka.stream.javadsl

import java.util
import java.util.Optional

import akka.actor.{ ActorRef, Cancellable, Props }
import akka.annotation.ApiMayChange
import akka.event.LoggingAdapter
import akka.japi.{ function, Pair, Util }
import akka.stream._
import akka.stream.impl.LinearTraversalBuilder
import akka.util.{ ConstantFun, Timeout }
import akka.util.JavaDurationConverters._
import akka.{ Done, NotUsed }
import org.reactivestreams.{ Publisher, Subscriber }

import scala.annotation.unchecked.uncheckedVariance
import scala.collection.JavaConverters._
import scala.collection.immutable
import scala.concurrent.duration.FiniteDuration
import scala.concurrent.{ Future, Promise }
import scala.compat.java8.OptionConverters._
import java.util.concurrent.CompletionStage
import java.util.concurrent.CompletableFuture
import java.util.function.Supplier

import akka.dispatch.ExecutionContexts
import akka.japi.function.Creator
import akka.util.unused
import com.github.ghik.silencer.silent

import scala.compat.java8.FutureConverters._
import scala.reflect.ClassTag

/** Java API */
object Source {
  private[this] val _empty = new Source[Any, NotUsed](scaladsl.Source.empty)

  /**
   * Create a `Source` with no elements, i.e. an empty stream that is completed immediately
   * for every connected `Sink`.
   */
  def empty[O](): Source[O, NotUsed] = _empty.asInstanceOf[Source[O, NotUsed]]

  /**
   * Create a `Source` with no elements. The result is the same as calling `Source.<O>empty()`
   */
  def empty[T](@unused clazz: Class[T]): Source[T, NotUsed] = empty[T]()

  /**
   * Create a `Source` which materializes a [[java.util.concurrent.CompletableFuture]] which controls what element
   * will be emitted by the Source.
   * If the materialized promise is completed with a filled Optional, that value will be produced downstream,
   * followed by completion.
   * If the materialized promise is completed with an empty Optional, no value will be produced downstream and completion will
   * be signalled immediately.
   * If the materialized promise is completed with a failure, then the returned source will terminate with that error.
   * If the downstream of this source cancels before the promise has been completed, then the promise will be completed
   * with an empty Optional.
   */
  def maybe[T]: Source[T, CompletableFuture[Optional[T]]] = {
    new Source(scaladsl.Source.maybe[T].mapMaterializedValue { scalaOptionPromise: Promise[Option[T]] =>
      val javaOptionPromise = new CompletableFuture[Optional[T]]()
      scalaOptionPromise.completeWith(
        javaOptionPromise.toScala.map(_.asScala)(akka.dispatch.ExecutionContexts.sameThreadExecutionContext))

      javaOptionPromise
    })
  }

  /**
   * Helper to create [[Source]] from `Publisher`.
   *
   * Construct a transformation starting with given publisher. The transformation steps
   * are executed by a series of [[org.reactivestreams.Processor]] instances
   * that mediate the flow of elements downstream and the propagation of
   * back-pressure upstream.
   */
  def fromPublisher[O](publisher: Publisher[O]): javadsl.Source[O, NotUsed] =
    new Source(scaladsl.Source.fromPublisher(publisher))

  /**
   * Helper to create [[Source]] from `Iterator`.
   * Example usage:
   *
   * {{{
   * List<Integer> data = new ArrayList<Integer>();
   * data.add(1);
   * data.add(2);
   * data.add(3);
   * Source.from(() -> data.iterator());
   * }}}
   *
   * Start a new `Source` from the given Iterator. The produced stream of elements
   * will continue until the iterator runs empty or fails during evaluation of
   * the `next()` method. Elements are pulled out of the iterator
   * in accordance with the demand coming from the downstream transformation
   * steps.
   */
  def fromIterator[O](f: function.Creator[java.util.Iterator[O]]): javadsl.Source[O, NotUsed] =
    new Source(scaladsl.Source.fromIterator(() => f.create().asScala))

  /**
   * Helper to create 'cycled' [[Source]] from iterator provider.
   * Example usage:
   *
   * {{{
   * Source.cycle(() -> Arrays.asList(1, 2, 3).iterator());
   * }}}
   *
   * Start a new 'cycled' `Source` from the given elements. The producer stream of elements
   * will continue infinitely by repeating the sequence of elements provided by function parameter.
   */
  def cycle[O](f: function.Creator[java.util.Iterator[O]]): javadsl.Source[O, NotUsed] =
    new Source(scaladsl.Source.cycle(() => f.create().asScala))

  /**
   * Helper to create [[Source]] from `Iterable`.
   * Example usage:
   * {{{
   * List<Integer> data = new ArrayList<Integer>();
   * data.add(1);
   * data.add(2);
   * data.add(3);
   * Source.from(data);
   * }}}
   *
   * Starts a new `Source` from the given `Iterable`. This is like starting from an
   * Iterator, but every Subscriber directly attached to the Publisher of this
   * stream will see an individual flow of elements (always starting from the
   * beginning) regardless of when they subscribed.
   *
   * Make sure that the `Iterable` is immutable or at least not modified after
   * being used as a `Source`. Otherwise the stream may fail with
   * `ConcurrentModificationException` or other more subtle errors may occur.
   */
  def from[O](iterable: java.lang.Iterable[O]): javadsl.Source[O, NotUsed] = {
    // this adapter is not immutable if the underlying java.lang.Iterable is modified
    // but there is not anything we can do to prevent that from happening.
    // ConcurrentModificationException will be thrown in some cases.
    val scalaIterable = new immutable.Iterable[O] {

      import collection.JavaConverters._

      override def iterator: Iterator[O] = iterable.iterator().asScala
    }
    new Source(scaladsl.Source(scalaIterable))
  }

  /**
   * Creates [[Source]] that represents integer values in range ''[start;end]'', step equals to 1.
   * It allows to create `Source` out of range as simply as on Scala `Source(1 to N)`
   *
   * Uses [[scala.collection.immutable.Range.inclusive(Int, Int)]] internally
   *
   * @see [[scala.collection.immutable.Range.inclusive(Int, Int)]]
   */
  def range(start: Int, end: Int): javadsl.Source[Integer, NotUsed] = range(start, end, 1)

  /**
   * Creates [[Source]] that represents integer values in range ''[start;end]'', with the given step.
   * It allows to create `Source` out of range as simply as on Scala `Source(1 to N)`
   *
   * Uses [[scala.collection.immutable.Range.inclusive(Int, Int, Int)]] internally
   *
   * @see [[scala.collection.immutable.Range.inclusive(Int, Int, Int)]]
   */
  def range(start: Int, end: Int, step: Int): javadsl.Source[Integer, NotUsed] =
    fromIterator[Integer](new function.Creator[util.Iterator[Integer]]() {
      def create(): util.Iterator[Integer] =
        Range.inclusive(start, end, step).iterator.asJava.asInstanceOf[util.Iterator[Integer]]
    })

  /**
   * Start a new `Source` from the given `Future`. The stream will consist of
   * one element when the `Future` is completed with a successful value, which
   * may happen before or after materializing the `Flow`.
   * The stream terminates with a failure if the `Future` is completed with a failure.
   */
  @deprecated("Use 'Source.future' instead", "2.6.0")
  def fromFuture[O](future: Future[O]): javadsl.Source[O, NotUsed] =
    new Source(scaladsl.Source.future(future))

  /**
   * Starts a new `Source` from the given `CompletionStage`. The stream will consist of
   * one element when the `CompletionStage` is completed with a successful value, which
   * may happen before or after materializing the `Flow`.
   * The stream terminates with a failure if the `CompletionStage` is completed with a failure.
   */
  @deprecated("Use 'Source.completionStage' instead", "2.6.0")
  def fromCompletionStage[O](future: CompletionStage[O]): javadsl.Source[O, NotUsed] =
    new Source(scaladsl.Source.completionStage(future))

  /**
   * Streams the elements of the given future source once it successfully completes.
   * If the [[Future]] fails the stream is failed with the exception from the future. If downstream cancels before the
   * stream completes the materialized [[Future]] will be failed with a [[StreamDetachedException]].
   */
  @silent
<<<<<<< HEAD
  @deprecated("Use 'Source.futureSource' (potentially together with `Source.fromGraph`) instead", "2.6.0")
=======
>>>>>>> 8de9d4a9
  def fromFutureSource[T, M](future: Future[_ <: Graph[SourceShape[T], M]]): javadsl.Source[T, Future[M]] =
    new Source(scaladsl.Source.fromFutureSource(future))

  /**
   * Streams the elements of an asynchronous source once its given [[CompletionStage]] completes.
   * If the [[CompletionStage]] fails the stream is failed with the exception from the future.
   * If downstream cancels before the stream completes the materialized [[CompletionStage]] will be failed
   * with a [[StreamDetachedException]]
   */
  @deprecated("Use 'Source.completionStageSource' (potentially together with `Source.fromGraph`) instead", "2.6.0")
  def fromSourceCompletionStage[T, M](
      completion: CompletionStage[_ <: Graph[SourceShape[T], M]]): javadsl.Source[T, CompletionStage[M]] =
    new Source(scaladsl.Source.fromSourceCompletionStage(completion))

  /**
   * Elements are emitted periodically with the specified interval.
   * The tick element will be delivered to downstream consumers that has requested any elements.
   * If a consumer has not requested any elements at the point in time when the tick
   * element is produced it will not receive that tick element later. It will
   * receive new tick elements as soon as it has requested more elements.
   */
  @Deprecated
  @deprecated("Use the overloaded one which accepts java.time.Duration instead.", since = "2.5.12")
  def tick[O](initialDelay: FiniteDuration, interval: FiniteDuration, tick: O): javadsl.Source[O, Cancellable] =
    new Source(scaladsl.Source.tick(initialDelay, interval, tick))

  /**
   * Elements are emitted periodically with the specified interval.
   * The tick element will be delivered to downstream consumers that has requested any elements.
   * If a consumer has not requested any elements at the point in time when the tick
   * element is produced it will not receive that tick element later. It will
   * receive new tick elements as soon as it has requested more elements.
   */
  @silent
  def tick[O](initialDelay: java.time.Duration, interval: java.time.Duration, tick: O): javadsl.Source[O, Cancellable] =
    Source.tick(initialDelay.asScala, interval.asScala, tick)

  /**
   * Create a `Source` with one element.
   * Every connected `Sink` of this stream will see an individual stream consisting of one element.
   */
  def single[T](element: T): Source[T, NotUsed] =
    new Source(scaladsl.Source.single(element))

  /**
   * Create a `Source` that will continually emit the given element.
   */
  def repeat[T](element: T): Source[T, NotUsed] =
    new Source(scaladsl.Source.repeat(element))

  /**
   * Create a `Source` that will unfold a value of type `S` into
   * a pair of the next state `S` and output elements of type `E`.
   */
  def unfold[S, E](s: S, f: function.Function[S, Optional[Pair[S, E]]]): Source[E, NotUsed] =
    new Source(scaladsl.Source.unfold(s)((s: S) => f.apply(s).asScala.map(_.toScala)))

  /**
   * Same as [[unfold]], but uses an async function to generate the next state-element tuple.
   */
  def unfoldAsync[S, E](s: S, f: function.Function[S, CompletionStage[Optional[Pair[S, E]]]]): Source[E, NotUsed] =
    new Source(scaladsl.Source.unfoldAsync(s)((s: S) =>
      f.apply(s).toScala.map(_.asScala.map(_.toScala))(akka.dispatch.ExecutionContexts.sameThreadExecutionContext)))

  /**
   * Create a `Source` that immediately ends the stream with the `cause` failure to every connected `Sink`.
   */
  def failed[T](cause: Throwable): Source[T, NotUsed] =
    new Source(scaladsl.Source.failed(cause))

  /**
   * Creates a `Source` that is not materialized until there is downstream demand, when the source gets materialized
   * the materialized future is completed with its value, if downstream cancels or fails without any demand the
   * `create` factory is never called and the materialized `CompletionStage` is failed.
   */
<<<<<<< HEAD
  @deprecated("Use 'Source.lazySource' instead", "2.6.0")
=======
  @silent
>>>>>>> 8de9d4a9
  def lazily[T, M](create: function.Creator[Source[T, M]]): Source[T, CompletionStage[M]] =
    scaladsl.Source.lazily[T, M](() => create.create().asScala).mapMaterializedValue(_.toJava).asJava

  /**
   * Creates a `Source` from supplied future factory that is not called until downstream demand. When source gets
   * materialized the materialized future is completed with the value from the factory. If downstream cancels or fails
   * without any demand the create factory is never called and the materialized `Future` is failed.
   *
   * @see [[Source.lazily]]
   */
<<<<<<< HEAD
  @deprecated("Use 'Source.lazyFuture' instead", "2.6.0")
=======
  @silent
>>>>>>> 8de9d4a9
  def lazilyAsync[T](create: function.Creator[CompletionStage[T]]): Source[T, Future[NotUsed]] =
    scaladsl.Source.lazilyAsync[T](() => create.create().toScala).asJava

  /**
   * Emits a single value when the given Scala `Future` is successfully completed and then completes the stream.
   * The stream fails if the `Future` is completed with a failure.
   *
   * Here for Java interoperability, the normal use from Java should be [[Source.completionStage]]
   */
  def future[T](futureElement: Future[T]): Source[T, NotUsed] =
    scaladsl.Source.future(futureElement).asJava

  /**
   * Emits a single value when the given `CompletionStage` is successfully completed and then completes the stream.
   * If the `CompletionStage` is completed with a failure the stream is failed.
   */
  def completionStage[T](completionStage: CompletionStage[T]): Source[T, NotUsed] =
    future(completionStage.toScala)

  /**
   * Turn a `CompletionStage[Source]` into a source that will emit the values of the source when the future completes successfully.
   * If the `CompletionStage` is completed with a failure the stream is failed.
   */
  def completionStageSource[T, M](completionStageSource: CompletionStage[Source[T, M]]): Source[T, CompletionStage[M]] =
    scaladsl.Source
      .futureSource(completionStageSource.toScala.map(_.asScala)(ExecutionContexts.sameThreadExecutionContext))
      .mapMaterializedValue(_.toJava)
      .asJava

  /**
   * Defers invoking the `create` function to create a single element until there is downstream demand.
   *
   * If the `create` function fails when invoked the stream is failed.
   *
   * Note that asynchronous boundaries (and other operators) in the stream may do pre-fetching which counter acts
   * the lazyness and will trigger the factory immediately.
   *
   * The materialized future `Done` value is completed when the `create` function has successfully been invoked,
   * if the function throws the future materialized value is failed with that exception.
   * If downstream cancels or fails before the function is invoked the materialized value
   * is failed with a [[akka.stream.NeverMaterializedException]]
   */
  def lazySingle[T](create: Creator[T]): Source[T, CompletionStage[Done]] =
    lazySource(() => single(create.create()).mapMaterializedValue(_ => Done))

  /**
   * Defers invoking the `create` function to create a future element until there is downstream demand.
   *
   * The returned future element will be emitted downstream when it completes, or fail the stream if the future
   * is failed or the `create` function itself fails.
   *
   * Note that asynchronous boundaries (and other operators) in the stream may do pre-fetching which counter acts
   * the lazyness and will trigger the factory immediately.
   *
   * The materialized future `Done` value is completed when the `create` function has successfully been invoked and the future completes,
   * if the function throws or the future fails the future materialized value is failed with that exception.
   * If downstream cancels or fails before the function is invoked the materialized value
   * is failed with a [[akka.stream.NeverMaterializedException]]
   */
  def lazyCompletionStage[T](create: Creator[CompletionStage[T]]): Source[T, CompletionStage[Done]] =
    scaladsl.Source
      .lazySource { () =>
        val f = create.create().toScala
        scaladsl.Source
          .future(f)
          .mapMaterializedValue(_ => f.map(_ => Done: Done)(ExecutionContexts.sameThreadExecutionContext))
      }
      .mapMaterializedValue(_.flatten.toJava)
      .asJava

  /**
   * Defers invoking the `create` function to create a future source until there is downstream demand.
   *
   * The returned source will emit downstream and behave just like it was the outer source. Downstream completes
   * when the created source completes and fails when the created source fails.
   *
   * Note that asynchronous boundaries (and other operators) in the stream may do pre-fetching which counter acts
   * the lazyness and will trigger the factory immediately.
   *
   * The materialized future value is completed with the materialized value of the created source when
   * it has been materialized. If the function throws or the source materialization fails the future materialized value
   * is failed with the thrown exception.
   *
   * If downstream cancels or fails before the function is invoked the materialized value
   * is failed with a [[akka.stream.NeverMaterializedException]]
   */
  def lazySource[T, M](create: Creator[Source[T, M]]): Source[T, CompletionStage[M]] =
    scaladsl.Source.lazySource(() => create.create().asScala).mapMaterializedValue(_.toJava).asJava

  /**
   *  Defers invoking the `create` function to create a future source until there is downstream demand.
   *
   * The returned future source will emit downstream and behave just like it was the outer source when the `CompletionStage` completes
   * successfully. Downstream completes when the created source completes and fails when the created source fails.
   * If the `CompletionStage` or the `create` function fails the stream is failed.
   *
   * Note that asynchronous boundaries (and other operators) in the stream may do pre-fetching which counter acts
   * the lazyness and triggers the factory immediately.
   *
   * The materialized `CompletionStage` value is completed with the materialized value of the created source when
   * it has been materialized. If the function throws or the source materialization fails the future materialized value
   * is failed with the thrown exception.
   *
   * If downstream cancels or fails before the function is invoked the materialized value
   * is failed with a [[akka.stream.NeverMaterializedException]]
   */
  def lazyCompletionStageSource[T, M](create: Creator[CompletionStage[Source[T, M]]]): Source[T, CompletionStage[M]] =
    lazySource[T, CompletionStage[M]](() => completionStageSource(create.create()))
      .mapMaterializedValue(_.thenCompose(csm => csm))

  /**
   * Creates a `Source` that is materialized as a [[org.reactivestreams.Subscriber]]
   */
  def asSubscriber[T](): Source[T, Subscriber[T]] =
    new Source(scaladsl.Source.asSubscriber)

  /**
   * Creates a `Source` that is materialized to an [[akka.actor.ActorRef]] which points to an Actor
   * created according to the passed in [[akka.actor.Props]]. Actor created by the `props` should
   * be [[akka.stream.actor.ActorPublisher]].
   *
   * @deprecated Use `akka.stream.stage.GraphStage` and `fromGraph` instead, it allows for all operations an Actor would and is more type-safe as well as guaranteed to be ReactiveStreams compliant.
   */
  @deprecated(
    "Use `akka.stream.stage.GraphStage` and `fromGraph` instead, it allows for all operations an Actor would and is more type-safe as well as guaranteed to be ReactiveStreams compliant.",
    since = "2.5.0")
  def actorPublisher[T](props: Props): Source[T, ActorRef] =
    new Source(scaladsl.Source.actorPublisher(props))

  /**
   * Creates a `Source` that is materialized as an [[akka.actor.ActorRef]].
   * Messages sent to this actor will be emitted to the stream if there is demand from downstream,
   * otherwise they will be buffered until request for demand is received.
   *
   * Depending on the defined [[akka.stream.OverflowStrategy]] it might drop elements if
   * there is no space available in the buffer.
   *
   * The strategy [[akka.stream.OverflowStrategy.backpressure]] is not supported, and an
   * IllegalArgument("Backpressure overflowStrategy not supported") will be thrown if it is passed as argument.
   *
   * The buffer can be disabled by using `bufferSize` of 0 and then received messages are dropped if there is no demand
   * from downstream. When `bufferSize` is 0 the `overflowStrategy` does not matter. An async boundary is added after
   * this Source; as such, it is never safe to assume the downstream will always generate demand.
   *
   * The stream can be completed successfully by sending the actor reference a [[akka.actor.Status.Success]]
   * (whose content will be ignored) in which case already buffered elements will be signaled before signaling
   * completion.
   *
   * The stream can be completed successfully by sending the actor reference a [[akka.actor.Status.Success]].
   * If the content is [[akka.stream.CompletionStrategy.immediately]] the completion will be signaled immidiately,
   * otherwise if the content is [[akka.stream.CompletionStrategy.draining]] (or anything else)
   * already buffered elements will be signaled before siganling completion.
   * Sending [[akka.actor.PoisonPill]] will signal completion immediately but this behavior is deprecated and scheduled to be removed.
   *
   * The stream can be completed with failure by sending a [[akka.actor.Status.Failure]] to the
   * actor reference. In case the Actor is still draining its internal buffer (after having received
   * a [[akka.actor.Status.Success]]) before signaling completion and it receives a [[akka.actor.Status.Failure]],
   * the failure will be signaled downstream immediately (instead of the completion signal).
   *
   * Note that terminating the actor without first completing it, either with a success or a
   * failure, will prevent the actor triggering downstream completion and the stream will continue
   * to run even though the source actor is dead. Therefore you should **not** attempt to
   * manually terminate the actor such as with a [[akka.actor.PoisonPill]].
   *
   * The actor will be stopped when the stream is completed, failed or canceled from downstream,
   * i.e. you can watch it to get notified when that happens.
   *
   * See also [[akka.stream.javadsl.Source.queue]].
   *
   * @param bufferSize The size of the buffer in element count
   * @param overflowStrategy Strategy that is used when incoming elements cannot fit inside the buffer
   */
  def actorRef[T](bufferSize: Int, overflowStrategy: OverflowStrategy): Source[T, ActorRef] =
    new Source(scaladsl.Source.actorRef(bufferSize, overflowStrategy))

  /**
   * A graph with the shape of a source logically is a source, this method makes
   * it so also in type.
   */
  def fromGraph[T, M](g: Graph[SourceShape[T], M]): Source[T, M] =
    g match {
      case s: Source[T, M]                 => s
      case s if s eq scaladsl.Source.empty => empty().asInstanceOf[Source[T, M]]
      case other                           => new Source(scaladsl.Source.fromGraph(other))
    }

  /**
   * Combines several sources with fan-in strategy like `Merge` or `Concat` and returns `Source`.
   */
  def combine[T, U](
      first: Source[T, _ <: Any],
      second: Source[T, _ <: Any],
      rest: java.util.List[Source[T, _ <: Any]],
      strategy: function.Function[java.lang.Integer, _ <: Graph[UniformFanInShape[T, U], NotUsed]])
      : Source[U, NotUsed] = {
    val seq = if (rest != null) Util.immutableSeq(rest).map(_.asScala) else immutable.Seq()
    new Source(scaladsl.Source.combine(first.asScala, second.asScala, seq: _*)(num => strategy.apply(num)))
  }

  /**
   * Combines two sources with fan-in strategy like `Merge` or `Concat` and returns `Source` with a materialized value.
   */
  def combineMat[T, U, M1, M2, M](
      first: Source[T, M1],
      second: Source[T, M2],
      strategy: function.Function[java.lang.Integer, _ <: Graph[UniformFanInShape[T, U], NotUsed]],
      combine: function.Function2[M1, M2, M]): Source[U, M] = {
    new Source(
      scaladsl.Source.combineMat(first.asScala, second.asScala)(num => strategy.apply(num))(combinerToScala(combine)))
  }

  /**
   * Combine the elements of multiple streams into a stream of lists.
   */
  def zipN[T](sources: java.util.List[Source[T, _ <: Any]]): Source[java.util.List[T], NotUsed] = {
    val seq = if (sources != null) Util.immutableSeq(sources).map(_.asScala) else immutable.Seq()
    new Source(scaladsl.Source.zipN(seq).map(_.asJava))
  }

  /*
   * Combine the elements of multiple streams into a stream of lists using a combiner function.
   */
  def zipWithN[T, O](
      zipper: function.Function[java.util.List[T], O],
      sources: java.util.List[Source[T, _ <: Any]]): Source[O, NotUsed] = {
    val seq = if (sources != null) Util.immutableSeq(sources).map(_.asScala) else immutable.Seq()
    new Source(scaladsl.Source.zipWithN[T, O](seq => zipper.apply(seq.asJava))(seq))
  }

  /**
   * Creates a `Source` that is materialized as an [[akka.stream.javadsl.SourceQueueWithComplete]].
   * You can push elements to the queue and they will be emitted to the stream if there is demand from downstream,
   * otherwise they will be buffered until request for demand is received. Elements in the buffer will be discarded
   * if downstream is terminated.
   *
   * Depending on the defined [[akka.stream.OverflowStrategy]] it might drop elements if
   * there is no space available in the buffer.
   *
   * Acknowledgement mechanism is available.
   * [[akka.stream.javadsl.SourceQueueWithComplete.offer]] returns `CompletionStage<QueueOfferResult>` which completes with
   * `QueueOfferResult.enqueued` if element was added to buffer or sent downstream. It completes with
   * `QueueOfferResult.dropped` if element was dropped. Can also complete with `QueueOfferResult.Failure` -
   * when stream failed or `QueueOfferResult.QueueClosed` when downstream is completed.
   *
   * The strategy [[akka.stream.OverflowStrategy.backpressure]] will not complete last `offer():CompletionStage`
   * call when buffer is full.
   *
   * You can watch accessibility of stream with [[akka.stream.javadsl.SourceQueueWithComplete.watchCompletion]].
   * It returns a future that completes with success when this operator is completed or fails when stream is failed.
   *
   * The buffer can be disabled by using `bufferSize` of 0 and then received message will wait
   * for downstream demand unless there is another message waiting for downstream demand, in that case
   * offer result will be completed according to the overflow strategy.
   *
   * SourceQueue that current source is materialized to is for single thread usage only.
   *
   * @param bufferSize size of buffer in element count
   * @param overflowStrategy Strategy that is used when incoming elements cannot fit inside the buffer
   */
  def queue[T](bufferSize: Int, overflowStrategy: OverflowStrategy): Source[T, SourceQueueWithComplete[T]] =
    new Source(scaladsl.Source.queue[T](bufferSize, overflowStrategy).mapMaterializedValue(_.asJava))

  /**
   * Start a new `Source` from some resource which can be opened, read and closed.
   * Interaction with resource happens in a blocking way.
   *
   * Example:
   * {{{
   * Source.unfoldResource(
   *   () -> new BufferedReader(new FileReader("...")),
   *   reader -> reader.readLine(),
   *   reader -> reader.close())
   * }}}
   *
   * You can use the supervision strategy to handle exceptions for `read` function. All exceptions thrown by `create`
   * or `close` will fail the stream.
   *
   * `Restart` supervision strategy will close and create blocking IO again. Default strategy is `Stop` which means
   * that stream will be terminated on error in `read` function by default.
   *
   * You can configure the default dispatcher for this Source by changing the `akka.stream.materializer.blocking-io-dispatcher` or
   * set it for a given Source by using [[ActorAttributes]].
   *
   * Adheres to the [[ActorAttributes.SupervisionStrategy]] attribute.
   *
   * @param create - function that is called on stream start and creates/opens resource.
   * @param read - function that reads data from opened resource. It is called each time backpressure signal
   *             is received. Stream calls close and completes when `read` returns None.
   * @param close - function that closes resource
   */
  def unfoldResource[T, S](
      create: function.Creator[S],
      read: function.Function[S, Optional[T]],
      close: function.Procedure[S]): javadsl.Source[T, NotUsed] =
    new Source(scaladsl.Source.unfoldResource[T, S](create.create _, (s: S) => read.apply(s).asScala, close.apply))

  /**
   * Start a new `Source` from some resource which can be opened, read and closed.
   * It's similar to `unfoldResource` but takes functions that return `CompletionStage` instead of plain values.
   *
   * You can use the supervision strategy to handle exceptions for `read` function or failures of produced `Futures`.
   * All exceptions thrown by `create` or `close` as well as fails of returned futures will fail the stream.
   *
   * `Restart` supervision strategy will close and create resource. Default strategy is `Stop` which means
   * that stream will be terminated on error in `read` function (or future) by default.
   *
   * You can configure the default dispatcher for this Source by changing the `akka.stream.materializer.blocking-io-dispatcher` or
   * set it for a given Source by using [[ActorAttributes]].
   *
   * Adheres to the [[ActorAttributes.SupervisionStrategy]] attribute.
   *
   * @param create - function that is called on stream start and creates/opens resource.
   * @param read - function that reads data from opened resource. It is called each time backpressure signal
   *             is received. Stream calls close and completes when `CompletionStage` from read function returns None.
   * @param close - function that closes resource
   */
  def unfoldResourceAsync[T, S](
      create: function.Creator[CompletionStage[S]],
      read: function.Function[S, CompletionStage[Optional[T]]],
      close: function.Function[S, CompletionStage[Done]]): javadsl.Source[T, NotUsed] =
    new Source(
      scaladsl.Source.unfoldResourceAsync[T, S](
        () => create.create().toScala,
        (s: S) => read.apply(s).toScala.map(_.asScala)(akka.dispatch.ExecutionContexts.sameThreadExecutionContext),
        (s: S) => close.apply(s).toScala))

  /**
   * Upcast a stream of elements to a stream of supertypes of that element. Useful in combination with
   * fan-in operators where you do not want to pay the cost of casting each element in a `map`.
   *
   * Example:
   *
   * {{{
   * Source<Apple, NotUsed> apples = Source.single(new Apple());
   * Source<Orange, NotUsed> oranges = Source.single(new Orange());
   * Source<Fruit, NotUsed> appleFruits = Source.upcast(apples);
   * Source<Fruit, NotUsed> orangeFruits = Source.upcast(oranges);
   *
   * Source<Fruit, NotUsed> fruits = appleFruits.merge(orangeFruits);
   * }}}
   *
   * @tparam SuperOut a supertype to the type of elements in stream
   * @return A source with the supertype as elements
   */
  def upcast[SuperOut, Out <: SuperOut, Mat](source: Source[Out, Mat]): Source[SuperOut, Mat] =
    source.asInstanceOf[Source[SuperOut, Mat]]

}

/**
 * Java API
 *
 * A `Source` is a set of stream processing steps that has one open output and an attached input.
 * Can be used as a `Publisher`
 */
final class Source[Out, Mat](delegate: scaladsl.Source[Out, Mat]) extends Graph[SourceShape[Out], Mat] {

  import scala.collection.JavaConverters._

  override def shape: SourceShape[Out] = delegate.shape

  override def traversalBuilder: LinearTraversalBuilder = delegate.traversalBuilder

  override def toString: String = delegate.toString

  /**
   * Converts this Java DSL element to its Scala DSL counterpart.
   */
  def asScala: scaladsl.Source[Out, Mat] = delegate

  /**
   * Transform only the materialized value of this Source, leaving all other properties as they were.
   */
  def mapMaterializedValue[Mat2](f: function.Function[Mat, Mat2]): Source[Out, Mat2] =
    new Source(delegate.mapMaterializedValue(f.apply _))

  /**
   * Materializes this Source, immediately returning (1) its materialized value, and (2) a new Source
   * that can be used to consume elements from the newly materialized Source.
   */
  def preMaterialize(
      materializer: Materializer): Pair[Mat @uncheckedVariance, Source[Out @uncheckedVariance, NotUsed]] = {
    val (mat, src) = delegate.preMaterialize()(materializer)
    Pair(mat, new Source(src))
  }

  /**
   * Transform this [[Source]] by appending the given processing operators.
   * {{{
   *     +----------------------------+
   *     | Resulting Source           |
   *     |                            |
   *     |  +------+        +------+  |
   *     |  |      |        |      |  |
   *     |  | this | ~Out~> | flow | ~~> T
   *     |  |      |        |      |  |
   *     |  +------+        +------+  |
   *     +----------------------------+
   * }}}
   * The materialized value of the combined [[Flow]] will be the materialized
   * value of the current flow (ignoring the other Flow’s value), use
   * `viaMat` if a different strategy is needed.
   */
  def via[T, M](flow: Graph[FlowShape[Out, T], M]): javadsl.Source[T, Mat] =
    new Source(delegate.via(flow))

  /**
   * Transform this [[Source]] by appending the given processing operators.
   * {{{
   *     +----------------------------+
   *     | Resulting Source           |
   *     |                            |
   *     |  +------+        +------+  |
   *     |  |      |        |      |  |
   *     |  | this | ~Out~> | flow | ~~> T
   *     |  |      |        |      |  |
   *     |  +------+        +------+  |
   *     +----------------------------+
   * }}}
   * The `combine` function is used to compose the materialized values of this flow and that
   * flow into the materialized value of the resulting Flow.
   *
   * It is recommended to use the internally optimized `Keep.left` and `Keep.right` combiners
   * where appropriate instead of manually writing functions that pass through one of the values.
   */
  def viaMat[T, M, M2](
      flow: Graph[FlowShape[Out, T], M],
      combine: function.Function2[Mat, M, M2]): javadsl.Source[T, M2] =
    new Source(delegate.viaMat(flow)(combinerToScala(combine)))

  /**
   * Connect this [[Source]] to a [[Sink]], concatenating the processing steps of both.
   * {{{
   *     +----------------------------+
   *     | Resulting RunnableGraph    |
   *     |                            |
   *     |  +------+        +------+  |
   *     |  |      |        |      |  |
   *     |  | this | ~Out~> | sink |  |
   *     |  |      |        |      |  |
   *     |  +------+        +------+  |
   *     +----------------------------+
   * }}}
   * The materialized value of the combined [[Sink]] will be the materialized
   * value of the current flow (ignoring the given Sink’s value), use
   * `toMat` if a different strategy is needed.
   */
  def to[M](sink: Graph[SinkShape[Out], M]): javadsl.RunnableGraph[Mat] =
    RunnableGraph.fromGraph(delegate.to(sink))

  /**
   * Connect this [[Source]] to a [[Sink]], concatenating the processing steps of both.
   * {{{
   *     +----------------------------+
   *     | Resulting RunnableGraph    |
   *     |                            |
   *     |  +------+        +------+  |
   *     |  |      |        |      |  |
   *     |  | this | ~Out~> | sink |  |
   *     |  |      |        |      |  |
   *     |  +------+        +------+  |
   *     +----------------------------+
   * }}}
   * The `combine` function is used to compose the materialized values of this flow and that
   * Sink into the materialized value of the resulting Sink.
   *
   * It is recommended to use the internally optimized `Keep.left` and `Keep.right` combiners
   * where appropriate instead of manually writing functions that pass through one of the values.
   */
  def toMat[M, M2](sink: Graph[SinkShape[Out], M], combine: function.Function2[Mat, M, M2]): javadsl.RunnableGraph[M2] =
    RunnableGraph.fromGraph(delegate.toMat(sink)(combinerToScala(combine)))

  /**
   * Connect this `Source` to a `Sink` and run it. The returned value is the materialized value
   * of the `Sink`, e.g. the `Publisher` of a `Sink.asPublisher`.
   */
  def runWith[M](sink: Graph[SinkShape[Out], M], materializer: Materializer): M =
    delegate.runWith(sink)(materializer)

  /**
   * Shortcut for running this `Source` with a fold function.
   * The given function is invoked for every received element, giving it its previous
   * output (or the given `zero` value) and the element as input.
   * The returned [[java.util.concurrent.CompletionStage]] will be completed with value of the final
   * function evaluation when the input stream ends, or completed with `Failure`
   * if there is a failure is signaled in the stream.
   */
  def runFold[U](zero: U, f: function.Function2[U, Out, U], materializer: Materializer): CompletionStage[U] =
    runWith(Sink.fold(zero, f), materializer)

  /**
   * Shortcut for running this `Source` with an asynchronous fold function.
   * The given function is invoked for every received element, giving it its previous
   * output (or the given `zero` value) and the element as input.
   * The returned [[java.util.concurrent.CompletionStage]] will be completed with value of the final
   * function evaluation when the input stream ends, or completed with `Failure`
   * if there is a failure is signaled in the stream.
   */
  def runFoldAsync[U](
      zero: U,
      f: function.Function2[U, Out, CompletionStage[U]],
      materializer: Materializer): CompletionStage[U] = runWith(Sink.foldAsync(zero, f), materializer)

  /**
   * Shortcut for running this `Source` with a reduce function.
   * The given function is invoked for every received element, giving it its previous
   * output (from the second ones) an the element as input.
   * The returned [[java.util.concurrent.CompletionStage]] will be completed with value of the final
   * function evaluation when the input stream ends, or completed with `Failure`
   * if there is a failure is signaled in the stream.
   *
   * If the stream is empty (i.e. completes before signalling any elements),
   * the reduce operator will fail its downstream with a [[NoSuchElementException]],
   * which is semantically in-line with that Scala's standard library collections
   * do in such situations.
   */
  def runReduce(f: function.Function2[Out, Out, Out], materializer: Materializer): CompletionStage[Out] =
    runWith(Sink.reduce(f), materializer)

  /**
   * Concatenate this [[Source]] with the given one, meaning that once current
   * is exhausted and all result elements have been generated,
   * the given source elements will be produced.
   *
   * Note that given [[Source]] is materialized together with this Flow and just kept
   * from producing elements by asserting back-pressure until its time comes.
   *
   * If this [[Source]] gets upstream error - no elements from the given [[Source]] will be pulled.
   *
   * '''Emits when''' element is available from current source or from the given [[Source]] when current is completed
   *
   * '''Backpressures when''' downstream backpressures
   *
   * '''Completes when''' given [[Source]] completes
   *
   * '''Cancels when''' downstream cancels
   */
  def concat[M](that: Graph[SourceShape[Out], M]): javadsl.Source[Out, Mat] =
    new Source(delegate.concat(that))

  /**
   * Concatenate this [[Source]] with the given one, meaning that once current
   * is exhausted and all result elements have been generated,
   * the given source elements will be produced.
   *
   * Note that given [[Source]] is materialized together with this Flow and just kept
   * from producing elements by asserting back-pressure until its time comes.
   *
   * If this [[Source]] gets upstream error - no elements from the given [[Source]] will be pulled.
   *
   * It is recommended to use the internally optimized `Keep.left` and `Keep.right` combiners
   * where appropriate instead of manually writing functions that pass through one of the values.
   *
   * @see [[#concat]].
   */
  def concatMat[M, M2](
      that: Graph[SourceShape[Out], M],
      matF: function.Function2[Mat, M, M2]): javadsl.Source[Out, M2] =
    new Source(delegate.concatMat(that)(combinerToScala(matF)))

  /**
   * Prepend the given [[Source]] to this one, meaning that once the given source
   * is exhausted and all result elements have been generated, the current source's
   * elements will be produced.
   *
   * Note that the current [[Source]] is materialized together with this Flow and just kept
   * from producing elements by asserting back-pressure until its time comes.
   *
   * If the given [[Source]] gets upstream error - no elements from this [[Source]] will be pulled.
   *
   * '''Emits when''' element is available from current source or from the given [[Source]] when current is completed
   *
   * '''Backpressures when''' downstream backpressures
   *
   * '''Completes when''' given [[Source]] completes
   *
   * '''Cancels when''' downstream cancels
   */
  def prepend[M](that: Graph[SourceShape[Out], M]): javadsl.Source[Out, Mat] =
    new Source(delegate.prepend(that))

  /**
   * Prepend the given [[Source]] to this one, meaning that once the given source
   * is exhausted and all result elements have been generated, the current source's
   * elements will be produced.
   *
   * Note that the current [[Source]] is materialized together with this Flow and just kept
   * from producing elements by asserting back-pressure until its time comes.
   *
   * If the given [[Source]] gets upstream error - no elements from this [[Source]] will be pulled.
   *
   * It is recommended to use the internally optimized `Keep.left` and `Keep.right` combiners
   * where appropriate instead of manually writing functions that pass through one of the values.
   *
   * @see [[#prepend]].
   */
  def prependMat[M, M2](
      that: Graph[SourceShape[Out], M],
      matF: function.Function2[Mat, M, M2]): javadsl.Source[Out, M2] =
    new Source(delegate.prependMat(that)(combinerToScala(matF)))

  /**
   * Provides a secondary source that will be consumed if this source completes without any
   * elements passing by. As soon as the first element comes through this stream, the alternative
   * will be cancelled.
   *
   * Note that this Flow will be materialized together with the [[Source]] and just kept
   * from producing elements by asserting back-pressure until its time comes or it gets
   * cancelled.
   *
   * On errors the operator is failed regardless of source of the error.
   *
   * '''Emits when''' element is available from first stream or first stream closed without emitting any elements and an element
   *                  is available from the second stream
   *
   * '''Backpressures when''' downstream backpressures
   *
   * '''Completes when''' the primary stream completes after emitting at least one element, when the primary stream completes
   *                      without emitting and the secondary stream already has completed or when the secondary stream completes
   *
   * '''Cancels when''' downstream cancels and additionally the alternative is cancelled as soon as an element passes
   *                    by from this stream.
   */
  def orElse[M](secondary: Graph[SourceShape[Out], M]): javadsl.Source[Out, Mat] =
    new Source(delegate.orElse(secondary))

  /**
   * Provides a secondary source that will be consumed if this source completes without any
   * elements passing by. As soon as the first element comes through this stream, the alternative
   * will be cancelled.
   *
   * It is recommended to use the internally optimized `Keep.left` and `Keep.right` combiners
   * where appropriate instead of manually writing functions that pass through one of the values.
   *
   * @see [[#orElse]]
   */
  def orElseMat[M, M2](
      secondary: Graph[SourceShape[Out], M],
      matF: function.Function2[Mat, M, M2]): javadsl.Source[Out, M2] =
    new Source(delegate.orElseMat(secondary)(combinerToScala(matF)))

  /**
   * Attaches the given [[Sink]] to this [[Flow]], meaning that elements that passes
   * through will also be sent to the [[Sink]].
   *
   * It is similar to [[#wireTap]] but will backpressure instead of dropping elements when the given [[Sink]] is not ready.
   *
   * '''Emits when''' element is available and demand exists both from the Sink and the downstream.
   *
   * '''Backpressures when''' downstream or Sink backpressures
   *
   * '''Completes when''' upstream completes
   *
   * '''Cancels when''' downstream or Sink cancels
   */
  def alsoTo(that: Graph[SinkShape[Out], _]): javadsl.Source[Out, Mat] =
    new Source(delegate.alsoTo(that))

  /**
   * Attaches the given [[Sink]] to this [[Flow]], meaning that elements that passes
   * through will also be sent to the [[Sink]].
   *
   * It is similar to [[#wireTapMat]] but will backpressure instead of dropping elements when the given [[Sink]] is not ready.
   *
   * It is recommended to use the internally optimized `Keep.left` and `Keep.right` combiners
   * where appropriate instead of manually writing functions that pass through one of the values.
   *
   * @see [[#alsoTo]]
   */
  def alsoToMat[M2, M3](
      that: Graph[SinkShape[Out], M2],
      matF: function.Function2[Mat, M2, M3]): javadsl.Source[Out, M3] =
    new Source(delegate.alsoToMat(that)(combinerToScala(matF)))

  /**
   * Attaches the given [[Sink]] to this [[Flow]], meaning that elements will be sent to the [[Sink]]
   * instead of being passed through if the predicate `when` returns `true`.
   *
   * '''Emits when''' emits when an element is available from the input and the chosen output has demand
   *
   * '''Backpressures when''' the currently chosen output back-pressures
   *
   * '''Completes when''' upstream completes and no output is pending
   *
   * '''Cancels when''' any of the downstreams cancel
   */
  def divertTo(that: Graph[SinkShape[Out], _], when: function.Predicate[Out]): javadsl.Source[Out, Mat] =
    new Source(delegate.divertTo(that, when.test))

  /**
   * Attaches the given [[Sink]] to this [[Flow]], meaning that elements will be sent to the [[Sink]]
   * instead of being passed through if the predicate `when` returns `true`.
   *
   * @see [[#divertTo]]
   *
   * It is recommended to use the internally optimized `Keep.left` and `Keep.right` combiners
   * where appropriate instead of manually writing functions that pass through one of the values.
   */
  def divertToMat[M2, M3](
      that: Graph[SinkShape[Out], M2],
      when: function.Predicate[Out],
      matF: function.Function2[Mat, M2, M3]): javadsl.Source[Out, M3] =
    new Source(delegate.divertToMat(that, when.test)(combinerToScala(matF)))

  /**
   * Attaches the given [[Sink]] to this [[Flow]] as a wire tap, meaning that elements that pass
   * through will also be sent to the wire-tap Sink, without the latter affecting the mainline flow.
   * If the wire-tap Sink backpressures, elements that would've been sent to it will be dropped instead.
   *
   * It is similar to [[#alsoTo]] which does backpressure instead of dropping elements.
   *
   * '''Emits when''' element is available and demand exists from the downstream; the element will
   * also be sent to the wire-tap Sink if there is demand.
   *
   * '''Backpressures when''' downstream backpressures
   *
   * '''Completes when''' upstream completes
   *
   * '''Cancels when''' downstream cancels
   *
   */
  def wireTap(that: Graph[SinkShape[Out], _]): javadsl.Source[Out, Mat] =
    new Source(delegate.wireTap(that))

  /**
   * Attaches the given [[Sink]] to this [[Flow]] as a wire tap, meaning that elements that pass
   * through will also be sent to the wire-tap Sink, without the latter affecting the mainline flow.
   * If the wire-tap Sink backpressures, elements that would've been sent to it will be dropped instead.
   *
   * It is similar to [[#alsoToMat]] which does backpressure instead of dropping elements.
   *
   * It is recommended to use the internally optimized `Keep.left` and `Keep.right` combiners
   * where appropriate instead of manually writing functions that pass through one of the values.
   *
   * @see [[#wireTap]]
   */
  def wireTapMat[M2, M3](
      that: Graph[SinkShape[Out], M2],
      matF: function.Function2[Mat, M2, M3]): javadsl.Source[Out, M3] =
    new Source(delegate.wireTapMat(that)(combinerToScala(matF)))

  /**
   * Interleave is a deterministic merge of the given [[Source]] with elements of this [[Source]].
   * It first emits `segmentSize` number of elements from this flow to downstream, then - same amount for `that` source,
   * then repeat process.
   *
   * Example:
   * {{{
   * Source.from(Arrays.asList(1, 2, 3)).interleave(Source.from(Arrays.asList(4, 5, 6, 7), 2)
   * // 1, 2, 4, 5, 3, 6, 7
   * }}}
   *
   * After one of sources is complete than all the rest elements will be emitted from the second one
   *
   * If one of sources gets upstream error - stream completes with failure.
   *
   * '''Emits when''' element is available from the currently consumed upstream
   *
   * '''Backpressures when''' downstream backpressures. Signal to current
   * upstream, switch to next upstream when received `segmentSize` elements
   *
   * '''Completes when''' this [[Source]] and given one completes
   *
   * '''Cancels when''' downstream cancels
   */
  def interleave(that: Graph[SourceShape[Out], _], segmentSize: Int): javadsl.Source[Out, Mat] =
    new Source(delegate.interleave(that, segmentSize))

  /**
   * Interleave is a deterministic merge of the given [[Source]] with elements of this [[Flow]].
   * It first emits `segmentSize` number of elements from this flow to downstream, then - same amount for `that` source,
   * then repeat process.
   *
   * If eagerClose is false and one of the upstreams complete the elements from the other upstream will continue passing
   * through the interleave operator. If eagerClose is true and one of the upstream complete interleave will cancel the
   * other upstream and complete itself.
   *
   * If this [[Flow]] or [[Source]] gets upstream error - stream completes with failure.
   *
   * '''Emits when''' element is available from the currently consumed upstream
   *
   * '''Backpressures when''' downstream backpressures. Signal to current
   * upstream, switch to next upstream when received `segmentSize` elements
   *
   * '''Completes when''' the [[Flow]] and given [[Source]] completes
   *
   * '''Cancels when''' downstream cancels
   */
  def interleave(that: Graph[SourceShape[Out], _], segmentSize: Int, eagerClose: Boolean): javadsl.Source[Out, Mat] =
    new Source(delegate.interleave(that, segmentSize, eagerClose))

  /**
   * Interleave is a deterministic merge of the given [[Source]] with elements of this [[Source]].
   * It first emits `segmentSize` number of elements from this flow to downstream, then - same amount for `that` source,
   * then repeat process.
   *
   * After one of sources is complete than all the rest elements will be emitted from the second one
   *
   * If one of sources gets upstream error - stream completes with failure.
   *
   * It is recommended to use the internally optimized `Keep.left` and `Keep.right` combiners
   * where appropriate instead of manually writing functions that pass through one of the values.
   *
   * @see [[#interleave]].
   */
  def interleaveMat[M, M2](
      that: Graph[SourceShape[Out], M],
      segmentSize: Int,
      matF: function.Function2[Mat, M, M2]): javadsl.Source[Out, M2] =
    new Source(delegate.interleaveMat(that, segmentSize)(combinerToScala(matF)))

  /**
   * Interleave is a deterministic merge of the given [[Source]] with elements of this [[Source]].
   * It first emits `segmentSize` number of elements from this flow to downstream, then - same amount for `that` source,
   * then repeat process.
   *
   * If eagerClose is false and one of the upstreams complete the elements from the other upstream will continue passing
   * through the interleave operator. If eagerClose is true and one of the upstream complete interleave will cancel the
   * other upstream and complete itself.
   *
   * If this [[Flow]] or [[Source]] gets upstream error - stream completes with failure.
   *
   * It is recommended to use the internally optimized `Keep.left` and `Keep.right` combiners
   * where appropriate instead of manually writing functions that pass through one of the values.
   *
   * @see [[#interleave]]
   */
  def interleaveMat[M, M2](
      that: Graph[SourceShape[Out], M],
      segmentSize: Int,
      eagerClose: Boolean,
      matF: function.Function2[Mat, M, M2]): javadsl.Source[Out, M2] =
    new Source(delegate.interleaveMat(that, segmentSize, eagerClose)(combinerToScala(matF)))

  /**
   * Merge the given [[Source]] to the current one, taking elements as they arrive from input streams,
   * picking randomly when several elements ready.
   *
   * '''Emits when''' one of the inputs has an element available
   *
   * '''Backpressures when''' downstream backpressures
   *
   * '''Completes when''' all upstreams complete
   *
   * '''Cancels when''' downstream cancels
   */
  def merge(that: Graph[SourceShape[Out], _]): javadsl.Source[Out, Mat] =
    new Source(delegate.merge(that))

  /**
   * Merge the given [[Source]] to the current one, taking elements as they arrive from input streams,
   * picking randomly when several elements ready.
   *
   * '''Emits when''' one of the inputs has an element available
   *
   * '''Backpressures when''' downstream backpressures
   *
   * '''Completes when''' all upstreams complete (eagerComplete=false) or one upstream completes (eagerComplete=true), default value is `false`
   *
   * '''Cancels when''' downstream cancels
   */
  def merge(that: Graph[SourceShape[Out], _], eagerComplete: Boolean): javadsl.Source[Out, Mat] =
    new Source(delegate.merge(that, eagerComplete))

  /**
   * Merge the given [[Source]] to the current one, taking elements as they arrive from input streams,
   * picking randomly when several elements ready.
   *
   * It is recommended to use the internally optimized `Keep.left` and `Keep.right` combiners
   * where appropriate instead of manually writing functions that pass through one of the values.
   *
   * @see [[#merge]].
   */
  def mergeMat[M, M2](that: Graph[SourceShape[Out], M], matF: function.Function2[Mat, M, M2]): javadsl.Source[Out, M2] =
    new Source(delegate.mergeMat(that)(combinerToScala(matF)))

  /**
   * Merge the given [[Source]] to the current one, taking elements as they arrive from input streams,
   * picking randomly when several elements ready.
   *
   * It is recommended to use the internally optimized `Keep.left` and `Keep.right` combiners
   * where appropriate instead of manually writing functions that pass through one of the values.
   *
   * @see [[#merge]]
   */
  def mergeMat[M, M2](
      that: Graph[SourceShape[Out], M],
      matF: function.Function2[Mat, M, M2],
      eagerComplete: Boolean): javadsl.Source[Out, M2] =
    new Source(delegate.mergeMat(that, eagerComplete)(combinerToScala(matF)))

  /**
   * Merge the given [[Source]] to this [[Source]], taking elements as they arrive from input streams,
   * picking always the smallest of the available elements (waiting for one element from each side
   * to be available). This means that possible contiguity of the input streams is not exploited to avoid
   * waiting for elements, this merge will block when one of the inputs does not have more elements (and
   * does not complete).
   *
   * '''Emits when''' all of the inputs have an element available
   *
   * '''Backpressures when''' downstream backpressures
   *
   * '''Completes when''' all upstreams complete
   *
   * '''Cancels when''' downstream cancels
   */
  def mergeSorted[M](that: Graph[SourceShape[Out], M], comp: util.Comparator[Out]): javadsl.Source[Out, Mat] =
    new Source(delegate.mergeSorted(that)(Ordering.comparatorToOrdering(comp)))

  /**
   * Merge the given [[Source]] to this [[Source]], taking elements as they arrive from input streams,
   * picking always the smallest of the available elements (waiting for one element from each side
   * to be available). This means that possible contiguity of the input streams is not exploited to avoid
   * waiting for elements, this merge will block when one of the inputs does not have more elements (and
   * does not complete).
   *
   * It is recommended to use the internally optimized `Keep.left` and `Keep.right` combiners
   * where appropriate instead of manually writing functions that pass through one of the values.
   *
   * @see [[#mergeSorted]].
   */
  def mergeSortedMat[Mat2, Mat3](
      that: Graph[SourceShape[Out], Mat2],
      comp: util.Comparator[Out],
      matF: function.Function2[Mat, Mat2, Mat3]): javadsl.Source[Out, Mat3] =
    new Source(delegate.mergeSortedMat(that)(combinerToScala(matF))(Ordering.comparatorToOrdering(comp)))

  /**
   * Combine the elements of current [[Source]] and the given one into a stream of tuples.
   *
   * '''Emits when''' all of the inputs has an element available
   *
   * '''Backpressures when''' downstream backpressures
   *
   * '''Completes when''' any upstream completes
   *
   * '''Cancels when''' downstream cancels
   */
  def zip[T](that: Graph[SourceShape[T], _]): javadsl.Source[Out @uncheckedVariance Pair T, Mat] =
    zipMat(that, Keep.left)

  /**
   * Combine the elements of current [[Source]] and the given one into a stream of tuples.
   *
   * It is recommended to use the internally optimized `Keep.left` and `Keep.right` combiners
   * where appropriate instead of manually writing functions that pass through one of the values.
   *
   * @see [[#zip]].
   */
  def zipMat[T, M, M2](
      that: Graph[SourceShape[T], M],
      matF: function.Function2[Mat, M, M2]): javadsl.Source[Out @uncheckedVariance Pair T, M2] =
    this.viaMat(Flow.create[Out].zipMat(that, Keep.right[NotUsed, M]), matF)

  /**
   * Combine the elements of 2 streams into a stream of tuples, picking always the latest element of each.
   *
   * A `ZipLatest` has a `left` and a `right` input port and one `out` port.
   *
   * No element is emitted until at least one element from each Source becomes available.
   *
   * '''Emits when''' all of the inputs have at least an element available, and then each time an element becomes
   * *   available on either of the inputs
   *
   * '''Backpressures when''' downstream backpressures
   *
   * '''Completes when''' any upstream completes
   *
   * '''Cancels when''' downstream cancels
   */
  def zipLatest[T](that: Graph[SourceShape[T], _]): javadsl.Source[Out @uncheckedVariance Pair T, Mat] =
    zipLatestMat(that, Keep.left)

  /**
   * Combine the elements of current [[Source]] and the given one into a stream of tuples, picking always the latest element of each.
   *
   * It is recommended to use the internally optimized `Keep.left` and `Keep.right` combiners
   * where appropriate instead of manually writing functions that pass through one of the values.
   *
   * @see [[#zipLatest]].
   */
  def zipLatestMat[T, M, M2](
      that: Graph[SourceShape[T], M],
      matF: function.Function2[Mat, M, M2]): javadsl.Source[Out @uncheckedVariance Pair T, M2] =
    this.viaMat(Flow.create[Out].zipLatestMat(that, Keep.right[NotUsed, M]), matF)

  /**
   * Put together the elements of current [[Source]] and the given one
   * into a stream of combined elements using a combiner function.
   *
   * '''Emits when''' all of the inputs has an element available
   *
   * '''Backpressures when''' downstream backpressures
   *
   * '''Completes when''' any upstream completes
   *
   * '''Cancels when''' downstream cancels
   */
  def zipWith[Out2, Out3](
      that: Graph[SourceShape[Out2], _],
      combine: function.Function2[Out, Out2, Out3]): javadsl.Source[Out3, Mat] =
    new Source(delegate.zipWith[Out2, Out3](that)(combinerToScala(combine)))

  /**
   * Put together the elements of current [[Source]] and the given one
   * into a stream of combined elements using a combiner function.
   *
   * It is recommended to use the internally optimized `Keep.left` and `Keep.right` combiners
   * where appropriate instead of manually writing functions that pass through one of the values.
   *
   * @see [[#zipWith]].
   */
  def zipWithMat[Out2, Out3, M, M2](
      that: Graph[SourceShape[Out2], M],
      combine: function.Function2[Out, Out2, Out3],
      matF: function.Function2[Mat, M, M2]): javadsl.Source[Out3, M2] =
    new Source(delegate.zipWithMat[Out2, Out3, M, M2](that)(combinerToScala(combine))(combinerToScala(matF)))

  /**
   * Combine the elements of multiple streams into a stream of combined elements using a combiner function,
   * picking always the latest of the elements of each source.
   *
   * No element is emitted until at least one element from each Source becomes available. Whenever a new
   * element appears, the zipping function is invoked with a tuple containing the new element
   * and the other last seen elements.
   *
   *   '''Emits when''' all of the inputs have at least an element available, and then each time an element becomes
   *   available on either of the inputs
   *
   *   '''Backpressures when''' downstream backpressures
   *
   *   '''Completes when''' any of the upstreams completes
   *
   *   '''Cancels when''' downstream cancels
   */
  def zipLatestWith[Out2, Out3](
      that: Graph[SourceShape[Out2], _],
      combine: function.Function2[Out, Out2, Out3]): javadsl.Source[Out3, Mat] =
    new Source(delegate.zipLatestWith[Out2, Out3](that)(combinerToScala(combine)))

  /**
   * Put together the elements of current [[Source]] and the given one
   * into a stream of combined elements using a combiner function,
   * picking always the latest of the elements of each source.
   *
   * It is recommended to use the internally optimized `Keep.left` and `Keep.right` combiners
   * where appropriate instead of manually writing functions that pass through one of the values.
   *
   * @see [[#zipLatestWith]].
   */
  def zipLatestWithMat[Out2, Out3, M, M2](
      that: Graph[SourceShape[Out2], M],
      combine: function.Function2[Out, Out2, Out3],
      matF: function.Function2[Mat, M, M2]): javadsl.Source[Out3, M2] =
    new Source(delegate.zipLatestWithMat[Out2, Out3, M, M2](that)(combinerToScala(combine))(combinerToScala(matF)))

  /**
   * Combine the elements of current [[Source]] into a stream of tuples consisting
   * of all elements paired with their index. Indices start at 0.
   *
   * '''Emits when''' upstream emits an element and is paired with their index
   *
   * '''Backpressures when''' downstream backpressures
   *
   * '''Completes when''' upstream completes
   *
   * '''Cancels when''' downstream cancels
   */
  def zipWithIndex: javadsl.Source[Pair[Out @uncheckedVariance, java.lang.Long], Mat] =
    new Source(delegate.zipWithIndex.map { case (elem, index) => Pair[Out, java.lang.Long](elem, index) })

  /**
   * Shortcut for running this `Source` with a foreach procedure. The given procedure is invoked
   * for each received element.
   * The returned [[java.util.concurrent.CompletionStage]] will be completed normally when reaching the
   * normal end of the stream, or completed exceptionally if there is a failure is signaled in
   * the stream.
   */
  def runForeach(f: function.Procedure[Out], materializer: Materializer): CompletionStage[Done] =
    runWith(Sink.foreach(f), materializer)

  // COMMON OPS //

  /**
   * Transform this stream by applying the given function to each of the elements
   * as they pass through this processing step.
   *
   * '''Emits when''' the mapping function returns an element
   *
   * '''Backpressures when''' downstream backpressures
   *
   * '''Completes when''' upstream completes
   *
   * '''Cancels when''' downstream cancels
   */
  def map[T](f: function.Function[Out, T]): javadsl.Source[T, Mat] =
    new Source(delegate.map(f.apply))

  /**
   * This is a simplified version of `wireTap(Sink)` that takes only a simple procedure.
   * Elements will be passed into this "side channel" function, and any of its results will be ignored.
   *
   * If the wire-tap operation is slow (it backpressures), elements that would've been sent to it will be dropped instead.
   *
   * It is similar to [[#alsoTo]] which does backpressure instead of dropping elements.
   *
   * This operation is useful for inspecting the passed through element, usually by means of side-effecting
   * operations (such as `println`, or emitting metrics), for each element without having to modify it.
   *
   * For logging signals (elements, completion, error) consider using the [[log]] operator instead,
   * along with appropriate `ActorAttributes.createLogLevels`.
   *
   * '''Emits when''' upstream emits an element
   *
   * '''Backpressures when''' downstream backpressures
   *
   * '''Completes when''' upstream completes
   *
   * '''Cancels when''' downstream cancels; Note that failures of the `f` function will not cause cancellation
   */
  def wireTap(f: function.Procedure[Out]): javadsl.Source[Out, Mat] =
    new Source(delegate.wireTap(f(_)))

  /**
   * Recover allows to send last element on failure and gracefully complete the stream
   * Since the underlying failure signal onError arrives out-of-band, it might jump over existing elements.
   * This operator can recover the failure signal, but not the skipped elements, which will be dropped.
   *
   * Throwing an exception inside `recover` _will_ be logged on ERROR level automatically.
   *
   * '''Emits when''' element is available from the upstream or upstream is failed and pf returns an element
   *
   * '''Backpressures when''' downstream backpressures
   *
   * '''Completes when''' upstream completes or upstream failed with exception pf can handle
   *
   * '''Cancels when''' downstream cancels
   */
  @deprecated("Use recoverWithRetries instead.", "2.4.4")
  def recover(pf: PartialFunction[Throwable, Out]): javadsl.Source[Out, Mat] =
    new Source(delegate.recover(pf))

  /**
   * Recover allows to send last element on failure and gracefully complete the stream
   * Since the underlying failure signal onError arrives out-of-band, it might jump over existing elements.
   * This operator can recover the failure signal, but not the skipped elements, which will be dropped.
   *
   * Throwing an exception inside `recover` _will_ be logged on ERROR level automatically.
   *
   * '''Emits when''' element is available from the upstream or upstream is failed and pf returns an element
   *
   * '''Backpressures when''' downstream backpressures
   *
   * '''Completes when''' upstream completes or upstream failed with exception pf can handle
   *
   * '''Cancels when''' downstream cancels
   */
  @deprecated("Use recoverWithRetries instead.", "2.4.4")
  def recover(clazz: Class[_ <: Throwable], supplier: Supplier[Out]): javadsl.Source[Out, Mat] =
    recover {
      case elem if clazz.isInstance(elem) => supplier.get()
    }

  /**
   * While similar to [[recover]] this operator can be used to transform an error signal to a different one *without* logging
   * it as an error in the process. So in that sense it is NOT exactly equivalent to `recover(t => throw t2)` since recover
   * would log the `t2` error.
   *
   * Since the underlying failure signal onError arrives out-of-band, it might jump over existing elements.
   * This operator can recover the failure signal, but not the skipped elements, which will be dropped.
   *
   * Similarly to [[recover]] throwing an exception inside `mapError` _will_ be logged.
   *
   * '''Emits when''' element is available from the upstream or upstream is failed and pf returns an element
   *
   * '''Backpressures when''' downstream backpressures
   *
   * '''Completes when''' upstream completes or upstream failed with exception pf can handle
   *
   * '''Cancels when''' downstream cancels
   *
   */
  def mapError(pf: PartialFunction[Throwable, Throwable]): javadsl.Source[Out, Mat] =
    new Source(delegate.mapError(pf))

  /**
   * RecoverWith allows to switch to alternative Source on flow failure. It will stay in effect after
   * a failure has been recovered so that each time there is a failure it is fed into the `pf` and a new
   * Source may be materialized.
   *
   * Since the underlying failure signal onError arrives out-of-band, it might jump over existing elements.
   * This operator can recover the failure signal, but not the skipped elements, which will be dropped.
   *
   * Throwing an exception inside `recoverWith` _will_ be logged on ERROR level automatically.
   *
   * '''Emits when''' element is available from the upstream or upstream is failed and element is available
   * from alternative Source
   *
   * '''Backpressures when''' downstream backpressures
   *
   * '''Completes when''' upstream completes or upstream failed with exception pf can handle
   *
   * '''Cancels when''' downstream cancels
   *
   */
  @silent
  def recoverWith(pf: PartialFunction[Throwable, _ <: Graph[SourceShape[Out], NotUsed]]): Source[Out, Mat] =
    new Source(delegate.recoverWith(pf))

  /**
   * RecoverWith allows to switch to alternative Source on flow failure. It will stay in effect after
   * a failure has been recovered so that each time there is a failure it is fed into the `pf` and a new
   * Source may be materialized.
   *
   * Since the underlying failure signal onError arrives out-of-band, it might jump over existing elements.
   * This operator can recover the failure signal, but not the skipped elements, which will be dropped.
   *
   * Throwing an exception inside `recoverWith` _will_ be logged on ERROR level automatically.
   *
   * '''Emits when''' element is available from the upstream or upstream is failed and element is available
   * from alternative Source
   *
   * '''Backpressures when''' downstream backpressures
   *
   * '''Completes when''' upstream completes or upstream failed with exception pf can handle
   *
   * '''Cancels when''' downstream cancels
   *
   */
  def recoverWith(
      clazz: Class[_ <: Throwable],
      supplier: Supplier[Graph[SourceShape[Out], NotUsed]]): Source[Out, Mat] =
    recoverWith {
      case elem if clazz.isInstance(elem) => supplier.get()
    }

  /**
   * RecoverWithRetries allows to switch to alternative Source on flow failure. It will stay in effect after
   * a failure has been recovered up to `attempts` number of times so that each time there is a failure
   * it is fed into the `pf` and a new Source may be materialized. Note that if you pass in 0, this won't
   * attempt to recover at all.
   *
   * A negative `attempts` number is interpreted as "infinite", which results in the exact same behavior as `recoverWith`.
   *
   * Since the underlying failure signal onError arrives out-of-band, it might jump over existing elements.
   * This operator can recover the failure signal, but not the skipped elements, which will be dropped.
   *
   * Throwing an exception inside `recoverWithRetries` _will_ be logged on ERROR level automatically.
   *
   * '''Emits when''' element is available from the upstream or upstream is failed and element is available
   * from alternative Source
   *
   * '''Backpressures when''' downstream backpressures
   *
   * '''Completes when''' upstream completes or upstream failed with exception pf can handle
   *
   * '''Cancels when''' downstream cancels
   *
   */
  def recoverWithRetries(
      attempts: Int,
      pf: PartialFunction[Throwable, _ <: Graph[SourceShape[Out], NotUsed]]): Source[Out, Mat] =
    new Source(delegate.recoverWithRetries(attempts, pf))

  /**
   * RecoverWithRetries allows to switch to alternative Source on flow failure. It will stay in effect after
   * a failure has been recovered up to `attempts` number of times so that each time there is a failure
   * it is fed into the `pf` and a new Source may be materialized. Note that if you pass in 0, this won't
   * attempt to recover at all.
   *
   * A negative `attempts` number is interpreted as "infinite", which results in the exact same behavior as `recoverWith`.
   *
   * Since the underlying failure signal onError arrives out-of-band, it might jump over existing elements.
   * This operator can recover the failure signal, but not the skipped elements, which will be dropped.
   *
   * Throwing an exception inside `recoverWithRetries` _will_ be logged on ERROR level automatically.
   *
   * '''Emits when''' element is available from the upstream or upstream is failed and element is available
   * from alternative Source
   *
   * '''Backpressures when''' downstream backpressures
   *
   * '''Completes when''' upstream completes or upstream failed with exception pf can handle
   *
   * '''Cancels when''' downstream cancels
   *
   * @param attempts Maximum number of retries or -1 to retry indefinitely
   * @param clazz the class object of the failure cause
   * @param supplier supply the new Source to be materialized
   */
  def recoverWithRetries(
      attempts: Int,
      clazz: Class[_ <: Throwable],
      supplier: Supplier[Graph[SourceShape[Out], NotUsed]]): Source[Out, Mat] =
    recoverWithRetries(attempts, {
      case elem if clazz.isInstance(elem) => supplier.get()
    })

  /**
   * Transform each input element into an `Iterable` of output elements that is
   * then flattened into the output stream.
   *
   * Make sure that the `Iterable` is immutable or at least not modified after
   * being used as an output sequence. Otherwise the stream may fail with
   * `ConcurrentModificationException` or other more subtle errors may occur.
   *
   * The returned `Iterable` MUST NOT contain `null` values,
   * as they are illegal as stream elements - according to the Reactive Streams specification.
   *
   * '''Emits when''' the mapping function returns an element or there are still remaining elements
   * from the previously calculated collection
   *
   * '''Backpressures when''' downstream backpressures or there are still remaining elements from the
   * previously calculated collection
   *
   * '''Completes when''' upstream completes and all remaining elements has been emitted
   *
   * '''Cancels when''' downstream cancels
   */
  def mapConcat[T](f: function.Function[Out, _ <: java.lang.Iterable[T]]): javadsl.Source[T, Mat] =
    new Source(delegate.mapConcat(elem => Util.immutableSeq(f.apply(elem))))

  /**
   * Transform each input element into an `Iterable` of output elements that is
   * then flattened into the output stream. The transformation is meant to be stateful,
   * which is enabled by creating the transformation function anew for every materialization —
   * the returned function will typically close over mutable objects to store state between
   * invocations. For the stateless variant see [[#mapConcat]].
   *
   * Make sure that the `Iterable` is immutable or at least not modified after
   * being used as an output sequence. Otherwise the stream may fail with
   * `ConcurrentModificationException` or other more subtle errors may occur.
   *
   * The returned `Iterable` MUST NOT contain `null` values,
   * as they are illegal as stream elements - according to the Reactive Streams specification.
   *
   * Adheres to the [[ActorAttributes.SupervisionStrategy]] attribute.
   *
   * '''Emits when''' the mapping function returns an element or there are still remaining elements
   * from the previously calculated collection
   *
   * '''Backpressures when''' downstream backpressures or there are still remaining elements from the
   * previously calculated collection
   *
   * '''Completes when''' upstream completes and all remaining elements has been emitted
   *
   * '''Cancels when''' downstream cancels
   */
  def statefulMapConcat[T](f: function.Creator[function.Function[Out, java.lang.Iterable[T]]]): javadsl.Source[T, Mat] =
    new Source(delegate.statefulMapConcat { () =>
      val fun = f.create()
      elem => Util.immutableSeq(fun(elem))
    })

  /**
   * Transform this stream by applying the given function to each of the elements
   * as they pass through this processing step. The function returns a `CompletionStage` and the
   * value of that future will be emitted downstream. The number of CompletionStages
   * that shall run in parallel is given as the first argument to ``mapAsync``.
   * These CompletionStages may complete in any order, but the elements that
   * are emitted downstream are in the same order as received from upstream.
   *
   * If the function `f` throws an exception or if the `CompletionStage` is completed
   * with failure and the supervision decision is [[akka.stream.Supervision#stop]]
   * the stream will be completed with failure.
   *
   * If the function `f` throws an exception or if the `CompletionStage` is completed
   * with failure and the supervision decision is [[akka.stream.Supervision#resume]] or
   * [[akka.stream.Supervision#restart]] the element is dropped and the stream continues.
   *
   * The function `f` is always invoked on the elements in the order they arrive.
   *
   * Adheres to the [[ActorAttributes.SupervisionStrategy]] attribute.
   *
   * '''Emits when''' the CompletionStage returned by the provided function finishes for the next element in sequence
   *
   * '''Backpressures when''' the number of CompletionStages reaches the configured parallelism and the downstream
   * backpressures or the first CompletionStage is not completed
   *
   * '''Completes when''' upstream completes and all CompletionStages has been completed and all elements has been emitted
   *
   * '''Cancels when''' downstream cancels
   *
   * @see [[#mapAsyncUnordered]]
   */
  def mapAsync[T](parallelism: Int, f: function.Function[Out, CompletionStage[T]]): javadsl.Source[T, Mat] =
    new Source(delegate.mapAsync(parallelism)(x => f(x).toScala))

  /**
   * Transform this stream by applying the given function to each of the elements
   * as they pass through this processing step. The function returns a `CompletionStage` and the
   * value of that future will be emitted downstream. The number of CompletionStages
   * that shall run in parallel is given as the first argument to ``mapAsyncUnordered``.
   * Each processed element will be emitted downstream as soon as it is ready, i.e. it is possible
   * that the elements are not emitted downstream in the same order as received from upstream.
   *
   * If the function `f` throws an exception or if the `CompletionStage` is completed
   * with failure and the supervision decision is [[akka.stream.Supervision#stop]]
   * the stream will be completed with failure.
   *
   * If the function `f` throws an exception or if the `CompletionStage` is completed
   * with failure and the supervision decision is [[akka.stream.Supervision#resume]] or
   * [[akka.stream.Supervision#restart]] the element is dropped and the stream continues.
   *
   * The function `f` is always invoked on the elements in the order they arrive (even though the result of the CompletionStages
   * returned by `f` might be emitted in a different order).
   *
   * Adheres to the [[ActorAttributes.SupervisionStrategy]] attribute.
   *
   * '''Emits when''' any of the CompletionStages returned by the provided function complete
   *
   * '''Backpressures when''' the number of CompletionStages reaches the configured parallelism and the downstream backpressures
   *
   * '''Completes when''' upstream completes and all CompletionStages has been completed and all elements has been emitted
   *
   * '''Cancels when''' downstream cancels
   *
   * @see [[#mapAsync]]
   */
  def mapAsyncUnordered[T](parallelism: Int, f: function.Function[Out, CompletionStage[T]]): javadsl.Source[T, Mat] =
    new Source(delegate.mapAsyncUnordered(parallelism)(x => f(x).toScala))

  /**
   * Use the `ask` pattern to send a request-reply message to the target `ref` actor.
   * If any of the asks times out it will fail the stream with a [[akka.pattern.AskTimeoutException]].
   *
   * The `mapTo` class parameter is used to cast the incoming responses to the expected response type.
   *
   * Similar to the plain ask pattern, the target actor is allowed to reply with `akka.util.Status`.
   * An `akka.util.Status#Failure` will cause the operator to fail with the cause carried in the `Failure` message.
   *
   * Defaults to parallelism of 2 messages in flight, since while one ask message may be being worked on, the second one
   * still be in the mailbox, so defaulting to sending the second one a bit earlier than when first ask has replied maintains
   * a slightly healthier throughput.
   *
   * The operator fails with an [[akka.stream.WatchedActorTerminatedException]] if the target actor is terminated.
   *
   * Adheres to the [[ActorAttributes.SupervisionStrategy]] attribute.
   *
   * '''Emits when''' any of the CompletionStages returned by the provided function complete
   *
   * '''Backpressures when''' the number of futures reaches the configured parallelism and the downstream backpressures
   *
   * '''Completes when''' upstream completes and all futures have been completed and all elements have been emitted
   *
   * '''Fails when''' the passed in actor terminates, or a timeout is exceeded in any of the asks performed
   *
   * '''Cancels when''' downstream cancels
   */
  def ask[S](ref: ActorRef, mapTo: Class[S], timeout: Timeout): javadsl.Source[S, Mat] =
    ask(2, ref, mapTo, timeout)

  /**
   * Use the `ask` pattern to send a request-reply message to the target `ref` actor.
   * If any of the asks times out it will fail the stream with a [[akka.pattern.AskTimeoutException]].
   *
   * The `mapTo` class parameter is used to cast the incoming responses to the expected response type.
   *
   * Similar to the plain ask pattern, the target actor is allowed to reply with `akka.util.Status`.
   * An `akka.util.Status#Failure` will cause the operator to fail with the cause carried in the `Failure` message.
   *
   * Parallelism limits the number of how many asks can be "in flight" at the same time.
   * Please note that the elements emitted by this operator are in-order with regards to the asks being issued
   * (i.e. same behaviour as mapAsync).
   *
   * The operator fails with an [[akka.stream.WatchedActorTerminatedException]] if the target actor is terminated.
   *
   * Adheres to the [[ActorAttributes.SupervisionStrategy]] attribute.
   *
   * '''Emits when''' any of the CompletionStages returned by the provided function complete
   *
   * '''Backpressures when''' the number of futures reaches the configured parallelism and the downstream backpressures
   *
   * '''Completes when''' upstream completes and all futures have been completed and all elements have been emitted
   *
   * '''Fails when''' the passed in actor terminates, or a timeout is exceeded in any of the asks performed
   *
   * '''Cancels when''' downstream cancels
   */
  def ask[S](parallelism: Int, ref: ActorRef, mapTo: Class[S], timeout: Timeout): javadsl.Source[S, Mat] =
    new Source(delegate.ask[S](parallelism)(ref)(timeout, ClassTag(mapTo)))

  /**
   * The operator fails with an [[akka.stream.WatchedActorTerminatedException]] if the target actor is terminated.
   *
   * '''Emits when''' upstream emits
   *
   * '''Backpressures when''' downstream backpressures
   *
   * '''Completes when''' upstream completes
   *
   * '''Fails when''' the watched actor terminates
   *
   * '''Cancels when''' downstream cancels
   */
  def watch(ref: ActorRef): javadsl.Source[Out, Mat] =
    new Source(delegate.watch(ref))

  /**
   * Only pass on those elements that satisfy the given predicate.
   *
   * Adheres to the [[ActorAttributes.SupervisionStrategy]] attribute.
   *
   * '''Emits when''' the given predicate returns true for the element
   *
   * '''Backpressures when''' the given predicate returns true for the element and downstream backpressures
   *
   * '''Completes when''' upstream completes
   *
   * '''Cancels when''' downstream cancels
   *
   */
  def filter(p: function.Predicate[Out]): javadsl.Source[Out, Mat] =
    new Source(delegate.filter(p.test))

  /**
   * Only pass on those elements that NOT satisfy the given predicate.
   *
   * Adheres to the [[ActorAttributes.SupervisionStrategy]] attribute.
   *
   * '''Emits when''' the given predicate returns false for the element
   *
   * '''Backpressures when''' the given predicate returns false for the element and downstream backpressures
   *
   * '''Completes when''' upstream completes
   *
   * '''Cancels when''' downstream cancels
   */
  def filterNot(p: function.Predicate[Out]): javadsl.Source[Out, Mat] =
    new Source(delegate.filterNot(p.test))

  /**
   * Transform this stream by applying the given partial function to each of the elements
   * on which the function is defined as they pass through this processing step.
   * Non-matching elements are filtered out.
   *
   * Adheres to the [[ActorAttributes.SupervisionStrategy]] attribute.
   *
   * '''Emits when''' the provided partial function is defined for the element
   *
   * '''Backpressures when''' the partial function is defined for the element and downstream backpressures
   *
   * '''Completes when''' upstream completes
   *
   * '''Cancels when''' downstream cancels
   */
  def collect[T](pf: PartialFunction[Out, T]): javadsl.Source[T, Mat] =
    new Source(delegate.collect(pf))

  /**
   * Transform this stream by testing the type of each of the elements
   * on which the element is an instance of the provided type as they pass through this processing step.
   * Non-matching elements are filtered out.
   *
   * Adheres to the [[ActorAttributes.SupervisionStrategy]] attribute.
   *
   * '''Emits when''' the element is an instance of the provided type
   *
   * '''Backpressures when''' the element is an instance of the provided type and downstream backpressures
   *
   * '''Completes when''' upstream completes
   *
   * '''Cancels when''' downstream cancels
   */
  def collectType[T](clazz: Class[T]): javadsl.Source[T, Mat] =
    new Source(delegate.collectType[T](ClassTag[T](clazz)))

  /**
   * Chunk up this stream into groups of the given size, with the last group
   * possibly smaller than requested due to end-of-stream.
   *
   * `n` must be positive, otherwise IllegalArgumentException is thrown.
   *
   * '''Emits when''' the specified number of elements has been accumulated or upstream completed
   *
   * '''Backpressures when''' a group has been assembled and downstream backpressures
   *
   * '''Completes when''' upstream completes
   *
   * '''Cancels when''' downstream cancels
   */
  def grouped(n: Int): javadsl.Source[java.util.List[Out @uncheckedVariance], Mat] =
    new Source(delegate.grouped(n).map(_.asJava))

  /**
   * Ensure stream boundedness by limiting the number of elements from upstream.
   * If the number of incoming elements exceeds max, it will signal
   * upstream failure `StreamLimitException` downstream.
   *
   * Due to input buffering some elements may have been
   * requested from upstream publishers that will then not be processed downstream
   * of this step.
   *
   * The stream will be completed without producing any elements if `n` is zero
   * or negative.
   *
   * '''Emits when''' the specified number of elements to take has not yet been reached
   *
   * '''Backpressures when''' downstream backpressures
   *
   * '''Completes when''' the defined number of elements has been taken or upstream completes
   *
   * '''Cancels when''' the defined number of elements has been taken or downstream cancels
   *
   * See also [[Flow.take]], [[Flow.takeWithin]], [[Flow.takeWhile]]
   */
  def limit(n: Int): javadsl.Source[Out, Mat] = new Source(delegate.limit(n))

  /**
   * Ensure stream boundedness by evaluating the cost of incoming elements
   * using a cost function. Exactly how many elements will be allowed to travel downstream depends on the
   * evaluated cost of each element. If the accumulated cost exceeds max, it will signal
   * upstream failure `StreamLimitException` downstream.
   *
   * Due to input buffering some elements may have been
   * requested from upstream publishers that will then not be processed downstream
   * of this step.
   *
   * The stream will be completed without producing any elements if `n` is zero
   * or negative.
   *
   * Adheres to the [[ActorAttributes.SupervisionStrategy]] attribute.
   *
   * '''Emits when''' the specified number of elements to take has not yet been reached
   *
   * '''Backpressures when''' downstream backpressures
   *
   * '''Completes when''' the defined number of elements has been taken or upstream completes
   *
   * '''Cancels when''' the defined number of elements has been taken or downstream cancels
   *
   * See also [[Flow.take]], [[Flow.takeWithin]], [[Flow.takeWhile]]
   */
  def limitWeighted(n: Long)(costFn: function.Function[Out, java.lang.Long]): javadsl.Source[Out, Mat] = {
    new Source(delegate.limitWeighted(n)(costFn.apply))
  }

  /**
   * Apply a sliding window over the stream and return the windows as groups of elements, with the last group
   * possibly smaller than requested due to end-of-stream.
   *
   * `n` must be positive, otherwise IllegalArgumentException is thrown.
   * `step` must be positive, otherwise IllegalArgumentException is thrown.
   *
   * '''Emits when''' enough elements have been collected within the window or upstream completed
   *
   * '''Backpressures when''' a window has been assembled and downstream backpressures
   *
   * '''Completes when''' upstream completes
   *
   * '''Cancels when''' downstream cancels
   */
  def sliding(n: Int, step: Int): javadsl.Source[java.util.List[Out @uncheckedVariance], Mat] =
    new Source(delegate.sliding(n, step).map(_.asJava))

  /**
   * Similar to `fold` but is not a terminal operation,
   * emits its current value which starts at `zero` and then
   * applies the current and next value to the given function `f`,
   * emitting the next current value.
   *
   * If the function `f` throws an exception and the supervision decision is
   * [[akka.stream.Supervision#restart]] current value starts at `zero` again
   * the stream will continue.
   *
   * Adheres to the [[ActorAttributes.SupervisionStrategy]] attribute.
   *
   * Note that the `zero` value must be immutable.
   *
   * '''Emits when''' the function scanning the element returns a new element
   *
   * '''Backpressures when''' downstream backpressures
   *
   * '''Completes when''' upstream completes
   *
   * '''Cancels when''' downstream cancels
   */
  def scan[T](zero: T)(f: function.Function2[T, Out, T]): javadsl.Source[T, Mat] =
    new Source(delegate.scan(zero)(f.apply))

  /**
   * Similar to `scan` but with a asynchronous function,
   * emits its current value which starts at `zero` and then
   * applies the current and next value to the given function `f`,
   * emitting a `Future` that resolves to the next current value.
   *
   * If the function `f` throws an exception and the supervision decision is
   * [[akka.stream.Supervision.Restart]] current value starts at `zero` again
   * the stream will continue.
   *
   * If the function `f` throws an exception and the supervision decision is
   * [[akka.stream.Supervision.Resume]] current value starts at the previous
   * current value, or zero when it doesn't have one, and the stream will continue.
   *
   * Adheres to the [[ActorAttributes.SupervisionStrategy]] attribute.
   *
   * Note that the `zero` value must be immutable.
   *
   * '''Emits when''' the future returned by f` completes
   *
   * '''Backpressures when''' downstream backpressures
   *
   * '''Completes when''' upstream completes and the last future returned by `f` completes
   *
   * '''Cancels when''' downstream cancels
   *
   * See also [[FlowOps.scan]]
   */
  def scanAsync[T](zero: T)(f: function.Function2[T, Out, CompletionStage[T]]): javadsl.Source[T, Mat] =
    new Source(delegate.scanAsync(zero) { (out, in) =>
      f(out, in).toScala
    })

  /**
   * Similar to `scan` but only emits its result when the upstream completes,
   * after which it also completes. Applies the given function `f` towards its current and next value,
   * yielding the next current value.
   *
   * Adheres to the [[ActorAttributes.SupervisionStrategy]] attribute.
   *
   * If the function `f` throws an exception and the supervision decision is
   * [[akka.stream.Supervision#restart]] current value starts at `zero` again
   * the stream will continue.
   *
   * Note that the `zero` value must be immutable.
   *
   * '''Emits when''' upstream completes
   *
   * '''Backpressures when''' downstream backpressures
   *
   * '''Completes when''' upstream completes
   *
   * '''Cancels when''' downstream cancels
   */
  def fold[T](zero: T)(f: function.Function2[T, Out, T]): javadsl.Source[T, Mat] =
    new Source(delegate.fold(zero)(f.apply))

  /**
   * Similar to `fold` but with an asynchronous function.
   * Applies the given function towards its current and next value,
   * yielding the next current value.
   *
   * Adheres to the [[ActorAttributes.SupervisionStrategy]] attribute.
   *
   * If the function `f` returns a failure and the supervision decision is
   * [[akka.stream.Supervision.Restart]] current value starts at `zero` again
   * the stream will continue.
   *
   * Note that the `zero` value must be immutable.
   *
   * '''Emits when''' upstream completes
   *
   * '''Backpressures when''' downstream backpressures
   *
   * '''Completes when''' upstream completes
   *
   * '''Cancels when''' downstream cancels
   */
  def foldAsync[T](zero: T)(f: function.Function2[T, Out, CompletionStage[T]]): javadsl.Source[T, Mat] =
    new Source(delegate.foldAsync(zero) { (out, in) =>
      f(out, in).toScala
    })

  /**
   * Similar to `fold` but uses first element as zero element.
   * Applies the given function towards its current and next value,
   * yielding the next current value.
   *
   * Adheres to the [[ActorAttributes.SupervisionStrategy]] attribute.
   *
   * '''Emits when''' upstream completes
   *
   * '''Backpressures when''' downstream backpressures
   *
   * '''Completes when''' upstream completes
   *
   * '''Cancels when''' downstream cancels
   */
  def reduce(f: function.Function2[Out, Out, Out @uncheckedVariance]): javadsl.Source[Out, Mat] =
    new Source(delegate.reduce(f.apply))

  /**
   * Intersperses stream with provided element, similar to how [[scala.collection.immutable.List.mkString]]
   * injects a separator between a List's elements.
   *
   * Additionally can inject start and end marker elements to stream.
   *
   * Examples:
   *
   * {{{
   * Source<Integer, ?> nums = Source.from(Arrays.asList(0, 1, 2, 3));
   * nums.intersperse(",");            //   1 , 2 , 3
   * nums.intersperse("[", ",", "]");  // [ 1 , 2 , 3 ]
   * }}}
   *
   * In case you want to only prepend or only append an element (yet still use the `intercept` feature
   * to inject a separator between elements, you may want to use the following pattern instead of the 3-argument
   * version of intersperse (See [[Source.concat]] for semantics details):
   *
   * {{{
   * Source.single(">> ").concat(list.intersperse(","))
   * list.intersperse(",").concat(Source.single("END"))
   * }}}
   * '''Emits when''' upstream emits (or before with the `start` element if provided)
   *
   * '''Backpressures when''' downstream backpressures
   *
   * '''Completes when''' upstream completes
   *
   * '''Cancels when''' downstream cancels
   */
  def intersperse(start: Out, inject: Out, end: Out): javadsl.Source[Out, Mat] =
    new Source(delegate.intersperse(start, inject, end))

  /**
   * Intersperses stream with provided element, similar to how [[scala.collection.immutable.List.mkString]]
   * injects a separator between a List's elements.
   *
   * Additionally can inject start and end marker elements to stream.
   *
   * Examples:
   *
   * {{{
   * Source<Integer, ?> nums = Source.from(Arrays.asList(0, 1, 2, 3));
   * nums.intersperse(",");            //   1 , 2 , 3
   * nums.intersperse("[", ",", "]");  // [ 1 , 2 , 3 ]
   * }}}
   *
   * '''Emits when''' upstream emits (or before with the `start` element if provided)
   *
   * '''Backpressures when''' downstream backpressures
   *
   * '''Completes when''' upstream completes
   *
   * '''Cancels when''' downstream cancels
   */
  def intersperse(inject: Out): javadsl.Source[Out, Mat] =
    new Source(delegate.intersperse(inject))

  /**
   * Chunk up this stream into groups of elements received within a time window,
   * or limited by the given number of elements, whatever happens first.
   * Empty groups will not be emitted if no elements are received from upstream.
   * The last group before end-of-stream will contain the buffered elements
   * since the previously emitted group.
   *
   * '''Emits when''' the configured time elapses since the last group has been emitted or `n` elements is buffered
   *
   * '''Backpressures when''' downstream backpressures, and there are `n+1` buffered elements
   *
   * '''Completes when''' upstream completes (emits last group)
   *
   * '''Cancels when''' downstream completes
   *
   * `n` must be positive, and `d` must be greater than 0 seconds, otherwise
   * IllegalArgumentException is thrown.
   */
  @Deprecated
  @deprecated("Use the overloaded one which accepts java.time.Duration instead.", since = "2.5.12")
  def groupedWithin(n: Int, d: FiniteDuration): javadsl.Source[java.util.List[Out @uncheckedVariance], Mat] =
    new Source(delegate.groupedWithin(n, d).map(_.asJava)) // TODO optimize to one step

  /**
   * Chunk up this stream into groups of elements received within a time window,
   * or limited by the given number of elements, whatever happens first.
   * Empty groups will not be emitted if no elements are received from upstream.
   * The last group before end-of-stream will contain the buffered elements
   * since the previously emitted group.
   *
   * '''Emits when''' the configured time elapses since the last group has been emitted or `n` elements is buffered
   *
   * '''Backpressures when''' downstream backpressures, and there are `n+1` buffered elements
   *
   * '''Completes when''' upstream completes (emits last group)
   *
   * '''Cancels when''' downstream completes
   *
   * `n` must be positive, and `d` must be greater than 0 seconds, otherwise
   * IllegalArgumentException is thrown.
   */
  @silent
  def groupedWithin(n: Int, d: java.time.Duration): javadsl.Source[java.util.List[Out @uncheckedVariance], Mat] =
    groupedWithin(n, d.asScala)

  /**
   * Chunk up this stream into groups of elements received within a time window,
   * or limited by the weight of the elements, whatever happens first.
   * Empty groups will not be emitted if no elements are received from upstream.
   * The last group before end-of-stream will contain the buffered elements
   * since the previously emitted group.
   *
   * '''Emits when''' the configured time elapses since the last group has been emitted or weight limit reached
   *
   * '''Backpressures when''' downstream backpressures, and buffered group (+ pending element) weighs more than `maxWeight`
   *
   * '''Completes when''' upstream completes (emits last group)
   *
   * '''Cancels when''' downstream completes
   *
   * `maxWeight` must be positive, and `d` must be greater than 0 seconds, otherwise
   * IllegalArgumentException is thrown.
   */
  @Deprecated
  @deprecated("Use the overloaded one which accepts java.time.Duration instead.", since = "2.5.12")
  def groupedWeightedWithin(
      maxWeight: Long,
      costFn: function.Function[Out, java.lang.Long],
      d: FiniteDuration): javadsl.Source[java.util.List[Out @uncheckedVariance], Mat] =
    new Source(delegate.groupedWeightedWithin(maxWeight, d)(costFn.apply).map(_.asJava))

  /**
   * Chunk up this stream into groups of elements received within a time window,
   * or limited by the weight of the elements, whatever happens first.
   * Empty groups will not be emitted if no elements are received from upstream.
   * The last group before end-of-stream will contain the buffered elements
   * since the previously emitted group.
   *
   * '''Emits when''' the configured time elapses since the last group has been emitted or weight limit reached
   *
   * '''Backpressures when''' downstream backpressures, and buffered group (+ pending element) weighs more than `maxWeight`
   *
   * '''Completes when''' upstream completes (emits last group)
   *
   * '''Cancels when''' downstream completes
   *
   * `maxWeight` must be positive, and `d` must be greater than 0 seconds, otherwise
   * IllegalArgumentException is thrown.
   */
  @silent
  def groupedWeightedWithin(
      maxWeight: Long,
      costFn: function.Function[Out, java.lang.Long],
      d: java.time.Duration): javadsl.Source[java.util.List[Out @uncheckedVariance], Mat] =
    groupedWeightedWithin(maxWeight, costFn, d.asScala)

  /**
   * Shifts elements emission in time by a specified amount. It allows to store elements
   * in internal buffer while waiting for next element to be emitted. Depending on the defined
   * [[akka.stream.DelayOverflowStrategy]] it might drop elements or backpressure the upstream if
   * there is no space available in the buffer.
   *
   * Delay precision is 10ms to avoid unnecessary timer scheduling cycles
   *
   * Internal buffer has default capacity 16. You can set buffer size by calling `withAttributes(inputBuffer)`
   *
   * '''Emits when''' there is a pending element in the buffer and configured time for this element elapsed
   *  * EmitEarly - strategy do not wait to emit element if buffer is full
   *
   * '''Backpressures when''' depending on OverflowStrategy
   *  * Backpressure - backpressures when buffer is full
   *  * DropHead, DropTail, DropBuffer - never backpressures
   *  * Fail - fails the stream if buffer gets full
   *
   * '''Completes when''' upstream completes and buffered elements has been drained
   *
   * '''Cancels when''' downstream cancels
   *
   * @param of time to shift all messages
   * @param strategy Strategy that is used when incoming elements cannot fit inside the buffer
   */
  @Deprecated
  @deprecated("Use the overloaded one which accepts java.time.Duration instead.", since = "2.5.12")
  def delay(of: FiniteDuration, strategy: DelayOverflowStrategy): Source[Out, Mat] =
    new Source(delegate.delay(of, strategy))

  /**
   * Shifts elements emission in time by a specified amount. It allows to store elements
   * in internal buffer while waiting for next element to be emitted. Depending on the defined
   * [[akka.stream.DelayOverflowStrategy]] it might drop elements or backpressure the upstream if
   * there is no space available in the buffer.
   *
   * Delay precision is 10ms to avoid unnecessary timer scheduling cycles
   *
   * Internal buffer has default capacity 16. You can set buffer size by calling `withAttributes(inputBuffer)`
   *
   * '''Emits when''' there is a pending element in the buffer and configured time for this element elapsed
   *  * EmitEarly - strategy do not wait to emit element if buffer is full
   *
   * '''Backpressures when''' depending on OverflowStrategy
   *  * Backpressure - backpressures when buffer is full
   *  * DropHead, DropTail, DropBuffer - never backpressures
   *  * Fail - fails the stream if buffer gets full
   *
   * '''Completes when''' upstream completes and buffered elements has been drained
   *
   * '''Cancels when''' downstream cancels
   *
   * @param of time to shift all messages
   * @param strategy Strategy that is used when incoming elements cannot fit inside the buffer
   */
  @silent
  def delay(of: java.time.Duration, strategy: DelayOverflowStrategy): Source[Out, Mat] =
    delay(of.asScala, strategy)

  /**
   * Discard the given number of elements at the beginning of the stream.
   * No elements will be dropped if `n` is zero or negative.
   *
   * '''Emits when''' the specified number of elements has been dropped already
   *
   * '''Backpressures when''' the specified number of elements has been dropped and downstream backpressures
   *
   * '''Completes when''' upstream completes
   *
   * '''Cancels when''' downstream cancels
   */
  def drop(n: Long): javadsl.Source[Out, Mat] =
    new Source(delegate.drop(n))

  /**
   * Discard the elements received within the given duration at beginning of the stream.
   *
   * '''Emits when''' the specified time elapsed and a new upstream element arrives
   *
   * '''Backpressures when''' downstream backpressures
   *
   * '''Completes when''' upstream completes
   *
   * '''Cancels when''' downstream cancels
   */
  @Deprecated
  @deprecated("Use the overloaded one which accepts java.time.Duration instead.", since = "2.5.12")
  def dropWithin(d: FiniteDuration): javadsl.Source[Out, Mat] =
    new Source(delegate.dropWithin(d))

  /**
   * Discard the elements received within the given duration at beginning of the stream.
   *
   * '''Emits when''' the specified time elapsed and a new upstream element arrives
   *
   * '''Backpressures when''' downstream backpressures
   *
   * '''Completes when''' upstream completes
   *
   * '''Cancels when''' downstream cancels
   */
  @silent
  def dropWithin(d: java.time.Duration): javadsl.Source[Out, Mat] =
    dropWithin(d.asScala)

  /**
   * Terminate processing (and cancel the upstream publisher) after predicate
   * returns false for the first time, including the first failed element if inclusive is true
   * Due to input buffering some elements may have been requested from upstream publishers
   * that will then not be processed downstream of this step.
   *
   * The stream will be completed without producing any elements if predicate is false for
   * the first stream element.
   *
   * Adheres to the [[ActorAttributes.SupervisionStrategy]] attribute.
   *
   * '''Emits when''' the predicate is true
   *
   * '''Backpressures when''' downstream backpressures
   *
   * '''Completes when''' predicate returned false (or 1 after predicate returns false if `inclusive` or upstream completes
   *
   * '''Cancels when''' predicate returned false or downstream cancels
   *
   * See also [[Source.limit]], [[Source.limitWeighted]]
   */
  def takeWhile(p: function.Predicate[Out], inclusive: Boolean): javadsl.Source[Out, Mat] =
    new Source(delegate.takeWhile(p.test, inclusive))

  /**
   * Terminate processing (and cancel the upstream publisher) after predicate
   * returns false for the first time. Due to input buffering some elements may have been
   * requested from upstream publishers that will then not be processed downstream
   * of this step.
   *
   * The stream will be completed without producing any elements if predicate is false for
   * the first stream element.
   *
   * '''Emits when''' the predicate is true
   *
   * '''Backpressures when''' downstream backpressures
   *
   * '''Completes when''' predicate returned false or upstream completes
   *
   * '''Cancels when''' predicate returned false or downstream cancels
   *
   * See also [[Source.limit]], [[Source.limitWeighted]]
   */
  def takeWhile(p: function.Predicate[Out]): javadsl.Source[Out, Mat] = new Source(delegate.takeWhile(p.test))

  /**
   * Discard elements at the beginning of the stream while predicate is true.
   * No elements will be dropped after predicate first time returned false.
   *
   * Adheres to the [[ActorAttributes.SupervisionStrategy]] attribute.
   *
   * '''Emits when''' predicate returned false and for all following stream elements
   *
   * '''Backpressures when''' predicate returned false and downstream backpressures
   *
   * '''Completes when''' upstream completes
   *
   * '''Cancels when''' downstream cancels
   *
   * @param p predicate is evaluated for each new element until first time returns false
   */
  def dropWhile(p: function.Predicate[Out]): javadsl.Source[Out, Mat] = new Source(delegate.dropWhile(p.test))

  /**
   * Terminate processing (and cancel the upstream publisher) after the given
   * number of elements. Due to input buffering some elements may have been
   * requested from upstream publishers that will then not be processed downstream
   * of this step.
   *
   * The stream will be completed without producing any elements if `n` is zero
   * or negative.
   *
   * '''Emits when''' the specified number of elements to take has not yet been reached
   *
   * '''Backpressures when''' downstream backpressures
   *
   * '''Completes when''' the defined number of elements has been taken or upstream completes
   *
   * '''Cancels when''' the defined number of elements has been taken or downstream cancels
   */
  def take(n: Long): javadsl.Source[Out, Mat] =
    new Source(delegate.take(n))

  /**
   * Terminate processing (and cancel the upstream publisher) after the given
   * duration. Due to input buffering some elements may have been
   * requested from upstream publishers that will then not be processed downstream
   * of this step.
   *
   * Note that this can be combined with [[#take]] to limit the number of elements
   * within the duration.
   *
   * '''Emits when''' an upstream element arrives
   *
   * '''Backpressures when''' downstream backpressures
   *
   * '''Completes when''' upstream completes or timer fires
   *
   * '''Cancels when''' downstream cancels or timer fires
   */
  @Deprecated
  @deprecated("Use the overloaded one which accepts java.time.Duration instead.", since = "2.5.12")
  def takeWithin(d: FiniteDuration): javadsl.Source[Out, Mat] =
    new Source(delegate.takeWithin(d))

  /**
   * Terminate processing (and cancel the upstream publisher) after the given
   * duration. Due to input buffering some elements may have been
   * requested from upstream publishers that will then not be processed downstream
   * of this step.
   *
   * Note that this can be combined with [[#take]] to limit the number of elements
   * within the duration.
   *
   * '''Emits when''' an upstream element arrives
   *
   * '''Backpressures when''' downstream backpressures
   *
   * '''Completes when''' upstream completes or timer fires
   *
   * '''Cancels when''' downstream cancels or timer fires
   */
  @silent
  def takeWithin(d: java.time.Duration): javadsl.Source[Out, Mat] =
    takeWithin(d.asScala)

  /**
   * Allows a faster upstream to progress independently of a slower subscriber by conflating elements into a summary
   * until the subscriber is ready to accept them. For example a conflate step might average incoming numbers if the
   * upstream publisher is faster.
   *
   * This version of conflate allows to derive a seed from the first element and change the aggregated type to be
   * different than the input type. See [[Flow.conflate]] for a simpler version that does not change types.
   *
   * This element only rolls up elements if the upstream is faster, but if the downstream is faster it will not
   * duplicate elements.
   *
   * Adheres to the [[ActorAttributes.SupervisionStrategy]] attribute.
   *
   * '''Emits when''' downstream stops backpressuring and there is a conflated element available
   *
   * '''Backpressures when''' never
   *
   * '''Completes when''' upstream completes
   *
   * '''Cancels when''' downstream cancels
   *
   * see also [[Source.conflate]]  [[Source.batch]] [[Source.batchWeighted]]
   *
   * @param seed Provides the first state for a conflated value using the first unconsumed element as a start
   * @param aggregate Takes the currently aggregated value and the current pending element to produce a new aggregate
   */
  def conflateWithSeed[S](
      seed: function.Function[Out, S],
      aggregate: function.Function2[S, Out, S]): javadsl.Source[S, Mat] =
    new Source(delegate.conflateWithSeed(seed.apply)(aggregate.apply))

  /**
   * Allows a faster upstream to progress independently of a slower subscriber by conflating elements into a summary
   * until the subscriber is ready to accept them. For example a conflate step might average incoming numbers if the
   * upstream publisher is faster.
   * This version of conflate does not change the output type of the stream. See [[Source.conflateWithSeed]] for a
   * more flexible version that can take a seed function and transform elements while rolling up.
   *
   * This element only rolls up elements if the upstream is faster, but if the downstream is faster it will not
   * duplicate elements.
   *
   * Adheres to the [[ActorAttributes.SupervisionStrategy]] attribute.
   *
   * '''Emits when''' downstream stops backpressuring and there is a conflated element available
   *
   * '''Backpressures when''' never
   *
   * '''Completes when''' upstream completes
   *
   * '''Cancels when''' downstream cancels
   *
   * see also [[Source.conflateWithSeed]]  [[Source.batch]] [[Source.batchWeighted]]
   *
   * @param aggregate Takes the currently aggregated value and the current pending element to produce a new aggregate
   */
  def conflate(aggregate: function.Function2[Out, Out, Out]): javadsl.Source[Out, Mat] =
    new Source(delegate.conflate(aggregate.apply))

  /**
   * Allows a faster upstream to progress independently of a slower subscriber by aggregating elements into batches
   * until the subscriber is ready to accept them. For example a batch step might store received elements in
   * an array up to the allowed max limit if the upstream publisher is faster.
   *
   * This element only rolls up elements if the upstream is faster, but if the downstream is faster it will not
   * duplicate elements.
   *
   * Adheres to the [[ActorAttributes.SupervisionStrategy]] attribute.
   *
   * '''Emits when''' downstream stops backpressuring and there is an aggregated element available
   *
   * '''Backpressures when''' there are `max` batched elements and 1 pending element and downstream backpressures
   *
   * '''Completes when''' upstream completes and there is no batched/pending element waiting
   *
   * '''Cancels when''' downstream cancels
   *
   * See also [[Source.conflate]], [[Source.batchWeighted]]
   *
   * @param max maximum number of elements to batch before backpressuring upstream (must be positive non-zero)
   * @param seed Provides the first state for a batched value using the first unconsumed element as a start
   * @param aggregate Takes the currently batched value and the current pending element to produce a new aggregate
   */
  def batch[S](
      max: Long,
      seed: function.Function[Out, S],
      aggregate: function.Function2[S, Out, S]): javadsl.Source[S, Mat] =
    new Source(delegate.batch(max, seed.apply)(aggregate.apply))

  /**
   * Allows a faster upstream to progress independently of a slower subscriber by aggregating elements into batches
   * until the subscriber is ready to accept them. For example a batch step might concatenate `ByteString`
   * elements up to the allowed max limit if the upstream publisher is faster.
   *
   * This element only rolls up elements if the upstream is faster, but if the downstream is faster it will not
   * duplicate elements.
   *
   * Batching will apply for all elements, even if a single element cost is greater than the total allowed limit.
   * In this case, previous batched elements will be emitted, then the "heavy" element will be emitted (after
   * being applied with the `seed` function) without batching further elements with it, and then the rest of the
   * incoming elements are batched.
   *
   * '''Emits when''' downstream stops backpressuring and there is a batched element available
   *
   * '''Backpressures when''' there are `max` weighted batched elements + 1 pending element and downstream backpressures
   *
   * '''Completes when''' upstream completes and there is no batched/pending element waiting
   *
   * '''Cancels when''' downstream cancels
   *
   * See also [[Source.conflate]], [[Source.batch]]
   *
   * @param max maximum weight of elements to batch before backpressuring upstream (must be positive non-zero)
   * @param costFn a function to compute a single element weight
   * @param seed Provides the first state for a batched value using the first unconsumed element as a start
   * @param aggregate Takes the currently batched value and the current pending element to produce a new batch
   */
  def batchWeighted[S](
      max: Long,
      costFn: function.Function[Out, java.lang.Long],
      seed: function.Function[Out, S],
      aggregate: function.Function2[S, Out, S]): javadsl.Source[S, Mat] =
    new Source(delegate.batchWeighted(max, costFn.apply, seed.apply)(aggregate.apply))

  /**
   * Allows a faster downstream to progress independently of a slower publisher by extrapolating elements from an older
   * element until new element comes from the upstream. For example an expand step might repeat the last element for
   * the subscriber until it receives an update from upstream.
   *
   * This element will never "drop" upstream elements as all elements go through at least one extrapolation step.
   * This means that if the upstream is actually faster than the upstream it will be backpressured by the downstream
   * subscriber.
   *
   * Expand does not support [[akka.stream.Supervision#restart]] and [[akka.stream.Supervision#resume]].
   * Exceptions from the `expander` function will complete the stream with failure.
   *
   * See also [[#extrapolate]] for a version that always preserves the original element and allows for an initial "startup" element.
   *
   * '''Emits when''' downstream stops backpressuring
   *
   * '''Backpressures when''' downstream backpressures or iterator runs empty
   *
   * '''Completes when''' upstream completes
   *
   * '''Cancels when''' downstream cancels
   *
   * @param expander       Takes the current extrapolation state to produce an output element and the next extrapolation
   *                       state.
   * @see [[#extrapolate]]
   */
  def expand[U](expander: function.Function[Out, java.util.Iterator[U]]): javadsl.Source[U, Mat] =
    new Source(delegate.expand(in => expander(in).asScala))

  /**
   * Allows a faster downstream to progress independent of a slower upstream.
   *
   * This is achieved by introducing "extrapolated" elements - based on those from upstream - whenever downstream
   * signals demand.
   *
   * Extrapolate does not support [[akka.stream.Supervision#restart]] and [[akka.stream.Supervision#resume]].
   * Exceptions from the `extrapolate` function will complete the stream with failure.
   *
   * See also [[#expand]] for a version that can overwrite the original element.
   *
   * '''Emits when''' downstream stops backpressuring, AND EITHER upstream emits OR initial element is present OR
   * `extrapolate` is non-empty and applicable
   *
   * '''Backpressures when''' downstream backpressures or current `extrapolate` runs empty
   *
   * '''Completes when''' upstream completes and current `extrapolate` runs empty
   *
   * '''Cancels when''' downstream cancels
   *
   * @param extrapolator Takes the current upstream element and provides a sequence of "extrapolated" elements based
   *                    on the original, to be emitted in case downstream signals demand.
   * @see [[#expand]]
   */
  def extrapolate(extrapolator: function.Function[Out @uncheckedVariance, java.util.Iterator[Out @uncheckedVariance]])
      : Source[Out, Mat] =
    new Source(delegate.extrapolate(in => extrapolator(in).asScala))

  /**
   * Allows a faster downstream to progress independent of a slower upstream.
   *
   * This is achieved by introducing "extrapolated" elements - based on those from upstream - whenever downstream
   * signals demand.
   *
   * Extrapolate does not support [[akka.stream.Supervision#restart]] and [[akka.stream.Supervision#resume]].
   * Exceptions from the `extrapolate` function will complete the stream with failure.
   *
   * See also [[#expand]] for a version that can overwrite the original element.
   *
   * '''Emits when''' downstream stops backpressuring, AND EITHER upstream emits OR initial element is present OR
   * `extrapolate` is non-empty and applicable
   *
   * '''Backpressures when''' downstream backpressures or current `extrapolate` runs empty
   *
   * '''Completes when''' upstream completes and current `extrapolate` runs empty
   *
   * '''Cancels when''' downstream cancels
   *
   * @param extrapolator takes the current upstream element and provides a sequence of "extrapolated" elements based
   *                     on the original, to be emitted in case downstream signals demand.
   * @param initial      the initial element to be emitted, in case upstream is able to stall the entire stream.
   * @see [[#expand]]
   */
  def extrapolate(
      extrapolator: function.Function[Out @uncheckedVariance, java.util.Iterator[Out @uncheckedVariance]],
      initial: Out @uncheckedVariance): Source[Out, Mat] =
    new Source(delegate.extrapolate(in => extrapolator(in).asScala, Some(initial)))

  /**
   * Adds a fixed size buffer in the flow that allows to store elements from a faster upstream until it becomes full.
   * Depending on the defined [[akka.stream.OverflowStrategy]] it might drop elements or backpressure the upstream if
   * there is no space available
   *
   * '''Emits when''' downstream stops backpressuring and there is a pending element in the buffer
   *
   * '''Backpressures when''' downstream backpressures or depending on OverflowStrategy:
   *  <ul>
   *    <li>Backpressure - backpressures when buffer is full</li>
   *    <li>DropHead, DropTail, DropBuffer - never backpressures</li>
   *    <li>Fail - fails the stream if buffer gets full</li>
   *  </ul>
   *
   * '''Completes when''' upstream completes and buffered elements has been drained
   *
   * '''Cancels when''' downstream cancels
   *
   * @param size The size of the buffer in element count
   * @param overflowStrategy Strategy that is used when incoming elements cannot fit inside the buffer
   */
  def buffer(size: Int, overflowStrategy: OverflowStrategy): javadsl.Source[Out, Mat] =
    new Source(delegate.buffer(size, overflowStrategy))

  /**
   * Takes up to `n` elements from the stream (less than `n` if the upstream completes before emitting `n` elements)
   * and returns a pair containing a strict sequence of the taken element
   * and a stream representing the remaining elements. If ''n'' is zero or negative, then this will return a pair
   * of an empty collection and a stream containing the whole upstream unchanged.
   *
   * In case of an upstream error, depending on the current state
   *  - the master stream signals the error if less than `n` elements has been seen, and therefore the substream
   *    has not yet been emitted
   *  - the tail substream signals the error after the prefix and tail has been emitted by the main stream
   *    (at that point the main stream has already completed)
   *
   * '''Emits when''' the configured number of prefix elements are available. Emits this prefix, and the rest
   * as a substream
   *
   * '''Backpressures when''' downstream backpressures or substream backpressures
   *
   * '''Completes when''' prefix elements has been consumed and substream has been consumed
   *
   * '''Cancels when''' downstream cancels or substream cancels
   */
  def prefixAndTail(n: Int): javadsl.Source[
    Pair[java.util.List[Out @uncheckedVariance], javadsl.Source[Out @uncheckedVariance, NotUsed]],
    Mat] =
    new Source(delegate.prefixAndTail(n).map { case (taken, tail) => Pair(taken.asJava, tail.asJava) })

  /**
   * This operation demultiplexes the incoming stream into separate output
   * streams, one for each element key. The key is computed for each element
   * using the given function. When a new key is encountered for the first time
   * a new substream is opened and subsequently fed with all elements belonging to
   * that key.
   *
   * WARNING: If `allowClosedSubstreamRecreation` is set to `false` (default behavior) the operator
   * keeps track of all keys of streams that have already been closed. If you expect an infinite
   * number of keys this can cause memory issues. Elements belonging to those keys are drained
   * directly and not send to the substream.
   *
   * Note: If `allowClosedSubstreamRecreation` is set to `true` substream completion and incoming
   * elements are subject to race-conditions. If elements arrive for a stream that is in the process
   * of closing these elements might get lost.
   *
   * The object returned from this method is not a normal [[Flow]],
   * it is a [[SubFlow]]. This means that after this operator all transformations
   * are applied to all encountered substreams in the same fashion. Substream mode
   * is exited either by closing the substream (i.e. connecting it to a [[Sink]])
   * or by merging the substreams back together; see the `to` and `mergeBack` methods
   * on [[SubFlow]] for more information.
   *
   * It is important to note that the substreams also propagate back-pressure as
   * any other stream, which means that blocking one substream will block the `groupBy`
   * operator itself—and thereby all substreams—once all internal or
   * explicit buffers are filled.
   *
   * If the group by function `f` throws an exception and the supervision decision
   * is [[akka.stream.Supervision#stop]] the stream and substreams will be completed
   * with failure.
   *
   * If the group by function `f` throws an exception and the supervision decision
   * is [[akka.stream.Supervision#resume]] or [[akka.stream.Supervision#restart]]
   * the element is dropped and the stream and substreams continue.
   *
   * Function `f`  MUST NOT return `null`. This will throw exception and trigger supervision decision mechanism.
   *
   * '''Emits when''' an element for which the grouping function returns a group that has not yet been created.
   * Emits the new group
   *
   * '''Backpressures when''' there is an element pending for a group whose substream backpressures
   *
   * '''Completes when''' upstream completes
   *
   * '''Cancels when''' downstream cancels and all substreams cancel
   *
   * @param maxSubstreams configures the maximum number of substreams (keys)
   *        that are supported; if more distinct keys are encountered then the stream fails
   * @param f computes the key for each element
   * @param allowClosedSubstreamRecreation enables recreation of already closed substreams if elements with their
   *        corresponding keys arrive after completion
   */
  def groupBy[K](
      maxSubstreams: Int,
      f: function.Function[Out, K],
      allowClosedSubstreamRecreation: Boolean): SubSource[Out, Mat] =
    new SubSource(delegate.groupBy(maxSubstreams, f.apply, allowClosedSubstreamRecreation))

  /**
   * This operation demultiplexes the incoming stream into separate output
   * streams, one for each element key. The key is computed for each element
   * using the given function. When a new key is encountered for the first time
   * a new substream is opened and subsequently fed with all elements belonging to
   * that key.
   *
   * The object returned from this method is not a normal [[Flow]],
   * it is a [[SubSource]]. This means that after this operator all transformations
   * are applied to all encountered substreams in the same fashion. Substream mode
   * is exited either by closing the substream (i.e. connecting it to a [[Sink]])
   * or by merging the substreams back together; see the `to` and `mergeBack` methods
   * on [[SubSource]] for more information.
   *
   * It is important to note that the substreams also propagate back-pressure as
   * any other stream, which means that blocking one substream will block the `groupBy`
   * operator itself—and thereby all substreams—once all internal or
   * explicit buffers are filled.
   *
   * If the group by function `f` throws an exception and the supervision decision
   * is [[akka.stream.Supervision#stop]] the stream and substreams will be completed
   * with failure.
   *
   * If the group by function `f` throws an exception and the supervision decision
   * is [[akka.stream.Supervision#resume]] or [[akka.stream.Supervision#restart]]
   * the element is dropped and the stream and substreams continue.
   *
   * Adheres to the [[ActorAttributes.SupervisionStrategy]] attribute.
   *
   * '''Emits when''' an element for which the grouping function returns a group that has not yet been created.
   * Emits the new group
   *
   * '''Backpressures when''' there is an element pending for a group whose substream backpressures
   *
   * '''Completes when''' upstream completes
   *
   * '''Cancels when''' downstream cancels and all substreams cancel
   *
   * @param maxSubstreams configures the maximum number of substreams (keys)
   *        that are supported; if more distinct keys are encountered then the stream fails
   */
  def groupBy[K](maxSubstreams: Int, f: function.Function[Out, K]): SubSource[Out @uncheckedVariance, Mat] =
    new SubSource(delegate.groupBy(maxSubstreams, f.apply))

  /**
   * This operation applies the given predicate to all incoming elements and
   * emits them to a stream of output streams, always beginning a new one with
   * the current element if the given predicate returns true for it. This means
   * that for the following series of predicate values, three substreams will
   * be produced with lengths 1, 2, and 3:
   *
   * {{{
   * false,             // element goes into first substream
   * true, false,       // elements go into second substream
   * true, false, false // elements go into third substream
   * }}}
   *
   * In case the *first* element of the stream matches the predicate, the first
   * substream emitted by splitWhen will start from that element. For example:
   *
   * {{{
   * true, false, false // first substream starts from the split-by element
   * true, false        // subsequent substreams operate the same way
   * }}}
   *
   * The object returned from this method is not a normal [[Flow]],
   * it is a [[SubSource]]. This means that after this operator all transformations
   * are applied to all encountered substreams in the same fashion. Substream mode
   * is exited either by closing the substream (i.e. connecting it to a [[Sink]])
   * or by merging the substreams back together; see the `to` and `mergeBack` methods
   * on [[SubSource]] for more information.
   *
   * It is important to note that the substreams also propagate back-pressure as
   * any other stream, which means that blocking one substream will block the `splitWhen`
   * operator itself—and thereby all substreams—once all internal or
   * explicit buffers are filled.
   *
   * If the split predicate `p` throws an exception and the supervision decision
   * is [[akka.stream.Supervision.Stop]] the stream and substreams will be completed
   * with failure.
   *
   * If the split predicate `p` throws an exception and the supervision decision
   * is [[akka.stream.Supervision.Resume]] or [[akka.stream.Supervision.Restart]]
   * the element is dropped and the stream and substreams continue.
   *
   * '''Emits when''' an element for which the provided predicate is true, opening and emitting a new substream for subsequent element
   *
   * '''Backpressures when''' there is an element pending for the next substream, but the previous is not fully consumed yet, or the substream backpressures
   *
   * '''Completes when''' upstream completes
   *
   * '''Cancels when''' downstream cancels and substreams cancel
   *
   * See also [[Source.splitAfter]].
   */
  def splitWhen(p: function.Predicate[Out]): SubSource[Out, Mat] =
    new SubSource(delegate.splitWhen(p.test))

  /**
   * This operation applies the given predicate to all incoming elements and
   * emits them to a stream of output streams, always beginning a new one with
   * the current element if the given predicate returns true for it.
   *
   * @see [[#splitWhen]]
   */
  def splitWhen(substreamCancelStrategy: SubstreamCancelStrategy)(p: function.Predicate[Out]): SubSource[Out, Mat] =
    new SubSource(delegate.splitWhen(substreamCancelStrategy)(p.test))

  /**
   * This operation applies the given predicate to all incoming elements and
   * emits them to a stream of output streams. It *ends* the current substream when the
   * predicate is true. This means that for the following series of predicate values,
   * three substreams will be produced with lengths 2, 2, and 3:
   *
   * {{{
   * false, true,        // elements go into first substream
   * false, true,        // elements go into second substream
   * false, false, true  // elements go into third substream
   * }}}
   *
   * The object returned from this method is not a normal [[Flow]],
   * it is a [[SubSource]]. This means that after this operator all transformations
   * are applied to all encountered substreams in the same fashion. Substream mode
   * is exited either by closing the substream (i.e. connecting it to a [[Sink]])
   * or by merging the substreams back together; see the `to` and `mergeBack` methods
   * on [[SubSource]] for more information.
   *
   * It is important to note that the substreams also propagate back-pressure as
   * any other stream, which means that blocking one substream will block the `splitAfter`
   * operator itself—and thereby all substreams—once all internal or
   * explicit buffers are filled.
   *
   * If the split predicate `p` throws an exception and the supervision decision
   * is [[akka.stream.Supervision.Stop]] the stream and substreams will be completed
   * with failure.
   *
   * If the split predicate `p` throws an exception and the supervision decision
   * is [[akka.stream.Supervision.Resume]] or [[akka.stream.Supervision.Restart]]
   * the element is dropped and the stream and substreams continue.
   *
   * '''Emits when''' an element passes through. When the provided predicate is true it emits the element
   * and opens a new substream for subsequent element
   *
   * '''Backpressures when''' there is an element pending for the next substream, but the previous
   * is not fully consumed yet, or the substream backpressures
   *
   * '''Completes when''' upstream completes
   *
   * '''Cancels when''' downstream cancels and substreams cancel
   *
   * See also [[Source.splitWhen]].
   */
  def splitAfter(p: function.Predicate[Out]): SubSource[Out, Mat] =
    new SubSource(delegate.splitAfter(p.test))

  /**
   * This operation applies the given predicate to all incoming elements and
   * emits them to a stream of output streams. It *ends* the current substream when the
   * predicate is true.
   *
   * @see [[#splitAfter]]
   */
  def splitAfter(substreamCancelStrategy: SubstreamCancelStrategy)(p: function.Predicate[Out]): SubSource[Out, Mat] =
    new SubSource(delegate.splitAfter(substreamCancelStrategy)(p.test))

  /**
   * Transform each input element into a `Source` of output elements that is
   * then flattened into the output stream by concatenation,
   * fully consuming one Source after the other.
   *
   * '''Emits when''' a currently consumed substream has an element available
   *
   * '''Backpressures when''' downstream backpressures
   *
   * '''Completes when''' upstream completes and all consumed substreams complete
   *
   * '''Cancels when''' downstream cancels
   */
  def flatMapConcat[T, M](f: function.Function[Out, _ <: Graph[SourceShape[T], M]]): Source[T, Mat] =
    new Source(delegate.flatMapConcat[T, M](x => f(x)))

  /**
   * Transform each input element into a `Source` of output elements that is
   * then flattened into the output stream by merging, where at most `breadth`
   * substreams are being consumed at any given time.
   *
   * '''Emits when''' a currently consumed substream has an element available
   *
   * '''Backpressures when''' downstream backpressures
   *
   * '''Completes when''' upstream completes and all consumed substreams complete
   *
   * '''Cancels when''' downstream cancels
   */
  def flatMapMerge[T, M](breadth: Int, f: function.Function[Out, _ <: Graph[SourceShape[T], M]]): Source[T, Mat] =
    new Source(delegate.flatMapMerge(breadth, o => f(o)))

  /**
   * If the first element has not passed through this operator before the provided timeout, the stream is failed
   * with a [[java.util.concurrent.TimeoutException]].
   *
   * '''Emits when''' upstream emits an element
   *
   * '''Backpressures when''' downstream backpressures
   *
   * '''Completes when''' upstream completes or fails if timeout elapses before first element arrives
   *
   * '''Cancels when''' downstream cancels
   */
  @Deprecated
  @deprecated("Use the overloaded one which accepts java.time.Duration instead.", since = "2.5.12")
  def initialTimeout(timeout: FiniteDuration): javadsl.Source[Out, Mat] =
    new Source(delegate.initialTimeout(timeout))

  /**
   * If the first element has not passed through this operator before the provided timeout, the stream is failed
   * with a [[java.util.concurrent.TimeoutException]].
   *
   * '''Emits when''' upstream emits an element
   *
   * '''Backpressures when''' downstream backpressures
   *
   * '''Completes when''' upstream completes or fails if timeout elapses before first element arrives
   *
   * '''Cancels when''' downstream cancels
   */
  @silent
  def initialTimeout(timeout: java.time.Duration): javadsl.Source[Out, Mat] =
    initialTimeout(timeout.asScala)

  /**
   * If the completion of the stream does not happen until the provided timeout, the stream is failed
   * with a [[java.util.concurrent.TimeoutException]].
   *
   * '''Emits when''' upstream emits an element
   *
   * '''Backpressures when''' downstream backpressures
   *
   * '''Completes when''' upstream completes or fails if timeout elapses before upstream completes
   *
   * '''Cancels when''' downstream cancels
   */
  @Deprecated
  @deprecated("Use the overloaded one which accepts java.time.Duration instead.", since = "2.5.12")
  def completionTimeout(timeout: FiniteDuration): javadsl.Source[Out, Mat] =
    new Source(delegate.completionTimeout(timeout))

  /**
   * If the completion of the stream does not happen until the provided timeout, the stream is failed
   * with a [[java.util.concurrent.TimeoutException]].
   *
   * '''Emits when''' upstream emits an element
   *
   * '''Backpressures when''' downstream backpressures
   *
   * '''Completes when''' upstream completes or fails if timeout elapses before upstream completes
   *
   * '''Cancels when''' downstream cancels
   */
  @silent
  def completionTimeout(timeout: java.time.Duration): javadsl.Source[Out, Mat] =
    completionTimeout(timeout.asScala)

  /**
   * If the time between two processed elements exceeds the provided timeout, the stream is failed
   * with a [[java.util.concurrent.TimeoutException]]. The timeout is checked periodically,
   * so the resolution of the check is one period (equals to timeout value).
   *
   * '''Emits when''' upstream emits an element
   *
   * '''Backpressures when''' downstream backpressures
   *
   * '''Completes when''' upstream completes or fails if timeout elapses between two emitted elements
   *
   * '''Cancels when''' downstream cancels
   */
  @Deprecated
  @deprecated("Use the overloaded one which accepts java.time.Duration instead.", since = "2.5.12")
  def idleTimeout(timeout: FiniteDuration): javadsl.Source[Out, Mat] =
    new Source(delegate.idleTimeout(timeout))

  /**
   * If the time between two processed elements exceeds the provided timeout, the stream is failed
   * with a [[java.util.concurrent.TimeoutException]]. The timeout is checked periodically,
   * so the resolution of the check is one period (equals to timeout value).
   *
   * '''Emits when''' upstream emits an element
   *
   * '''Backpressures when''' downstream backpressures
   *
   * '''Completes when''' upstream completes or fails if timeout elapses between two emitted elements
   *
   * '''Cancels when''' downstream cancels
   */
  @silent
  def idleTimeout(timeout: java.time.Duration): javadsl.Source[Out, Mat] =
    idleTimeout(timeout.asScala)

  /**
   * If the time between the emission of an element and the following downstream demand exceeds the provided timeout,
   * the stream is failed with a [[java.util.concurrent.TimeoutException]]. The timeout is checked periodically,
   * so the resolution of the check is one period (equals to timeout value).
   *
   * '''Emits when''' upstream emits an element
   *
   * '''Backpressures when''' downstream backpressures
   *
   * '''Completes when''' upstream completes or fails if timeout elapses between element emission and downstream demand.
   *
   * '''Cancels when''' downstream cancels
   */
  @Deprecated
  @deprecated("Use the overloaded one which accepts java.time.Duration instead.", since = "2.5.12")
  def backpressureTimeout(timeout: FiniteDuration): javadsl.Source[Out, Mat] =
    new Source(delegate.backpressureTimeout(timeout))

  /**
   * If the time between the emission of an element and the following downstream demand exceeds the provided timeout,
   * the stream is failed with a [[java.util.concurrent.TimeoutException]]. The timeout is checked periodically,
   * so the resolution of the check is one period (equals to timeout value).
   *
   * '''Emits when''' upstream emits an element
   *
   * '''Backpressures when''' downstream backpressures
   *
   * '''Completes when''' upstream completes or fails if timeout elapses between element emission and downstream demand.
   *
   * '''Cancels when''' downstream cancels
   */
  @silent
  def backpressureTimeout(timeout: java.time.Duration): javadsl.Source[Out, Mat] =
    backpressureTimeout(timeout.asScala)

  /**
   * Injects additional elements if upstream does not emit for a configured amount of time. In other words, this
   * operator attempts to maintains a base rate of emitted elements towards the downstream.
   *
   * If the downstream backpressures then no element is injected until downstream demand arrives. Injected elements
   * do not accumulate during this period.
   *
   * Upstream elements are always preferred over injected elements.
   *
   * '''Emits when''' upstream emits an element or if the upstream was idle for the configured period
   *
   * '''Backpressures when''' downstream backpressures
   *
   * '''Completes when''' upstream completes
   *
   * '''Cancels when''' downstream cancels
   */
  @Deprecated
  @deprecated("Use the overloaded one which accepts java.time.Duration instead.", since = "2.5.12")
  def keepAlive(maxIdle: FiniteDuration, injectedElem: function.Creator[Out]): javadsl.Source[Out, Mat] =
    new Source(delegate.keepAlive(maxIdle, () => injectedElem.create()))

  /**
   * Injects additional elements if upstream does not emit for a configured amount of time. In other words, this
   * operator attempts to maintains a base rate of emitted elements towards the downstream.
   *
   * If the downstream backpressures then no element is injected until downstream demand arrives. Injected elements
   * do not accumulate during this period.
   *
   * Upstream elements are always preferred over injected elements.
   *
   * '''Emits when''' upstream emits an element or if the upstream was idle for the configured period
   *
   * '''Backpressures when''' downstream backpressures
   *
   * '''Completes when''' upstream completes
   *
   * '''Cancels when''' downstream cancels
   */
  @silent
  def keepAlive(maxIdle: java.time.Duration, injectedElem: function.Creator[Out]): javadsl.Source[Out, Mat] =
    keepAlive(maxIdle.asScala, injectedElem)

  /**
   * Sends elements downstream with speed limited to `elements/per`. In other words, this operator set the maximum rate
   * for emitting messages. This operator works for streams where all elements have the same cost or length.
   *
   * Throttle implements the token bucket model. There is a bucket with a given token capacity (burst size).
   * Tokens drops into the bucket at a given rate and can be `spared` for later use up to bucket capacity
   * to allow some burstiness. Whenever stream wants to send an element, it takes as many
   * tokens from the bucket as element costs. If there isn't any, throttle waits until the
   * bucket accumulates enough tokens. Elements that costs more than the allowed burst will be delayed proportionally
   * to their cost minus available tokens, meeting the target rate. Bucket is full when stream just materialized and
   * started.
   *
   * The burst size is calculated based on the given rate (`cost/per`) as 0.1 * rate, for example:
   * - rate < 20/second => burst size 1
   * - rate 20/second => burst size 2
   * - rate 100/second => burst size 10
   * - rate 200/second => burst size 20
   *
   * The throttle `mode` is [[akka.stream.ThrottleMode.Shaping]], which makes pauses before emitting messages to
   * meet throttle rate.
   *
   * '''Emits when''' upstream emits an element and configured time per each element elapsed
   *
   * '''Backpressures when''' downstream backpressures or the incoming rate is higher than the speed limit
   *
   * '''Completes when''' upstream completes
   *
   * '''Cancels when''' downstream cancels
   *
   */
  def throttle(elements: Int, per: java.time.Duration): javadsl.Source[Out, Mat] =
    new Source(delegate.throttle(elements, per.asScala))

  /**
   * Sends elements downstream with speed limited to `elements/per`. In other words, this operator set the maximum rate
   * for emitting messages. This operator works for streams where all elements have the same cost or length.
   *
   * Throttle implements the token bucket model. There is a bucket with a given token capacity (burst size or maximumBurst).
   * Tokens drops into the bucket at a given rate and can be `spared` for later use up to bucket capacity
   * to allow some burstiness. Whenever stream wants to send an element, it takes as many
   * tokens from the bucket as element costs. If there isn't any, throttle waits until the
   * bucket accumulates enough tokens. Elements that costs more than the allowed burst will be delayed proportionally
   * to their cost minus available tokens, meeting the target rate. Bucket is full when stream just materialized and started.
   *
   * Parameter `mode` manages behavior when upstream is faster than throttle rate:
   *  - [[akka.stream.ThrottleMode.Shaping]] makes pauses before emitting messages to meet throttle rate
   *  - [[akka.stream.ThrottleMode.Enforcing]] fails with exception when upstream is faster than throttle rate
   *
   * It is recommended to use non-zero burst sizes as they improve both performance and throttling precision by allowing
   * the implementation to avoid using the scheduler when input rates fall below the enforced limit and to reduce
   * most of the inaccuracy caused by the scheduler resolution (which is in the range of milliseconds).
   *
   *  WARNING: Be aware that throttle is using scheduler to slow down the stream. This scheduler has minimal time of triggering
   *  next push. Consequently it will slow down the stream as it has minimal pause for emitting. This can happen in
   *  case burst is 0 and speed is higher than 30 events per second. You need to increase the `maximumBurst`  if
   *  elements arrive with small interval (30 milliseconds or less). Use the overloaded `throttle` method without
   *  `maximumBurst` parameter to automatically calculate the `maximumBurst` based on the given rate (`cost/per`).
   *  In other words the throttler always enforces the rate limit when `maximumBurst` parameter is given, but in
   *  certain cases (mostly due to limited scheduler resolution) it enforces a tighter bound than what was prescribed.
   *
   * '''Emits when''' upstream emits an element and configured time per each element elapsed
   *
   * '''Backpressures when''' downstream backpressures or the incoming rate is higher than the speed limit
   *
   * '''Completes when''' upstream completes
   *
   * '''Cancels when''' downstream cancels
   *
   */
  @Deprecated
  @deprecated("Use the overloaded one which accepts java.time.Duration instead.", since = "2.5.12")
  def throttle(elements: Int, per: FiniteDuration, maximumBurst: Int, mode: ThrottleMode): javadsl.Source[Out, Mat] =
    new Source(delegate.throttle(elements, per, maximumBurst, mode))

  /**
   * Sends elements downstream with speed limited to `elements/per`. In other words, this operator set the maximum rate
   * for emitting messages. This operator works for streams where all elements have the same cost or length.
   *
   * Throttle implements the token bucket model. There is a bucket with a given token capacity (burst size or maximumBurst).
   * Tokens drops into the bucket at a given rate and can be `spared` for later use up to bucket capacity
   * to allow some burstiness. Whenever stream wants to send an element, it takes as many
   * tokens from the bucket as element costs. If there isn't any, throttle waits until the
   * bucket accumulates enough tokens. Elements that costs more than the allowed burst will be delayed proportionally
   * to their cost minus available tokens, meeting the target rate. Bucket is full when stream just materialized and started.
   *
   * Parameter `mode` manages behavior when upstream is faster than throttle rate:
   *  - [[akka.stream.ThrottleMode.Shaping]] makes pauses before emitting messages to meet throttle rate
   *  - [[akka.stream.ThrottleMode.Enforcing]] fails with exception when upstream is faster than throttle rate
   *
   * It is recommended to use non-zero burst sizes as they improve both performance and throttling precision by allowing
   * the implementation to avoid using the scheduler when input rates fall below the enforced limit and to reduce
   * most of the inaccuracy caused by the scheduler resolution (which is in the range of milliseconds).
   *
   *  WARNING: Be aware that throttle is using scheduler to slow down the stream. This scheduler has minimal time of triggering
   *  next push. Consequently it will slow down the stream as it has minimal pause for emitting. This can happen in
   *  case burst is 0 and speed is higher than 30 events per second. You need to increase the `maximumBurst`  if
   *  elements arrive with small interval (30 milliseconds or less). Use the overloaded `throttle` method without
   *  `maximumBurst` parameter to automatically calculate the `maximumBurst` based on the given rate (`cost/per`).
   *  In other words the throttler always enforces the rate limit when `maximumBurst` parameter is given, but in
   *  certain cases (mostly due to limited scheduler resolution) it enforces a tighter bound than what was prescribed.
   *
   * '''Emits when''' upstream emits an element and configured time per each element elapsed
   *
   * '''Backpressures when''' downstream backpressures or the incoming rate is higher than the speed limit
   *
   * '''Completes when''' upstream completes
   *
   * '''Cancels when''' downstream cancels
   *
   */
  def throttle(
      elements: Int,
      per: java.time.Duration,
      maximumBurst: Int,
      mode: ThrottleMode): javadsl.Source[Out, Mat] =
    new Source(delegate.throttle(elements, per.asScala, maximumBurst, mode))

  /**
   * Sends elements downstream with speed limited to `cost/per`. Cost is
   * calculating for each element individually by calling `calculateCost` function.
   * This operator works for streams when elements have different cost(length).
   * Streams of `ByteString` for example.
   *
   * Throttle implements the token bucket model. There is a bucket with a given token capacity (burst size).
   * Tokens drops into the bucket at a given rate and can be `spared` for later use up to bucket capacity
   * to allow some burstiness. Whenever stream wants to send an element, it takes as many
   * tokens from the bucket as element costs. If there isn't any, throttle waits until the
   * bucket accumulates enough tokens. Elements that costs more than the allowed burst will be delayed proportionally
   * to their cost minus available tokens, meeting the target rate. Bucket is full when stream just materialized and
   * started.
   *
   * The burst size is calculated based on the given rate (`cost/per`) as 0.1 * rate, for example:
   * - rate < 20/second => burst size 1
   * - rate 20/second => burst size 2
   * - rate 100/second => burst size 10
   * - rate 200/second => burst size 20
   *
   * The throttle `mode` is [[akka.stream.ThrottleMode.Shaping]], which makes pauses before emitting messages to
   * meet throttle rate.
   *
   * '''Emits when''' upstream emits an element and configured time per each element elapsed
   *
   * '''Backpressures when''' downstream backpressures or the incoming rate is higher than the speed limit
   *
   * '''Completes when''' upstream completes
   *
   * '''Cancels when''' downstream cancels
   *
   */
  def throttle(
      cost: Int,
      per: java.time.Duration,
      costCalculation: function.Function[Out, Integer]): javadsl.Source[Out, Mat] =
    new Source(delegate.throttle(cost, per.asScala, costCalculation.apply _))

  /**
   * Sends elements downstream with speed limited to `cost/per`. Cost is
   * calculating for each element individually by calling `calculateCost` function.
   * This operator works for streams when elements have different cost(length).
   * Streams of `ByteString` for example.
   *
   * Throttle implements the token bucket model. There is a bucket with a given token capacity (burst size or maximumBurst).
   * Tokens drops into the bucket at a given rate and can be `spared` for later use up to bucket capacity
   * to allow some burstiness. Whenever stream wants to send an element, it takes as many
   * tokens from the bucket as element costs. If there isn't any, throttle waits until the
   * bucket accumulates enough tokens. Elements that costs more than the allowed burst will be delayed proportionally
   * to their cost minus available tokens, meeting the target rate. Bucket is full when stream just materialized and started.
   *
   * Parameter `mode` manages behavior when upstream is faster than throttle rate:
   *  - [[akka.stream.ThrottleMode.Shaping]] makes pauses before emitting messages to meet throttle rate
   *  - [[akka.stream.ThrottleMode.Enforcing]] fails with exception when upstream is faster than throttle rate. Enforcing
   *  cannot emit elements that cost more than the maximumBurst
   *
   * It is recommended to use non-zero burst sizes as they improve both performance and throttling precision by allowing
   * the implementation to avoid using the scheduler when input rates fall below the enforced limit and to reduce
   * most of the inaccuracy caused by the scheduler resolution (which is in the range of milliseconds).
   *
   *  WARNING: Be aware that throttle is using scheduler to slow down the stream. This scheduler has minimal time of triggering
   *  next push. Consequently it will slow down the stream as it has minimal pause for emitting. This can happen in
   *  case burst is 0 and speed is higher than 30 events per second. You need to increase the `maximumBurst`  if
   *  elements arrive with small interval (30 milliseconds or less). Use the overloaded `throttle` method without
   *  `maximumBurst` parameter to automatically calculate the `maximumBurst` based on the given rate (`cost/per`).
   *  In other words the throttler always enforces the rate limit when `maximumBurst` parameter is given, but in
   *  certain cases (mostly due to limited scheduler resolution) it enforces a tighter bound than what was prescribed.
   *
   * '''Emits when''' upstream emits an element and configured time per each element elapsed
   *
   * '''Backpressures when''' downstream backpressures or the incoming rate is higher than the speed limit
   *
   * '''Completes when''' upstream completes
   *
   * '''Cancels when''' downstream cancels
   *
   */
  @Deprecated
  @deprecated("Use the overloaded one which accepts java.time.Duration instead.", since = "2.5.12")
  def throttle(
      cost: Int,
      per: FiniteDuration,
      maximumBurst: Int,
      costCalculation: function.Function[Out, Integer],
      mode: ThrottleMode): javadsl.Source[Out, Mat] =
    new Source(delegate.throttle(cost, per, maximumBurst, costCalculation.apply _, mode))

  /**
   * Sends elements downstream with speed limited to `cost/per`. Cost is
   * calculating for each element individually by calling `calculateCost` function.
   * This operator works for streams when elements have different cost(length).
   * Streams of `ByteString` for example.
   *
   * Throttle implements the token bucket model. There is a bucket with a given token capacity (burst size or maximumBurst).
   * Tokens drops into the bucket at a given rate and can be `spared` for later use up to bucket capacity
   * to allow some burstiness. Whenever stream wants to send an element, it takes as many
   * tokens from the bucket as element costs. If there isn't any, throttle waits until the
   * bucket accumulates enough tokens. Elements that costs more than the allowed burst will be delayed proportionally
   * to their cost minus available tokens, meeting the target rate. Bucket is full when stream just materialized and started.
   *
   * Parameter `mode` manages behavior when upstream is faster than throttle rate:
   *  - [[akka.stream.ThrottleMode.Shaping]] makes pauses before emitting messages to meet throttle rate
   *  - [[akka.stream.ThrottleMode.Enforcing]] fails with exception when upstream is faster than throttle rate. Enforcing
   *  cannot emit elements that cost more than the maximumBurst
   *
   * It is recommended to use non-zero burst sizes as they improve both performance and throttling precision by allowing
   * the implementation to avoid using the scheduler when input rates fall below the enforced limit and to reduce
   * most of the inaccuracy caused by the scheduler resolution (which is in the range of milliseconds).
   *
   *  WARNING: Be aware that throttle is using scheduler to slow down the stream. This scheduler has minimal time of triggering
   *  next push. Consequently it will slow down the stream as it has minimal pause for emitting. This can happen in
   *  case burst is 0 and speed is higher than 30 events per second. You need to increase the `maximumBurst`  if
   *  elements arrive with small interval (30 milliseconds or less). Use the overloaded `throttle` method without
   *  `maximumBurst` parameter to automatically calculate the `maximumBurst` based on the given rate (`cost/per`).
   *  In other words the throttler always enforces the rate limit when `maximumBurst` parameter is given, but in
   *  certain cases (mostly due to limited scheduler resolution) it enforces a tighter bound than what was prescribed.
   *
   * '''Emits when''' upstream emits an element and configured time per each element elapsed
   *
   * '''Backpressures when''' downstream backpressures or the incoming rate is higher than the speed limit
   *
   * '''Completes when''' upstream completes
   *
   * '''Cancels when''' downstream cancels
   *
   */
  def throttle(
      cost: Int,
      per: java.time.Duration,
      maximumBurst: Int,
      costCalculation: function.Function[Out, Integer],
      mode: ThrottleMode): javadsl.Source[Out, Mat] =
    new Source(delegate.throttle(cost, per.asScala, maximumBurst, costCalculation.apply _, mode))

  /**
   * This is a simplified version of throttle that spreads events evenly across the given time interval.
   *
   * Use this operator when you need just slow down a stream without worrying about exact amount
   * of time between events.
   *
   * If you want to be sure that no time interval has no more than specified number of events you need to use
   * [[throttle()]] with maximumBurst attribute.
   * @see [[#throttle]]
   */
  @Deprecated
  @deprecated("Use throttle without `maximumBurst` parameter instead.", "2.5.12")
  def throttleEven(elements: Int, per: FiniteDuration, mode: ThrottleMode): javadsl.Source[Out, Mat] =
    new Source(delegate.throttleEven(elements, per, mode))

  /**
   * This is a simplified version of throttle that spreads events evenly across the given time interval.
   *
   * Use this operator when you need just slow down a stream without worrying about exact amount
   * of time between events.
   *
   * If you want to be sure that no time interval has no more than specified number of events you need to use
   * [[throttle()]] with maximumBurst attribute.
   * @see [[#throttle]]
   */
  @Deprecated
  @deprecated("Use throttle without `maximumBurst` parameter instead.", "2.5.12")
  def throttleEven(elements: Int, per: java.time.Duration, mode: ThrottleMode): javadsl.Source[Out, Mat] =
    throttleEven(elements, per.asScala, mode)

  /**
   * This is a simplified version of throttle that spreads events evenly across the given time interval.
   *
   * Use this operator when you need just slow down a stream without worrying about exact amount
   * of time between events.
   *
   * If you want to be sure that no time interval has no more than specified number of events you need to use
   * [[throttle()]] with maximumBurst attribute.
   * @see [[#throttle]]
   */
  @Deprecated
  @deprecated("Use throttle without `maximumBurst` parameter instead.", "2.5.12")
  def throttleEven(
      cost: Int,
      per: FiniteDuration,
      costCalculation: (Out) => Int,
      mode: ThrottleMode): javadsl.Source[Out, Mat] =
    new Source(delegate.throttleEven(cost, per, costCalculation.apply _, mode))

  /**
   * This is a simplified version of throttle that spreads events evenly across the given time interval.
   *
   * Use this operator when you need just slow down a stream without worrying about exact amount
   * of time between events.
   *
   * If you want to be sure that no time interval has no more than specified number of events you need to use
   * [[throttle()]] with maximumBurst attribute.
   * @see [[#throttle]]
   */
  @Deprecated
  @deprecated("Use throttle without `maximumBurst` parameter instead.", "2.5.12")
  def throttleEven(
      cost: Int,
      per: java.time.Duration,
      costCalculation: (Out) => Int,
      mode: ThrottleMode): javadsl.Source[Out, Mat] =
    throttleEven(cost, per.asScala, costCalculation, mode)

  /**
   * Detaches upstream demand from downstream demand without detaching the
   * stream rates; in other words acts like a buffer of size 1.
   *
   * '''Emits when''' upstream emits an element
   *
   * '''Backpressures when''' downstream backpressures
   *
   * '''Completes when''' upstream completes
   *
   * '''Cancels when''' downstream cancels
   */
  def detach: javadsl.Source[Out, Mat] = new Source(delegate.detach)

  /**
   * Materializes to `Future[Done]` that completes on getting termination message.
   * The Future completes with success when received complete message from upstream or cancel
   * from downstream. It fails with the same error when received error message from
   * downstream.
   */
  def watchTermination[M]()(matF: function.Function2[Mat, CompletionStage[Done], M]): javadsl.Source[Out, M] =
    new Source(delegate.watchTermination()((left, right) => matF(left, right.toJava)))

  /**
   * Materializes to `FlowMonitor<Out>` that allows monitoring of the current flow. All events are propagated
   * by the monitor unchanged. Note that the monitor inserts a memory barrier every time it processes an
   * event, and may therefor affect performance.
   * The `combine` function is used to combine the `FlowMonitor` with this flow's materialized value.
   */
  @Deprecated
  @deprecated("Use monitor() or monitorMat(combine) instead", "2.5.17")
  def monitor[M]()(combine: function.Function2[Mat, FlowMonitor[Out], M]): javadsl.Source[Out, M] =
    new Source(delegate.monitorMat(combinerToScala(combine)))

  /**
   * Materializes to `FlowMonitor[Out]` that allows monitoring of the current flow. All events are propagated
   * by the monitor unchanged. Note that the monitor inserts a memory barrier every time it processes an
   * event, and may therefor affect performance.
   * The `combine` function is used to combine the `FlowMonitor` with this flow's materialized value.
   */
  def monitorMat[M](combine: function.Function2[Mat, FlowMonitor[Out], M]): javadsl.Source[Out, M] =
    new Source(delegate.monitorMat(combinerToScala(combine)))

  /**
   * Materializes to `Pair<Mat, FlowMonitor<<Out>>`, which is unlike most other operators (!),
   * in which usually the default materialized value keeping semantics is to keep the left value
   * (by passing `Keep.left()` to a `*Mat` version of a method). This operator is an exception from
   * that rule and keeps both values since dropping its sole purpose is to introduce that materialized value.
   *
   * The `FlowMonitor` allows monitoring of the current flow. All events are propagated
   * by the monitor unchanged. Note that the monitor inserts a memory barrier every time it processes an
   * event, and may therefor affect performance.
   */
  def monitor(): Source[Out, Pair[Mat, FlowMonitor[Out]]] =
    monitorMat(Keep.both)

  /**
   * Delays the initial element by the specified duration.
   *
   * '''Emits when''' upstream emits an element if the initial delay is already elapsed
   *
   * '''Backpressures when''' downstream backpressures or initial delay is not yet elapsed
   *
   * '''Completes when''' upstream completes
   *
   * '''Cancels when''' downstream cancels
   */
  @Deprecated
  @deprecated("Use the overloaded one which accepts java.time.Duration instead.", since = "2.5.12")
  def initialDelay(delay: FiniteDuration): javadsl.Source[Out, Mat] =
    new Source(delegate.initialDelay(delay))

  /**
   * Delays the initial element by the specified duration.
   *
   * '''Emits when''' upstream emits an element if the initial delay is already elapsed
   *
   * '''Backpressures when''' downstream backpressures or initial delay is not yet elapsed
   *
   * '''Completes when''' upstream completes
   *
   * '''Cancels when''' downstream cancels
   */
  @silent
  def initialDelay(delay: java.time.Duration): javadsl.Source[Out, Mat] =
    initialDelay(delay.asScala)

  /**
   * Replace the attributes of this [[Source]] with the given ones. If this Source is a composite
   * of multiple graphs, new attributes on the composite will be less specific than attributes
   * set directly on the individual graphs of the composite.
   */
  override def withAttributes(attr: Attributes): javadsl.Source[Out, Mat] =
    new Source(delegate.withAttributes(attr))

  /**
   * Add the given attributes to this [[Source]]. If the specific attribute was already present
   * on this graph this means the added attribute will be more specific than the existing one.
   * If this Source is a composite of multiple graphs, new attributes on the composite will be
   * less specific than attributes set directly on the individual graphs of the composite.
   */
  override def addAttributes(attr: Attributes): javadsl.Source[Out, Mat] =
    new Source(delegate.addAttributes(attr))

  /**
   * Add a ``name`` attribute to this Source.
   */
  override def named(name: String): javadsl.Source[Out, Mat] =
    new Source(delegate.named(name))

  /**
   * Put an asynchronous boundary around this `Source`
   */
  override def async: javadsl.Source[Out, Mat] =
    new Source(delegate.async)

  /**
   * Put an asynchronous boundary around this `Source`
   *
   * @param dispatcher Run the graph on this dispatcher
   */
  override def async(dispatcher: String): javadsl.Source[Out, Mat] =
    new Source(delegate.async(dispatcher))

  /**
   * Put an asynchronous boundary around this `Source`
   *
   * @param dispatcher      Run the graph on this dispatcher
   * @param inputBufferSize Set the input buffer to this size for the graph
   */
  override def async(dispatcher: String, inputBufferSize: Int): javadsl.Source[Out, Mat] =
    new Source(delegate.async(dispatcher, inputBufferSize))

  /**
   * Logs elements flowing through the stream as well as completion and erroring.
   *
   * By default element and completion signals are logged on debug level, and errors are logged on Error level.
   * This can be adjusted according to your needs by providing a custom [[Attributes.LogLevels]] attribute on the given Flow:
   *
   * The `extract` function will be applied to each element before logging, so it is possible to log only those fields
   * of a complex object flowing through this element.
   *
   * Uses the given [[LoggingAdapter]] for logging.
   *
   * Adheres to the [[ActorAttributes.SupervisionStrategy]] attribute.
   *
   * '''Emits when''' the mapping function returns an element
   *
   * '''Backpressures when''' downstream backpressures
   *
   * '''Completes when''' upstream completes
   *
   * '''Cancels when''' downstream cancels
   */
  def log(name: String, extract: function.Function[Out, Any], log: LoggingAdapter): javadsl.Source[Out, Mat] =
    new Source(delegate.log(name, e => extract.apply(e))(log))

  /**
   * Logs elements flowing through the stream as well as completion and erroring.
   *
   * By default element and completion signals are logged on debug level, and errors are logged on Error level.
   * This can be adjusted according to your needs by providing a custom [[Attributes.LogLevels]] attribute on the given Flow:
   *
   * The `extract` function will be applied to each element before logging, so it is possible to log only those fields
   * of a complex object flowing through this element.
   *
   * Uses an internally created [[LoggingAdapter]] which uses `akka.stream.Log` as it's source (use this class to configure slf4j loggers).
   *
   * '''Emits when''' the mapping function returns an element
   *
   * '''Backpressures when''' downstream backpressures
   *
   * '''Completes when''' upstream completes
   *
   * '''Cancels when''' downstream cancels
   */
  def log(name: String, extract: function.Function[Out, Any]): javadsl.Source[Out, Mat] =
    this.log(name, extract, null)

  /**
   * Logs elements flowing through the stream as well as completion and erroring.
   *
   * By default element and completion signals are logged on debug level, and errors are logged on Error level.
   * This can be adjusted according to your needs by providing a custom [[Attributes.LogLevels]] attribute on the given Flow:
   *
   * Uses the given [[LoggingAdapter]] for logging.
   *
   * '''Emits when''' the mapping function returns an element
   *
   * '''Backpressures when''' downstream backpressures
   *
   * '''Completes when''' upstream completes
   *
   * '''Cancels when''' downstream cancels
   */
  def log(name: String, log: LoggingAdapter): javadsl.Source[Out, Mat] =
    this.log(name, ConstantFun.javaIdentityFunction[Out], log)

  /**
   * Logs elements flowing through the stream as well as completion and erroring.
   *
   * By default element and completion signals are logged on debug level, and errors are logged on Error level.
   * This can be adjusted according to your needs by providing a custom [[Attributes.LogLevels]] attribute on the given Flow:
   *
   * Uses an internally created [[LoggingAdapter]] which uses `akka.stream.Log` as it's source (use this class to configure slf4j loggers).
   *
   * '''Emits when''' the mapping function returns an element
   *
   * '''Backpressures when''' downstream backpressures
   *
   * '''Completes when''' upstream completes
   *
   * '''Cancels when''' downstream cancels
   */
  def log(name: String): javadsl.Source[Out, Mat] =
    this.log(name, ConstantFun.javaIdentityFunction[Out], null)

  /**
   * API MAY CHANGE
   */
  @ApiMayChange
  def asSourceWithContext[Ctx](extractContext: function.Function[Out, Ctx]): SourceWithContext[Out, Ctx, Mat] =
    new scaladsl.SourceWithContext(this.asScala.map(x => (x, extractContext.apply(x)))).asJava
}<|MERGE_RESOLUTION|>--- conflicted
+++ resolved
@@ -201,10 +201,7 @@
    * stream completes the materialized [[Future]] will be failed with a [[StreamDetachedException]].
    */
   @silent
-<<<<<<< HEAD
   @deprecated("Use 'Source.futureSource' (potentially together with `Source.fromGraph`) instead", "2.6.0")
-=======
->>>>>>> 8de9d4a9
   def fromFutureSource[T, M](future: Future[_ <: Graph[SourceShape[T], M]]): javadsl.Source[T, Future[M]] =
     new Source(scaladsl.Source.fromFutureSource(future))
 
@@ -280,11 +277,8 @@
    * the materialized future is completed with its value, if downstream cancels or fails without any demand the
    * `create` factory is never called and the materialized `CompletionStage` is failed.
    */
-<<<<<<< HEAD
+  @silent
   @deprecated("Use 'Source.lazySource' instead", "2.6.0")
-=======
-  @silent
->>>>>>> 8de9d4a9
   def lazily[T, M](create: function.Creator[Source[T, M]]): Source[T, CompletionStage[M]] =
     scaladsl.Source.lazily[T, M](() => create.create().asScala).mapMaterializedValue(_.toJava).asJava
 
@@ -295,11 +289,8 @@
    *
    * @see [[Source.lazily]]
    */
-<<<<<<< HEAD
+  @silent
   @deprecated("Use 'Source.lazyFuture' instead", "2.6.0")
-=======
-  @silent
->>>>>>> 8de9d4a9
   def lazilyAsync[T](create: function.Creator[CompletionStage[T]]): Source[T, Future[NotUsed]] =
     scaladsl.Source.lazilyAsync[T](() => create.create().toScala).asJava
 
