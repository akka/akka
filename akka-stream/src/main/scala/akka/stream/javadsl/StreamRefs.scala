/*
 * Copyright (C) 2018-2019 Lightbend Inc. <https://www.lightbend.com>
 */

package akka.stream.javadsl

<<<<<<< HEAD
import java.util.concurrent.CompletionStage

=======
>>>>>>> 82c761f0
import akka.stream._

/**
 * Factories for creating stream refs.
 */
object StreamRefs {

  /**
   * A local [[Sink]] which materializes a [[SourceRef]] which can be used by other streams (including remote ones),
   * to consume data from this local stream, as if they were attached in the spot of the local Sink directly.
   *
   * Adheres to [[StreamRefAttributes]].
   *
   * See more detailed documentation on [[SourceRef]].
   */
<<<<<<< HEAD
  def sourceRef[T](): javadsl.Sink[T, CompletionStage[SourceRef[T]]] =
    scaladsl.StreamRefs.sourceRef[T]().mapMaterializedValue(_.toJava).asJava
=======
  def sourceRef[T](): javadsl.Sink[T, SourceRef[T]] =
    scaladsl.StreamRefs.sourceRef[T]().asJava
>>>>>>> 82c761f0

  /**
   * A local [[Sink]] which materializes a [[SourceRef]] which can be used by other streams (including remote ones),
   * to consume data from this local stream, as if they were attached in the spot of the local Sink directly.
   *
   * Adheres to [[StreamRefAttributes]].
   *
   * See more detailed documentation on [[SinkRef]].
   */
<<<<<<< HEAD
  def sinkRef[T](): javadsl.Source[T, CompletionStage[SinkRef[T]]] =
    scaladsl.StreamRefs.sinkRef[T]().mapMaterializedValue(_.toJava).asJava
=======
  def sinkRef[T](): javadsl.Source[T, SinkRef[T]] =
    scaladsl.StreamRefs.sinkRef[T]().asJava
>>>>>>> 82c761f0

}<|MERGE_RESOLUTION|>--- conflicted
+++ resolved
@@ -4,11 +4,6 @@
 
 package akka.stream.javadsl
 
-<<<<<<< HEAD
-import java.util.concurrent.CompletionStage
-
-=======
->>>>>>> 82c761f0
 import akka.stream._
 
 /**
@@ -24,13 +19,8 @@
    *
    * See more detailed documentation on [[SourceRef]].
    */
-<<<<<<< HEAD
-  def sourceRef[T](): javadsl.Sink[T, CompletionStage[SourceRef[T]]] =
-    scaladsl.StreamRefs.sourceRef[T]().mapMaterializedValue(_.toJava).asJava
-=======
   def sourceRef[T](): javadsl.Sink[T, SourceRef[T]] =
     scaladsl.StreamRefs.sourceRef[T]().asJava
->>>>>>> 82c761f0
 
   /**
    * A local [[Sink]] which materializes a [[SourceRef]] which can be used by other streams (including remote ones),
@@ -40,12 +30,7 @@
    *
    * See more detailed documentation on [[SinkRef]].
    */
-<<<<<<< HEAD
-  def sinkRef[T](): javadsl.Source[T, CompletionStage[SinkRef[T]]] =
-    scaladsl.StreamRefs.sinkRef[T]().mapMaterializedValue(_.toJava).asJava
-=======
   def sinkRef[T](): javadsl.Source[T, SinkRef[T]] =
     scaladsl.StreamRefs.sinkRef[T]().asJava
->>>>>>> 82c761f0
 
 }