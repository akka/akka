/**
 * Copyright (C) 2014-2018 Lightbend Inc. <https://www.lightbend.com>
 */

package akka.stream.javadsl

import akka.util.{ ConstantFun, Timeout }
import akka.{ Done, NotUsed }
import akka.event.LoggingAdapter
import akka.japi.{ Pair, function }
import akka.stream._
import org.reactivestreams.Processor

import scala.concurrent.duration.FiniteDuration
import akka.japi.Util
import java.util.{ Comparator, Optional }
import java.util.concurrent.CompletionStage

import akka.actor.ActorRef
import akka.dispatch.ExecutionContexts
import akka.stream.impl.fusing.LazyFlow

import scala.compat.java8.FutureConverters._
import scala.reflect.ClassTag

object Flow {

  /** Create a `Flow` which can process elements of type `T`. */
  def create[T](): javadsl.Flow[T, T, NotUsed] = fromGraph(scaladsl.Flow[T])

  def fromProcessor[I, O](processorFactory: function.Creator[Processor[I, O]]): javadsl.Flow[I, O, NotUsed] =
    new Flow(scaladsl.Flow.fromProcessor(() ⇒ processorFactory.create()))

  def fromProcessorMat[I, O, Mat](processorFactory: function.Creator[Pair[Processor[I, O], Mat]]): javadsl.Flow[I, O, Mat] =
    new Flow(scaladsl.Flow.fromProcessorMat { () ⇒
      val javaPair = processorFactory.create()
      (javaPair.first, javaPair.second)
    })

  /**
   * Creates a [Flow] which will use the given function to transform its inputs to outputs. It is equivalent
   * to `Flow.create[T].map(f)`
   */
  def fromFunction[I, O](f: function.Function[I, O]): javadsl.Flow[I, O, NotUsed] =
    Flow.create[I]().map(f)

  /** Create a `Flow` which can process elements of type `T`. */
  def of[T](clazz: Class[T]): javadsl.Flow[T, T, NotUsed] = create[T]()

  /**
   * A graph with the shape of a flow logically is a flow, this method makes it so also in type.
   */
  def fromGraph[I, O, M](g: Graph[FlowShape[I, O], M]): Flow[I, O, M] =
    g match {
      case f: Flow[I, O, M] ⇒ f
      case other            ⇒ new Flow(scaladsl.Flow.fromGraph(other))
    }

  /**
   * Creates a `Flow` from a `Sink` and a `Source` where the Flow's input
   * will be sent to the Sink and the Flow's output will come from the Source.
   *
   * The resulting flow can be visualized as:
   * {{{
   *     +----------------------------------------------+
   *     | Resulting Flow[I, O, NotUsed]                |
   *     |                                              |
   *     |  +---------+                  +-----------+  |
   *     |  |         |                  |           |  |
   * I  ~~> | Sink[I] | [no-connection!] | Source[O] | ~~> O
   *     |  |         |                  |           |  |
   *     |  +---------+                  +-----------+  |
   *     +----------------------------------------------+
   * }}}
   *
   * The completion of the Sink and Source sides of a Flow constructed using
   * this method are independent. So if the Sink receives a completion signal,
   * the Source side will remain unaware of that. If you are looking to couple
   * the termination signals of the two sides use `Flow.fromSinkAndSourceCoupled` instead.
   *
   * See also [[fromSinkAndSourceMat]] when access to materialized values of the parameters is needed.
   */
  def fromSinkAndSource[I, O](sink: Graph[SinkShape[I], _], source: Graph[SourceShape[O], _]): Flow[I, O, NotUsed] =
    new Flow(scaladsl.Flow.fromSinkAndSourceMat(sink, source)(scaladsl.Keep.none))

  /**
   * Creates a `Flow` from a `Sink` and a `Source` where the Flow's input
   * will be sent to the Sink and the Flow's output will come from the Source.
   *
   * The resulting flow can be visualized as:
   * {{{
   *     +-------------------------------------------------------+
   *     | Resulting Flow[I, O, M]                              |
   *     |                                                      |
   *     |  +-------------+                  +---------------+  |
   *     |  |             |                  |               |  |
   * I  ~~> | Sink[I, M1] | [no-connection!] | Source[O, M2] | ~~> O
   *     |  |             |                  |               |  |
   *     |  +-------------+                  +---------------+  |
   *     +------------------------------------------------------+
   * }}}
   *
   * The completion of the Sink and Source sides of a Flow constructed using
   * this method are independent. So if the Sink receives a completion signal,
   * the Source side will remain unaware of that. If you are looking to couple
   * the termination signals of the two sides use `Flow.fromSinkAndSourceCoupledMat` instead.
   *
   * The `combine` function is used to compose the materialized values of the `sink` and `source`
   * into the materialized value of the resulting [[Flow]].
   */
  def fromSinkAndSourceMat[I, O, M1, M2, M](
    sink: Graph[SinkShape[I], M1], source: Graph[SourceShape[O], M2],
    combine: function.Function2[M1, M2, M]): Flow[I, O, M] =
    new Flow(scaladsl.Flow.fromSinkAndSourceMat(sink, source)(combinerToScala(combine)))

  /**
   * Allows coupling termination (cancellation, completion, erroring) of Sinks and Sources while creating a Flow from them.
   * Similar to [[Flow.fromSinkAndSource]] however couples the termination of these two stages.
   *
   * The resulting flow can be visualized as:
   * {{{
   *     +---------------------------------------------+
   *     | Resulting Flow[I, O, NotUsed]               |
   *     |                                             |
   *     |  +---------+                 +-----------+  |
   *     |  |         |                 |           |  |
   * I  ~~> | Sink[I] | ~~~(coupled)~~~ | Source[O] | ~~> O
   *     |  |         |                 |           |  |
   *     |  +---------+                 +-----------+  |
   *     +---------------------------------------------+
   * }}}
   *
   * E.g. if the emitted [[Flow]] gets a cancellation, the [[Source]] of course is cancelled,
   * however the Sink will also be completed. The table below illustrates the effects in detail:
   *
   * <table>
   *   <tr>
   *     <th>Returned Flow</th>
   *     <th>Sink (<code>in</code>)</th>
   *     <th>Source (<code>out</code>)</th>
   *   </tr>
   *   <tr>
   *     <td><i>cause:</i> upstream (sink-side) receives completion</td>
   *     <td><i>effect:</i> receives completion</td>
   *     <td><i>effect:</i> receives cancel</td>
   *   </tr>
   *   <tr>
   *     <td><i>cause:</i> upstream (sink-side) receives error</td>
   *     <td><i>effect:</i> receives error</td>
   *     <td><i>effect:</i> receives cancel</td>
   *   </tr>
   *   <tr>
   *     <td><i>cause:</i> downstream (source-side) receives cancel</td>
   *     <td><i>effect:</i> completes</td>
   *     <td><i>effect:</i> receives cancel</td>
   *   </tr>
   *   <tr>
   *     <td><i>effect:</i> cancels upstream, completes downstream</td>
   *     <td><i>effect:</i> completes</td>
   *     <td><i>cause:</i> signals complete</td>
   *   </tr>
   *   <tr>
   *     <td><i>effect:</i> cancels upstream, errors downstream</td>
   *     <td><i>effect:</i> receives error</td>
   *     <td><i>cause:</i> signals error or throws</td>
   *   </tr>
   *   <tr>
   *     <td><i>effect:</i> cancels upstream, completes downstream</td>
   *     <td><i>cause:</i> cancels</td>
   *     <td><i>effect:</i> receives cancel</td>
   *   </tr>
   * </table>
   *
   * See also [[fromSinkAndSourceCoupledMat]] when access to materialized values of the parameters is needed.
   */
  def fromSinkAndSourceCoupled[I, O](sink: Graph[SinkShape[I], _], source: Graph[SourceShape[O], _]): Flow[I, O, NotUsed] =
    new Flow(scaladsl.Flow.fromSinkAndSourceCoupled(sink, source))

  /**
   * Allows coupling termination (cancellation, completion, erroring) of Sinks and Sources while creating a Flow from them.
   * Similar to [[Flow.fromSinkAndSource]] however couples the termination of these two stages.
   *
   * The resulting flow can be visualized as:
   * {{{
   *     +-----------------------------------------------------+
   *     | Resulting Flow[I, O, M]                             |
   *     |                                                     |
   *     |  +-------------+                 +---------------+  |
   *     |  |             |                 |               |  |
   * I  ~~> | Sink[I, M1] | ~~~(coupled)~~~ | Source[O, M2] | ~~> O
   *     |  |             |                 |               |  |
   *     |  +-------------+                 +---------------+  |
   *     +-----------------------------------------------------+
   * }}}
   *
   * E.g. if the emitted [[Flow]] gets a cancellation, the [[Source]] of course is cancelled,
   * however the Sink will also be completed. The table on [[Flow.fromSinkAndSourceCoupled]]
   * illustrates the effects in detail.
   *
   * The `combine` function is used to compose the materialized values of the `sink` and `source`
   * into the materialized value of the resulting [[Flow]].
   */
  def fromSinkAndSourceCoupledMat[I, O, M1, M2, M](
    sink: Graph[SinkShape[I], M1], source: Graph[SourceShape[O], M2],
    combine: function.Function2[M1, M2, M]): Flow[I, O, M] =
    new Flow(scaladsl.Flow.fromSinkAndSourceCoupledMat(sink, source)(combinerToScala(combine)))

  /**
   * Creates a real `Flow` upon receiving the first element. Internal `Flow` will not be created
   * if there are no elements, because of completion, cancellation, or error.
   *
   * The materialized value of the `Flow` is the value that is created by the `fallback` function.
   *
   * '''Emits when''' the internal flow is successfully created and it emits
   *
   * '''Backpressures when''' the internal flow is successfully created and it backpressures
   *
   * '''Completes when''' upstream completes and all elements have been emitted from the internal flow
   *
   * '''Cancels when''' downstream cancels
   */
  @deprecated("Use lazyInitAsync instead. (lazyInitAsync returns a flow with a more useful materialized value.)", "2.5.12")
  def lazyInit[I, O, M](flowFactory: function.Function[I, CompletionStage[Flow[I, O, M]]], fallback: function.Creator[M]): Flow[I, O, M] = {
    import scala.compat.java8.FutureConverters._
    val sflow = scaladsl.Flow
      .fromGraph(new LazyFlow[I, O, M](t ⇒ flowFactory.apply(t).toScala.map(_.asScala)(ExecutionContexts.sameThreadExecutionContext)))
      .mapMaterializedValue(_ ⇒ fallback.create())
    new Flow(sflow)
  }

  /**
   * Creates a real `Flow` upon receiving the first element. Internal `Flow` will not be created
   * if there are no elements, because of completion, cancellation, or error.
   *
   * The materialized value of the `Flow` is a `Future[Option[M]]` that is completed with `Some(mat)` when the internal
   * flow gets materialized or with `None` when there where no elements. If the flow materialization (including
   * the call of the `flowFactory`) fails then the future is completed with a failure.
   *
   * '''Emits when''' the internal flow is successfully created and it emits
   *
   * '''Backpressures when''' the internal flow is successfully created and it backpressures
   *
   * '''Completes when''' upstream completes and all elements have been emitted from the internal flow
   *
   * '''Cancels when''' downstream cancels
   */
<<<<<<< HEAD
  def lazyInitAsync[I, O, M](flowFactory: function.Creator[CompletionStage[Flow[I, O, M]]]): Flow[I, O, CompletionStage[Optional[M]]] = {
    import scala.compat.java8.FutureConverters._

    val sflow = scaladsl.Flow.lazyInitAsync(() ⇒ flowFactory.create().toScala.map(_.asScala)(ExecutionContexts.sameThreadExecutionContext))
      .mapMaterializedValue(fut ⇒ fut.map(_.fold[Optional[M]](Optional.empty())(m ⇒ Optional.ofNullable(m)))(ExecutionContexts.sameThreadExecutionContext).toJava)
    new Flow(sflow)
  }
=======
  def lazyInit[I, O, M](flowFactory: function.Function[I, CompletionStage[Flow[I, O, M]]], fallback: function.Creator[M]): Flow[I, O, M] =
    Flow.fromGraph(new LazyFlow[I, O, M](
      t ⇒ flowFactory.apply(t).toScala.map(_.asScala)(ExecutionContexts.sameThreadExecutionContext),
      () ⇒ fallback.create()))

  /**
   * Upcast a stream of elements to a stream of supertypes of that element. Useful in combination with
   * fan-in combinators where you do not want to pay the cost of casting each element in a `map`.
   *
   * @tparam SuperOut a supertype to the type of element flowing out of the flow
   * @return A flow that accepts `In` and outputs elements of the super type
   */
  def upcast[In, SuperOut, Out <: SuperOut, M](flow: Flow[In, Out, M]): Flow[In, SuperOut, M] =
    flow.asInstanceOf[Flow[In, SuperOut, M]]

>>>>>>> 5cbdcb83
}

/** Create a `Flow` which can process elements of type `T`. */
final class Flow[In, Out, Mat](delegate: scaladsl.Flow[In, Out, Mat]) extends Graph[FlowShape[In, Out], Mat] {
  import scala.collection.JavaConverters._

  override def shape: FlowShape[In, Out] = delegate.shape
  override def traversalBuilder = delegate.traversalBuilder

  override def toString: String = delegate.toString

  /** Converts this Flow to its Scala DSL counterpart */
  def asScala: scaladsl.Flow[In, Out, Mat] = delegate

  /**
   * Transform only the materialized value of this Flow, leaving all other properties as they were.
   */
  def mapMaterializedValue[Mat2](f: function.Function[Mat, Mat2]): Flow[In, Out, Mat2] =
    new Flow(delegate.mapMaterializedValue(f.apply _))

  /**
   * Transform this [[Flow]] by appending the given processing steps.
   * {{{
   *     +---------------------------------+
   *     | Resulting Flow[In, T, Mat]  |
   *     |                                 |
   *     |  +------+             +------+  |
   *     |  |      |             |      |  |
   * In ~~> | this |  ~~Out~~>   | flow | ~~> T
   *     |  |   Mat|             |     M|  |
   *     |  +------+             +------+  |
   *     +---------------------------------+
   * }}}
   * The materialized value of the combined [[Flow]] will be the materialized
   * value of the current flow (ignoring the other Flow’s value), use
   * `viaMat` if a different strategy is needed.
   *
   * See also [[viaMat]] when access to materialized values of the parameter is needed.
   */
  def via[T, M](flow: Graph[FlowShape[Out, T], M]): javadsl.Flow[In, T, Mat] =
    new Flow(delegate.via(flow))

  /**
   * Transform this [[Flow]] by appending the given processing steps.
   * {{{
   *     +---------------------------------+
   *     | Resulting Flow[In, T, M2]       |
   *     |                                 |
   *     |  +------+            +------+   |
   *     |  |      |            |      |   |
   * In ~~> | this |  ~~Out~~>  | flow |  ~~> T
   *     |  |   Mat|            |     M|   |
   *     |  +------+            +------+   |
   *     +---------------------------------+
   * }}}
   * The `combine` function is used to compose the materialized values of this flow and that
   * flow into the materialized value of the resulting Flow.
   *
   * It is recommended to use the internally optimized `Keep.left` and `Keep.right` combiners
   * where appropriate instead of manually writing functions that pass through one of the values.
   */
  def viaMat[T, M, M2](flow: Graph[FlowShape[Out, T], M], combine: function.Function2[Mat, M, M2]): javadsl.Flow[In, T, M2] =
    new Flow(delegate.viaMat(flow)(combinerToScala(combine)))

  /**
   * Connect this [[Flow]] to a [[Sink]], concatenating the processing steps of both.
   * {{{
   *     +------------------------------+
   *     | Resulting Sink[In, Mat]      |
   *     |                              |
   *     |  +------+          +------+  |
   *     |  |      |          |      |  |
   * In ~~> | flow | ~~Out~~> | sink |  |
   *     |  |   Mat|          |     M|  |
   *     |  +------+          +------+  |
   *     +------------------------------+
   * }}}
   * The materialized value of the combined [[Sink]] will be the materialized
   * value of the current flow (ignoring the given Sink’s value), use
   * `toMat` if a different strategy is needed.
   *
   * See also [[toMat]] when access to materialized values of the parameter is needed.
   */
  def to(sink: Graph[SinkShape[Out], _]): javadsl.Sink[In, Mat] =
    new Sink(delegate.to(sink))

  /**
   * Connect this [[Flow]] to a [[Sink]], concatenating the processing steps of both.
   * {{{
   *     +----------------------------+
   *     | Resulting Sink[In, M2]     |
   *     |                            |
   *     |  +------+        +------+  |
   *     |  |      |        |      |  |
   * In ~~> | flow | ~Out~> | sink |  |
   *     |  |   Mat|        |     M|  |
   *     |  +------+        +------+  |
   *     +----------------------------+
   * }}}
   * The `combine` function is used to compose the materialized values of this flow and that
   * Sink into the materialized value of the resulting Sink.
   *
   * It is recommended to use the internally optimized `Keep.left` and `Keep.right` combiners
   * where appropriate instead of manually writing functions that pass through one of the values.
   */
  def toMat[M, M2](sink: Graph[SinkShape[Out], M], combine: function.Function2[Mat, M, M2]): javadsl.Sink[In, M2] =
    new Sink(delegate.toMat(sink)(combinerToScala(combine)))

  /**
   * Join this [[Flow]] to another [[Flow]], by cross connecting the inputs and outputs, creating a [[RunnableGraph]].
   * {{{
   * +------+        +-------+
   * |      | ~Out~> |       |
   * | this |        | other |
   * |      | <~In~  |       |
   * +------+        +-------+
   * }}}
   * The materialized value of the combined [[Flow]] will be the materialized
   * value of the current flow (ignoring the other Flow’s value), use
   * `joinMat` if a different strategy is needed.
   *
   * See also [[joinMat]] when access to materialized values of the parameter is needed.
   */
  def join[M](flow: Graph[FlowShape[Out, In], M]): javadsl.RunnableGraph[Mat] =
    RunnableGraph.fromGraph(delegate.join(flow))

  /**
   * Join this [[Flow]] to another [[Flow]], by cross connecting the inputs and outputs, creating a [[RunnableGraph]]
   * {{{
   * +------+        +-------+
   * |      | ~Out~> |       |
   * | this |        | other |
   * |      | <~In~  |       |
   * +------+        +-------+
   * }}}
   * The `combine` function is used to compose the materialized values of this flow and that
   * Flow into the materialized value of the resulting Flow.
   *
   * It is recommended to use the internally optimized `Keep.left` and `Keep.right` combiners
   * where appropriate instead of manually writing functions that pass through one of the values.
   */
  def joinMat[M, M2](flow: Graph[FlowShape[Out, In], M], combine: function.Function2[Mat, M, M2]): javadsl.RunnableGraph[M2] =
    RunnableGraph.fromGraph(delegate.joinMat(flow)(combinerToScala(combine)))

  /**
   * Join this [[Flow]] to a [[BidiFlow]] to close off the “top” of the protocol stack:
   * {{{
   * +---------------------------+
   * | Resulting Flow            |
   * |                           |
   * | +------+        +------+  |
   * | |      | ~Out~> |      | ~~> O2
   * | | flow |        | bidi |  |
   * | |      | <~In~  |      | <~~ I2
   * | +------+        +------+  |
   * +---------------------------+
   * }}}
   * The materialized value of the combined [[Flow]] will be the materialized
   * value of the current flow (ignoring the [[BidiFlow]]’s value), use
   * [[Flow#joinMat[I2* joinMat]] if a different strategy is needed.
   */
  def join[I2, O2, Mat2](bidi: Graph[BidiShape[Out, O2, I2, In], Mat2]): Flow[I2, O2, Mat] =
    new Flow(delegate.join(bidi))

  /**
   * Join this [[Flow]] to a [[BidiFlow]] to close off the “top” of the protocol stack:
   * {{{
   * +---------------------------+
   * | Resulting Flow            |
   * |                           |
   * | +------+        +------+  |
   * | |      | ~Out~> |      | ~~> O2
   * | | flow |        | bidi |  |
   * | |      | <~In~  |      | <~~ I2
   * | +------+        +------+  |
   * +---------------------------+
   * }}}
   * The `combine` function is used to compose the materialized values of this flow and that
   * [[BidiFlow]] into the materialized value of the resulting [[Flow]].
   *
   * It is recommended to use the internally optimized `Keep.left` and `Keep.right` combiners
   * where appropriate instead of manually writing functions that pass through one of the values.
   *
   * See also [[viaMat]] when access to materialized values of the parameter is needed.
   */
  def joinMat[I2, O2, Mat2, M](bidi: Graph[BidiShape[Out, O2, I2, In], Mat2], combine: function.Function2[Mat, Mat2, M]): Flow[I2, O2, M] =
    new Flow(delegate.joinMat(bidi)(combinerToScala(combine)))

  /**
   * Connect the `Source` to this `Flow` and then connect it to the `Sink` and run it.
   *
   * The returned tuple contains the materialized values of the `Source` and `Sink`,
   * e.g. the `Subscriber` of a `Source.asSubscriber` and `Publisher` of a `Sink.asPublisher`.
   *
   * @tparam T materialized type of given Source
   * @tparam U materialized type of given Sink
   */
  def runWith[T, U](source: Graph[SourceShape[In], T], sink: Graph[SinkShape[Out], U], materializer: Materializer): akka.japi.Pair[T, U] = {
    val (som, sim) = delegate.runWith(source, sink)(materializer)
    akka.japi.Pair(som, sim)
  }

  /**
   * Transform this stream by applying the given function to each of the elements
   * as they pass through this processing step.
   *
   * Adheres to the [[ActorAttributes.SupervisionStrategy]] attribute.
   *
   * '''Emits when''' the mapping function returns an element
   *
   * '''Backpressures when''' downstream backpressures
   *
   * '''Completes when''' upstream completes
   *
   * '''Cancels when''' downstream cancels
   */
  def map[T](f: function.Function[Out, T]): javadsl.Flow[In, T, Mat] =
    new Flow(delegate.map(f.apply))

  /**
   * Transform each input element into an `Iterable` of output elements that is
   * then flattened into the output stream.
   *
   * Make sure that the `Iterable` is immutable or at least not modified after
   * being used as an output sequence. Otherwise the stream may fail with
   * `ConcurrentModificationException` or other more subtle errors may occur.
   *
   * The returned `Iterable` MUST NOT contain `null` values,
   * as they are illegal as stream elements - according to the Reactive Streams specification.
   *
   * '''Emits when''' the mapping function returns an element or there are still remaining elements
   * from the previously calculated collection
   *
   * '''Backpressures when''' downstream backpressures or there are still remaining elements from the
   * previously calculated collection
   *
   * '''Completes when''' upstream completes and all remaining elements have been emitted
   *
   * '''Cancels when''' downstream cancels
   */
  def mapConcat[T](f: function.Function[Out, java.lang.Iterable[T]]): javadsl.Flow[In, T, Mat] =
    new Flow(delegate.mapConcat { elem ⇒ Util.immutableSeq(f(elem)) })

  /**
   * Transform each input element into an `Iterable` of output elements that is
   * then flattened into the output stream. The transformation is meant to be stateful,
   * which is enabled by creating the transformation function anew for every materialization —
   * the returned function will typically close over mutable objects to store state between
   * invocations. For the stateless variant see [[#mapConcat]].
   *
   * Make sure that the `Iterable` is immutable or at least not modified after
   * being used as an output sequence. Otherwise the stream may fail with
   * `ConcurrentModificationException` or other more subtle errors may occur.
   *
   * The returned `Iterable` MUST NOT contain `null` values,
   * as they are illegal as stream elements - according to the Reactive Streams specification.
   *
   * Adheres to the [[ActorAttributes.SupervisionStrategy]] attribute.
   *
   * '''Emits when''' the mapping function returns an element or there are still remaining elements
   * from the previously calculated collection
   *
   * '''Backpressures when''' downstream backpressures or there are still remaining elements from the
   * previously calculated collection
   *
   * '''Completes when''' upstream completes and all remaining elements has been emitted
   *
   * '''Cancels when''' downstream cancels
   */
  def statefulMapConcat[T](f: function.Creator[function.Function[Out, java.lang.Iterable[T]]]): javadsl.Flow[In, T, Mat] =
    new Flow(delegate.statefulMapConcat { () ⇒
      val fun = f.create()
      elem ⇒ Util.immutableSeq(fun(elem))
    })

  /**
   * Transform this stream by applying the given function to each of the elements
   * as they pass through this processing step. The function returns a `CompletionStage` and the
   * value of that future will be emitted downstream. The number of CompletionStages
   * that shall run in parallel is given as the first argument to ``mapAsync``.
   * These CompletionStages may complete in any order, but the elements that
   * are emitted downstream are in the same order as received from upstream.
   *
   * If the function `f` throws an exception or if the `CompletionStage` is completed
   * with failure and the supervision decision is [[akka.stream.Supervision#stop]]
   * the stream will be completed with failure.
   *
   * If the function `f` throws an exception or if the `CompletionStage` is completed
   * with failure and the supervision decision is [[akka.stream.Supervision#resume]] or
   * [[akka.stream.Supervision#restart]] the element is dropped and the stream continues.
   *
   * The function `f` is always invoked on the elements in the order they arrive.
   *
   * '''Emits when''' the CompletionStage returned by the provided function finishes for the next element in sequence
   *
   * '''Backpressures when''' the number of CompletionStages reaches the configured parallelism and the downstream
   * backpressures or the first future is not completed
   *
   * '''Completes when''' upstream completes and all CompletionStages have been completed and all elements have been emitted
   *
   * '''Cancels when''' downstream cancels
   *
   * @see [[#mapAsyncUnordered]]
   */
  def mapAsync[T](parallelism: Int, f: function.Function[Out, CompletionStage[T]]): javadsl.Flow[In, T, Mat] =
    new Flow(delegate.mapAsync(parallelism)(x ⇒ f(x).toScala))

  /**
   * Transform this stream by applying the given function to each of the elements
   * as they pass through this processing step. The function returns a `CompletionStage` and the
   * value of that future will be emitted downstream. The number of CompletionStages
   * that shall run in parallel is given as the first argument to ``mapAsyncUnordered``.
   * Each processed element will be emitted downstream as soon as it is ready, i.e. it is possible
   * that the elements are not emitted downstream in the same order as received from upstream.
   *
   * If the function `f` throws an exception or if the `CompletionStage` is completed
   * with failure and the supervision decision is [[akka.stream.Supervision#stop]]
   * the stream will be completed with failure.
   *
   * If the function `f` throws an exception or if the `CompletionStage` is completed
   * with failure and the supervision decision is [[akka.stream.Supervision#resume]] or
   * [[akka.stream.Supervision#restart]] the element is dropped and the stream continues.
   *
   * The function `f` is always invoked on the elements in the order they arrive (even though the result of the futures
   * returned by `f` might be emitted in a different order).
   *
   * Adheres to the [[ActorAttributes.SupervisionStrategy]] attribute.
   *
   * '''Emits when''' any of the CompletionStages returned by the provided function complete
   *
   * '''Backpressures when''' the number of CompletionStages reaches the configured parallelism and the downstream backpressures
   *
   * '''Completes when''' upstream completes and all CompletionStages have been completed and all elements have been emitted
   *
   * '''Cancels when''' downstream cancels
   *
   * @see [[#mapAsync]]
   */
  def mapAsyncUnordered[T](parallelism: Int, f: function.Function[Out, CompletionStage[T]]): javadsl.Flow[In, T, Mat] =
    new Flow(delegate.mapAsyncUnordered(parallelism)(x ⇒ f(x).toScala))

  /**
   * Use the `ask` pattern to send a request-reply message to the target `ref` actor.
   * If any of the asks times out it will fail the stream with a [[akka.pattern.AskTimeoutException]].
   *
   * The `mapTo` class parameter is used to cast the incoming responses to the expected response type.
   *
   * Similar to the plain ask pattern, the target actor is allowed to reply with `akka.util.Status`.
   * An `akka.util.Status#Failure` will cause the stage to fail with the cause carried in the `Failure` message.
   *
   * Defaults to parallelism of 2 messages in flight, since while one ask message may be being worked on, the second one
   * still be in the mailbox, so defaulting to sending the second one a bit earlier than when first ask has replied maintains
   * a slightly healthier throughput.
   *
   * The stage fails with an [[akka.stream.WatchedActorTerminatedException]] if the target actor is terminated.
   *
   * Adheres to the [[ActorAttributes.SupervisionStrategy]] attribute.
   *
   * '''Emits when''' any of the CompletionStages returned by the provided function complete
   *
   * '''Backpressures when''' the number of futures reaches the configured parallelism and the downstream backpressures
   *
   * '''Completes when''' upstream completes and all futures have been completed and all elements have been emitted
   *
   * '''Fails when''' the passed in actor terminates, or a timeout is exceeded in any of the asks performed
   *
   * '''Cancels when''' downstream cancels
   */
  def ask[S](ref: ActorRef, mapTo: Class[S], timeout: Timeout): javadsl.Flow[In, S, Mat] =
    ask(2, ref, mapTo, timeout)

  /**
   * Use the `ask` pattern to send a request-reply message to the target `ref` actor.
   * If any of the asks times out it will fail the stream with a [[akka.pattern.AskTimeoutException]].
   *
   * The `mapTo` class parameter is used to cast the incoming responses to the expected response type.
   *
   * Similar to the plain ask pattern, the target actor is allowed to reply with `akka.util.Status`.
   * An `akka.util.Status#Failure` will cause the stage to fail with the cause carried in the `Failure` message.
   *
   * Parallelism limits the number of how many asks can be "in flight" at the same time.
   * Please note that the elements emitted by this stage are in-order with regards to the asks being issued
   * (i.e. same behaviour as mapAsync).
   *
   * The stage fails with an [[akka.stream.WatchedActorTerminatedException]] if the target actor is terminated.
   *
   * Adheres to the [[ActorAttributes.SupervisionStrategy]] attribute.
   *
   * '''Emits when''' any of the CompletionStages returned by the provided function complete
   *
   * '''Backpressures when''' the number of futures reaches the configured parallelism and the downstream backpressures
   *
   * '''Completes when''' upstream completes and all futures have been completed and all elements have been emitted
   *
   * '''Fails when''' the passed in actor terminates, or a timeout is exceeded in any of the asks performed
   *
   * '''Cancels when''' downstream cancels
   */
  def ask[S](parallelism: Int, ref: ActorRef, mapTo: Class[S], timeout: Timeout): javadsl.Flow[In, S, Mat] =
    new Flow(delegate.ask[S](parallelism)(ref)(timeout, ClassTag(mapTo)))

  /**
   * The stage fails with an [[akka.stream.WatchedActorTerminatedException]] if the target actor is terminated.
   *
   * '''Emits when''' upstream emits
   *
   * '''Backpressures when''' downstream backpressures
   *
   * '''Completes when''' upstream completes
   *
   * '''Fails when''' the watched actor terminates
   *
   * '''Cancels when''' downstream cancels
   */
  def watch(ref: ActorRef): javadsl.Flow[In, Out, Mat] =
    new Flow(delegate.watch(ref))

  /**
   * Only pass on those elements that satisfy the given predicate.
   *
   * Adheres to the [[ActorAttributes.SupervisionStrategy]] attribute.
   *
   * '''Emits when''' the given predicate returns true for the element
   *
   * '''Backpressures when''' the given predicate returns true for the element and downstream backpressures
   *
   * '''Completes when''' upstream completes
   *
   * '''Cancels when''' downstream cancels
   *
   */
  def filter(p: function.Predicate[Out]): javadsl.Flow[In, Out, Mat] =
    new Flow(delegate.filter(p.test))

  /**
   * Only pass on those elements that NOT satisfy the given predicate.
   *
   * Adheres to the [[ActorAttributes.SupervisionStrategy]] attribute.
   *
   * '''Emits when''' the given predicate returns false for the element
   *
   * '''Backpressures when''' the given predicate returns false for the element and downstream backpressures
   *
   * '''Completes when''' upstream completes
   *
   * '''Cancels when''' downstream cancels
   */
  def filterNot(p: function.Predicate[Out]): javadsl.Flow[In, Out, Mat] =
    new Flow(delegate.filterNot(p.test))

  /**
   * Transform this stream by applying the given partial function to each of the elements
   * on which the function is defined as they pass through this processing step.
   * Non-matching elements are filtered out.
   *
   * Adheres to the [[ActorAttributes.SupervisionStrategy]] attribute.
   *
   * '''Emits when''' the provided partial function is defined for the element
   *
   * '''Backpressures when''' the partial function is defined for the element and downstream backpressures
   *
   * '''Completes when''' upstream completes
   *
   * '''Cancels when''' downstream cancels
   */
  def collect[T](pf: PartialFunction[Out, T]): javadsl.Flow[In, T, Mat] =
    new Flow(delegate.collect(pf))

  /**
   * Transform this stream by testing the type of each of the elements
   * on which the element is an instance of the provided type as they pass through this processing step.
   * Non-matching elements are filtered out.
   *
   * Adheres to the [[ActorAttributes.SupervisionStrategy]] attribute.
   *
   * '''Emits when''' the element is an instance of the provided type
   *
   * '''Backpressures when''' the element is an instance of the provided type and downstream backpressures
   *
   * '''Completes when''' upstream completes
   *
   * '''Cancels when''' downstream cancels
   */
  def collectType[T](clazz: Class[T]): javadsl.Flow[In, T, Mat] =
    new Flow(delegate.collectType[T](ClassTag[T](clazz)))

  /**
   * Chunk up this stream into groups of the given size, with the last group
   * possibly smaller than requested due to end-of-stream.
   *
   * `n` must be positive, otherwise IllegalArgumentException is thrown.
   *
   * '''Emits when''' the specified number of elements has been accumulated or upstream completed
   *
   * '''Backpressures when''' a group has been assembled and downstream backpressures
   *
   * '''Completes when''' upstream completes
   *
   * '''Cancels when''' downstream cancels
   */
  def grouped(n: Int): javadsl.Flow[In, java.util.List[Out], Mat] =
    new Flow(delegate.grouped(n).map(_.asJava)) // TODO optimize to one step

  /**
   * Ensure stream boundedness by limiting the number of elements from upstream.
   * If the number of incoming elements exceeds max, it will signal
   * upstream failure `StreamLimitException` downstream.
   *
   * Due to input buffering some elements may have been
   * requested from upstream publishers that will then not be processed downstream
   * of this step.
   *
   * The stream will be completed without producing any elements if `n` is zero
   * or negative.
   *
   * '''Emits when''' the specified number of elements to take has not yet been reached
   *
   * '''Backpressures when''' downstream backpressures
   *
   * '''Completes when''' the defined number of elements has been taken or upstream completes
   *
   * '''Errors when''' the total number of incoming element exceeds max
   *
   * '''Cancels when''' the defined number of elements has been taken or downstream cancels
   *
   * See also [[Flow.take]], [[Flow.takeWithin]], [[Flow.takeWhile]]
   */
  def limit(n: Long): javadsl.Flow[In, Out, Mat] = new Flow(delegate.limit(n))

  /**
   * Ensure stream boundedness by evaluating the cost of incoming elements
   * using a cost function. Exactly how many elements will be allowed to travel downstream depends on the
   * evaluated cost of each element. If the accumulated cost exceeds max, it will signal
   * upstream failure `StreamLimitException` downstream.
   *
   * Due to input buffering some elements may have been
   * requested from upstream publishers that will then not be processed downstream
   * of this step.
   *
   * The stream will be completed without producing any elements if `n` is zero
   * or negative.
   *
   * Adheres to the [[ActorAttributes.SupervisionStrategy]] attribute.
   *
   * '''Emits when''' the specified number of elements to take has not yet been reached
   *
   * '''Backpressures when''' downstream backpressures
   *
   * '''Completes when''' the defined number of elements has been taken or upstream completes
   *
   * '''Errors when''' when the accumulated cost exceeds max
   *
   * '''Cancels when''' the defined number of elements has been taken or downstream cancels
   *
   * See also [[Flow.take]], [[Flow.takeWithin]], [[Flow.takeWhile]]
   */
  def limitWeighted(n: Long)(costFn: function.Function[Out, java.lang.Long]): javadsl.Flow[In, Out, Mat] = {
    new Flow(delegate.limitWeighted(n)(costFn.apply))
  }

  /**
   * Apply a sliding window over the stream and return the windows as groups of elements, with the last group
   * possibly smaller than requested due to end-of-stream.
   *
   * `n` must be positive, otherwise IllegalArgumentException is thrown.
   * `step` must be positive, otherwise IllegalArgumentException is thrown.
   *
   * '''Emits when''' enough elements have been collected within the window or upstream completed
   *
   * '''Backpressures when''' a window has been assembled and downstream backpressures
   *
   * '''Completes when''' upstream completes
   *
   * '''Cancels when''' downstream cancels
   */
  def sliding(n: Int, step: Int = 1): javadsl.Flow[In, java.util.List[Out], Mat] =
    new Flow(delegate.sliding(n, step).map(_.asJava)) // TODO optimize to one step

  /**
   * Similar to `fold` but is not a terminal operation,
   * emits its current value which starts at `zero` and then
   * applies the current and next value to the given function `f`,
   * emitting the next current value.
   *
   * If the function `f` throws an exception and the supervision decision is
   * [[akka.stream.Supervision#restart]] current value starts at `zero` again
   * the stream will continue.
   *
   * Adheres to the [[ActorAttributes.SupervisionStrategy]] attribute.
   *
   * '''Emits when''' the function scanning the element returns a new element
   *
   * '''Backpressures when''' downstream backpressures
   *
   * '''Completes when''' upstream completes
   *
   * '''Cancels when''' downstream cancels
   */
  def scan[T](zero: T)(f: function.Function2[T, Out, T]): javadsl.Flow[In, T, Mat] =
    new Flow(delegate.scan(zero)(f.apply))

  /**
   * Similar to `scan` but with a asynchronous function,
   * emits its current value which starts at `zero` and then
   * applies the current and next value to the given function `f`,
   * emitting a `Future` that resolves to the next current value.
   *
   * If the function `f` throws an exception and the supervision decision is
   * [[akka.stream.Supervision.Restart]] current value starts at `zero` again
   * the stream will continue.
   *
   * If the function `f` throws an exception and the supervision decision is
   * [[akka.stream.Supervision.Resume]] current value starts at the previous
   * current value, or zero when it doesn't have one, and the stream will continue.
   *
   * Adheres to the [[ActorAttributes.SupervisionStrategy]] attribute.
   *
   * '''Emits when''' the future returned by f` completes
   *
   * '''Backpressures when''' downstream backpressures
   *
   * '''Completes when''' upstream completes and the last future returned by `f` completes
   *
   * '''Cancels when''' downstream cancels
   *
   * See also [[FlowOps.scan]]
   */
  def scanAsync[T](zero: T)(f: function.Function2[T, Out, CompletionStage[T]]): javadsl.Flow[In, T, Mat] =
    new Flow(delegate.scanAsync(zero) { (out, in) ⇒ f(out, in).toScala })

  /**
   * Similar to `scan` but only emits its result when the upstream completes,
   * after which it also completes. Applies the given function `f` towards its current and next value,
   * yielding the next current value.
   *
   * Adheres to the [[ActorAttributes.SupervisionStrategy]] attribute.
   *
   * If the function `f` throws an exception and the supervision decision is
   * [[akka.stream.Supervision#restart]] current value starts at `zero` again
   * the stream will continue.
   *
   * '''Emits when''' upstream completes
   *
   * '''Backpressures when''' downstream backpressures
   *
   * '''Completes when''' upstream completes
   *
   * '''Cancels when''' downstream cancels
   */
  def fold[T](zero: T)(f: function.Function2[T, Out, T]): javadsl.Flow[In, T, Mat] =
    new Flow(delegate.fold(zero)(f.apply))

  /**
   * Similar to `fold` but with an asynchronous function.
   * Applies the given function towards its current and next value,
   * yielding the next current value.
   *
   * Adheres to the [[ActorAttributes.SupervisionStrategy]] attribute.
   *
   * If the function `f` returns a failure and the supervision decision is
   * [[akka.stream.Supervision.Restart]] current value starts at `zero` again
   * the stream will continue.
   *
   * '''Emits when''' upstream completes
   *
   * '''Backpressures when''' downstream backpressures
   *
   * '''Completes when''' upstream completes
   *
   * '''Cancels when''' downstream cancels
   */
  def foldAsync[T](zero: T)(f: function.Function2[T, Out, CompletionStage[T]]): javadsl.Flow[In, T, Mat] = new Flow(delegate.foldAsync(zero) { (out, in) ⇒ f(out, in).toScala })

  /**
   * Similar to `fold` but uses first element as zero element.
   * Applies the given function towards its current and next value,
   * yielding the next current value.
   *
   * If the stream is empty (i.e. completes before signalling any elements),
   * the reduce stage will fail its downstream with a [[NoSuchElementException]],
   * which is semantically in-line with that Scala's standard library collections
   * do in such situations.
   *
   * Adheres to the [[ActorAttributes.SupervisionStrategy]] attribute.
   *
   * '''Emits when''' upstream completes
   *
   * '''Backpressures when''' downstream backpressures
   *
   * '''Completes when''' upstream completes
   *
   * '''Cancels when''' downstream cancels
   */
  def reduce(f: function.Function2[Out, Out, Out]): javadsl.Flow[In, Out, Mat] =
    new Flow(delegate.reduce(f.apply))

  /**
   * Intersperses stream with provided element, similar to how [[scala.collection.immutable.List.mkString]]
   * injects a separator between a List's elements.
   *
   * Additionally can inject start and end marker elements to stream.
   *
   * Examples:
   *
   * {{{
   * Source<Integer, ?> nums = Source.from(Arrays.asList(0, 1, 2, 3));
   * nums.intersperse(",");            //   1 , 2 , 3
   * nums.intersperse("[", ",", "]");  // [ 1 , 2 , 3 ]
   * }}}
   *
   * In case you want to only prepend or only append an element (yet still use the `intercept` feature
   * to inject a separator between elements, you may want to use the following pattern instead of the 3-argument
   * version of intersperse (See [[Source.concat]] for semantics details):
   *
   * {{{
   * Source.single(">> ").concat(flow.intersperse(","))
   * flow.intersperse(",").concat(Source.single("END"))
   * }}}
   *
   * '''Emits when''' upstream emits (or before with the `start` element if provided)
   *
   * '''Backpressures when''' downstream backpressures
   *
   * '''Completes when''' upstream completes
   *
   * '''Cancels when''' downstream cancels
   */
  def intersperse(start: Out, inject: Out, end: Out): javadsl.Flow[In, Out, Mat] =
    new Flow(delegate.intersperse(start, inject, end))

  /**
   * Intersperses stream with provided element, similar to how [[scala.collection.immutable.List.mkString]]
   * injects a separator between a List's elements.
   *
   * Additionally can inject start and end marker elements to stream.
   *
   * Examples:
   *
   * {{{
   * Source<Integer, ?> nums = Source.from(Arrays.asList(0, 1, 2, 3));
   * nums.intersperse(",");            //   1 , 2 , 3
   * nums.intersperse("[", ",", "]");  // [ 1 , 2 , 3 ]
   * }}}
   *
   * '''Emits when''' upstream emits (or before with the `start` element if provided)
   *
   * '''Backpressures when''' downstream backpressures
   *
   * '''Completes when''' upstream completes
   *
   * '''Cancels when''' downstream cancels
   */
  def intersperse(inject: Out): javadsl.Flow[In, Out, Mat] =
    new Flow(delegate.intersperse(inject))

  /**
   * Chunk up this stream into groups of elements received within a time window,
   * or limited by the given number of elements, whatever happens first.
   * Empty groups will not be emitted if no elements are received from upstream.
   * The last group before end-of-stream will contain the buffered elements
   * since the previously emitted group.
   *
   * '''Emits when''' the configured time elapses since the last group has been emitted or `n` elements is buffered
   *
   * '''Backpressures when''' downstream backpressures, and there are `n+1` buffered elements
   *
   * '''Completes when''' upstream completes (emits last group)
   *
   * '''Cancels when''' downstream completes
   *
   * `n` must be positive, and `d` must be greater than 0 seconds, otherwise
   * IllegalArgumentException is thrown.
   */
  def groupedWithin(n: Int, d: FiniteDuration): javadsl.Flow[In, java.util.List[Out], Mat] =
    new Flow(delegate.groupedWithin(n, d).map(_.asJava)) // TODO optimize to one step

  /**
   * Chunk up this stream into groups of elements received within a time window,
   * or limited by the weight of the elements, whatever happens first.
   * Empty groups will not be emitted if no elements are received from upstream.
   * The last group before end-of-stream will contain the buffered elements
   * since the previously emitted group.
   *
   * '''Emits when''' the configured time elapses since the last group has been emitted or weight limit reached
   *
   * '''Backpressures when''' downstream backpressures, and buffered group (+ pending element) weighs more than `maxWeight`
   *
   * '''Completes when''' upstream completes (emits last group)
   *
   * '''Cancels when''' downstream completes
   *
   * `maxWeight` must be positive, and `d` must be greater than 0 seconds, otherwise
   * IllegalArgumentException is thrown.
   */
  def groupedWeightedWithin(maxWeight: Long, costFn: function.Function[Out, java.lang.Long], d: FiniteDuration): javadsl.Flow[In, java.util.List[Out], Mat] =
    new Flow(delegate.groupedWeightedWithin(maxWeight, d)(costFn.apply).map(_.asJava))

  /**
   * Shifts elements emission in time by a specified amount. It allows to store elements
   * in internal buffer while waiting for next element to be emitted. Depending on the defined
   * [[akka.stream.DelayOverflowStrategy]] it might drop elements or backpressure the upstream if
   * there is no space available in the buffer.
   *
   * Delay precision is 10ms to avoid unnecessary timer scheduling cycles
   *
   * Internal buffer has default capacity 16. You can set buffer size by calling `addAttributes(inputBuffer)`
   *
   * '''Emits when''' there is a pending element in the buffer and configured time for this element elapsed
   *  * EmitEarly - strategy do not wait to emit element if buffer is full
   *
   * '''Backpressures when''' depending on OverflowStrategy
   *  * Backpressure - backpressures when buffer is full
   *  * DropHead, DropTail, DropBuffer - never backpressures
   *  * Fail - fails the stream if buffer gets full
   *
   * '''Completes when''' upstream completes and buffered elements have been drained
   *
   * '''Cancels when''' downstream cancels
   *
   * @param of time to shift all messages
   * @param strategy Strategy that is used when incoming elements cannot fit inside the buffer
   */
  def delay(of: FiniteDuration, strategy: DelayOverflowStrategy): Flow[In, Out, Mat] =
    new Flow(delegate.delay(of, strategy))

  /**
   * Discard the given number of elements at the beginning of the stream.
   * No elements will be dropped if `n` is zero or negative.
   *
   * '''Emits when''' the specified number of elements has been dropped already
   *
   * '''Backpressures when''' the specified number of elements has been dropped and downstream backpressures
   *
   * '''Completes when''' upstream completes
   *
   * '''Cancels when''' downstream cancels
   */
  def drop(n: Long): javadsl.Flow[In, Out, Mat] =
    new Flow(delegate.drop(n))

  /**
   * Discard the elements received within the given duration at beginning of the stream.
   *
   * '''Emits when''' the specified time elapsed and a new upstream element arrives
   *
   * '''Backpressures when''' downstream backpressures
   *
   * '''Completes when''' upstream completes
   *
   * '''Cancels when''' downstream cancels
   */
  def dropWithin(d: FiniteDuration): javadsl.Flow[In, Out, Mat] =
    new Flow(delegate.dropWithin(d))

  /**
   * Terminate processing (and cancel the upstream publisher) after predicate
   * returns false for the first time, including the first failed element iff inclusive is true
   * Due to input buffering some elements may have been requested from upstream publishers
   * that will then not be processed downstream of this step.
   *
   * The stream will be completed without producing any elements if predicate is false for
   * the first stream element.
   *
   * Adheres to the [[ActorAttributes.SupervisionStrategy]] attribute.
   *
   * '''Emits when''' the predicate is true
   *
   * '''Backpressures when''' downstream backpressures
   *
   * '''Completes when''' predicate returned false (or 1 after predicate returns false if `inclusive` or upstream completes
   *
   * '''Cancels when''' predicate returned false or downstream cancels
   *
   * See also [[Flow.limit]], [[Flow.limitWeighted]]
   */
  def takeWhile(p: function.Predicate[Out], inclusive: Boolean = false): javadsl.Flow[In, Out, Mat] = new Flow(delegate.takeWhile(p.test, inclusive))

  /**
   * Terminate processing (and cancel the upstream publisher) after predicate
   * returns false for the first time, including the first failed element iff inclusive is true
   * Due to input buffering some elements may have been requested from upstream publishers
   * that will then not be processed downstream of this step.
   *
   * The stream will be completed without producing any elements if predicate is false for
   * the first stream element.
   *
   * '''Emits when''' the predicate is true
   *
   * '''Backpressures when''' downstream backpressures
   *
   * '''Completes when''' predicate returned false (or 1 after predicate returns false if `inclusive` or upstream completes
   *
   * '''Cancels when''' predicate returned false or downstream cancels
   *
   * See also [[Flow.limit]], [[Flow.limitWeighted]]
   */
  def takeWhile(p: function.Predicate[Out]): javadsl.Flow[In, Out, Mat] = takeWhile(p, false)

  /**
   * Discard elements at the beginning of the stream while predicate is true.
   * All elements will be taken after predicate returns false first time.
   *
   * Adheres to the [[ActorAttributes.SupervisionStrategy]] attribute.
   *
   * '''Emits when''' predicate returned false and for all following stream elements
   *
   * '''Backpressures when''' predicate returned false and downstream backpressures
   *
   * '''Completes when''' upstream completes
   *
   * '''Cancels when''' downstream cancels
   */
  def dropWhile(p: function.Predicate[Out]): javadsl.Flow[In, Out, Mat] = new Flow(delegate.dropWhile(p.test))

  /**
   * Recover allows to send last element on failure and gracefully complete the stream
   * Since the underlying failure signal onError arrives out-of-band, it might jump over existing elements.
   * This stage can recover the failure signal, but not the skipped elements, which will be dropped.
   *
   * Throwing an exception inside `recover` _will_ be logged on ERROR level automatically.
   *
   * '''Emits when''' element is available from the upstream or upstream is failed and pf returns an element
   *
   * '''Backpressures when''' downstream backpressures
   *
   * '''Completes when''' upstream completes or upstream failed with exception pf can handle
   *
   * '''Cancels when''' downstream cancels
   */
  def recover(pf: PartialFunction[Throwable, Out]): javadsl.Flow[In, Out, Mat] =
    new Flow(delegate.recover(pf))

  /**
   * While similar to [[recover]] this stage can be used to transform an error signal to a different one *without* logging
   * it as an error in the process. So in that sense it is NOT exactly equivalent to `recover(t => throw t2)` since recover
   * would log the `t2` error.
   *
   * Since the underlying failure signal onError arrives out-of-band, it might jump over existing elements.
   * This stage can recover the failure signal, but not the skipped elements, which will be dropped.
   *
   * Similarily to [[recover]] throwing an exception inside `mapError` _will_ be logged.
   *
   * '''Emits when''' element is available from the upstream or upstream is failed and pf returns an element
   *
   * '''Backpressures when''' downstream backpressures
   *
   * '''Completes when''' upstream completes or upstream failed with exception pf can handle
   *
   * '''Cancels when''' downstream cancels
   *
   */
  def mapError(pf: PartialFunction[Throwable, Throwable]): javadsl.Flow[In, Out, Mat] =
    new Flow(delegate.mapError(pf))

  /**
   * RecoverWith allows to switch to alternative Source on flow failure. It will stay in effect after
   * a failure has been recovered so that each time there is a failure it is fed into the `pf` and a new
   * Source may be materialized.
   *
   * Since the underlying failure signal onError arrives out-of-band, it might jump over existing elements.
   * This stage can recover the failure signal, but not the skipped elements, which will be dropped.
   *
   * Throwing an exception inside `recoverWith` _will_ be logged on ERROR level automatically.
   *
   * '''Emits when''' element is available from the upstream or upstream is failed and element is available
   * from alternative Source
   *
   * '''Backpressures when''' downstream backpressures
   *
   * '''Completes when''' upstream completes or upstream failed with exception pf can handle
   *
   * '''Cancels when''' downstream cancels
   *
   */
  @deprecated("Use recoverWithRetries instead.", "2.4.4")
  def recoverWith(pf: PartialFunction[Throwable, _ <: Graph[SourceShape[Out], NotUsed]]): javadsl.Flow[In, Out, Mat] =
    new Flow(delegate.recoverWith(pf))

  /**
   * RecoverWithRetries allows to switch to alternative Source on flow failure. It will stay in effect after
   * a failure has been recovered up to `attempts` number of times so that each time there is a failure
   * it is fed into the `pf` and a new Source may be materialized. Note that if you pass in 0, this won't
   * attempt to recover at all.
   *
   * A negative `attempts` number is interpreted as "infinite", which results in the exact same behavior as `recoverWith`.
   *
   * Since the underlying failure signal onError arrives out-of-band, it might jump over existing elements.
   * This stage can recover the failure signal, but not the skipped elements, which will be dropped.
   *
   * Throwing an exception inside `recoverWithRetries` _will_ be logged on ERROR level automatically.
   *
   * '''Emits when''' element is available from the upstream or upstream is failed and element is available
   * from alternative Source
   *
   * '''Backpressures when''' downstream backpressures
   *
   * '''Completes when''' upstream completes or upstream failed with exception pf can handle
   *
   * '''Cancels when''' downstream cancels
   *
   * @param attempts Maximum number of retries or -1 to retry indefinitely
   * @param pf Receives the failure cause and returns the new Source to be materialized if any
   */
  def recoverWithRetries(attempts: Int, pf: PartialFunction[Throwable, Graph[SourceShape[Out], NotUsed]]): javadsl.Flow[In, Out, Mat] =
    new Flow(delegate.recoverWithRetries(attempts, pf))

  /**
   * Terminate processing (and cancel the upstream publisher) after the given
   * number of elements. Due to input buffering some elements may have been
   * requested from upstream publishers that will then not be processed downstream
   * of this step.
   *
   * The stream will be completed without producing any elements if `n` is zero
   * or negative.
   *
   * '''Emits when''' the specified number of elements to take has not yet been reached
   *
   * '''Backpressures when''' downstream backpressures
   *
   * '''Completes when''' the defined number of elements has been taken or upstream completes
   *
   * '''Cancels when''' the defined number of elements has been taken or downstream cancels
   *
   * See also [[Flow.limit]], [[Flow.limitWeighted]]
   */
  def take(n: Long): javadsl.Flow[In, Out, Mat] =
    new Flow(delegate.take(n))

  /**
   * Terminate processing (and cancel the upstream publisher) after the given
   * duration. Due to input buffering some elements may have been
   * requested from upstream publishers that will then not be processed downstream
   * of this step.
   *
   * Note that this can be combined with [[#take]] to limit the number of elements
   * within the duration.
   *
   * '''Emits when''' an upstream element arrives
   *
   * '''Backpressures when''' downstream backpressures
   *
   * '''Completes when''' upstream completes or timer fires
   *
   * '''Cancels when''' downstream cancels or timer fires
   *
   * See also [[Flow.limit]], [[Flow.limitWeighted]]
   */
  def takeWithin(d: FiniteDuration): javadsl.Flow[In, Out, Mat] =
    new Flow(delegate.takeWithin(d))

  /**
   * Allows a faster upstream to progress independently of a slower subscriber by conflating elements into a summary
   * until the subscriber is ready to accept them. For example a conflate step might average incoming numbers if the
   * upstream publisher is faster.
   *
   * This version of conflate allows to derive a seed from the first element and change the aggregated type to be
   * different than the input type. See [[Flow.conflate]] for a simpler version that does not change types.
   *
   * This element only rolls up elements if the upstream is faster, but if the downstream is faster it will not
   * duplicate elements.
   *
   * Adheres to the [[ActorAttributes.SupervisionStrategy]] attribute.
   *
   * '''Emits when''' downstream stops backpressuring and there is a conflated element available
   *
   * '''Backpressures when''' never
   *
   * '''Completes when''' upstream completes
   *
   * '''Cancels when''' downstream cancels
   *
   * see also [[Flow.conflate]] [[Flow.batch]] [[Flow.batchWeighted]]
   *
   * @param seed Provides the first state for a conflated value using the first unconsumed element as a start
   * @param aggregate Takes the currently aggregated value and the current pending element to produce a new aggregate
   *
   */
  def conflateWithSeed[S](seed: function.Function[Out, S], aggregate: function.Function2[S, Out, S]): javadsl.Flow[In, S, Mat] =
    new Flow(delegate.conflateWithSeed(seed.apply)(aggregate.apply))

  /**
   * Allows a faster upstream to progress independently of a slower subscriber by conflating elements into a summary
   * until the subscriber is ready to accept them. For example a conflate step might average incoming numbers if the
   * upstream publisher is faster.
   *
   * This version of conflate does not change the output type of the stream. See [[Flow.conflateWithSeed]] for a
   * more flexible version that can take a seed function and transform elements while rolling up.
   *
   * This element only rolls up elements if the upstream is faster, but if the downstream is faster it will not
   * duplicate elements.
   *
   * Adheres to the [[ActorAttributes.SupervisionStrategy]] attribute.
   *
   * '''Emits when''' downstream stops backpressuring and there is a conflated element available
   *
   * '''Backpressures when''' never
   *
   * '''Completes when''' upstream completes
   *
   * '''Cancels when''' downstream cancels
   *
   * see also [[Flow.conflateWithSeed]] [[Flow.batch]] [[Flow.batchWeighted]]
   *
   * @param aggregate Takes the currently aggregated value and the current pending element to produce a new aggregate
   *
   */
  def conflate(aggregate: function.Function2[Out, Out, Out]): javadsl.Flow[In, Out, Mat] =
    new Flow(delegate.conflate(aggregate.apply))

  /**
   * Allows a faster upstream to progress independently of a slower subscriber by aggregating elements into batches
   * until the subscriber is ready to accept them. For example a batch step might store received elements in
   * an array up to the allowed max limit if the upstream publisher is faster.
   *
   * This element only rolls up elements if the upstream is faster, but if the downstream is faster it will not
   * duplicate elements.
   *
   * Adheres to the [[ActorAttributes.SupervisionStrategy]] attribute.
   *
   * '''Emits when''' downstream stops backpressuring and there is an aggregated element available
   *
   * '''Backpressures when''' there are `max` batched elements and 1 pending element and downstream backpressures
   *
   * '''Completes when''' upstream completes and there is no batched/pending element waiting
   *
   * '''Cancels when''' downstream cancels
   *
   * See also [[Flow.conflate]], [[Flow.batchWeighted]]
   *
   * @param max maximum number of elements to batch before backpressuring upstream (must be positive non-zero)
   * @param seed Provides the first state for a batched value using the first unconsumed element as a start
   * @param aggregate Takes the currently batched value and the current pending element to produce a new aggregate
   */
  def batch[S](max: Long, seed: function.Function[Out, S], aggregate: function.Function2[S, Out, S]): javadsl.Flow[In, S, Mat] =
    new Flow(delegate.batch(max, seed.apply)(aggregate.apply))

  /**
   * Allows a faster upstream to progress independently of a slower subscriber by aggregating elements into batches
   * until the subscriber is ready to accept them. For example a batch step might concatenate `ByteString`
   * elements up to the allowed max limit if the upstream publisher is faster.
   *
   * This element only rolls up elements if the upstream is faster, but if the downstream is faster it will not
   * duplicate elements.
   *
   * Batching will apply for all elements, even if a single element cost is greater than the total allowed limit.
   * In this case, previous batched elements will be emitted, then the "heavy" element will be emitted (after
   * being applied with the `seed` function) without batching further elements with it, and then the rest of the
   * incoming elements are batched.
   *
   * '''Emits when''' downstream stops backpressuring and there is a batched element available
   *
   * '''Backpressures when''' there are `max` weighted batched elements + 1 pending element and downstream backpressures
   *
   * '''Completes when''' upstream completes and there is no batched/pending element waiting
   *
   * '''Cancels when''' downstream cancels
   *
   * See also [[Flow.conflate]], [[Flow.batch]]
   *
   * @param max maximum weight of elements to batch before backpressuring upstream (must be positive non-zero)
   * @param costFn a function to compute a single element weight
   * @param seed Provides the first state for a batched value using the first unconsumed element as a start
   * @param aggregate Takes the currently batched value and the current pending element to produce a new batch
   */
  def batchWeighted[S](max: Long, costFn: function.Function[Out, java.lang.Long], seed: function.Function[Out, S], aggregate: function.Function2[S, Out, S]): javadsl.Flow[In, S, Mat] =
    new Flow(delegate.batchWeighted(max, costFn.apply, seed.apply)(aggregate.apply))

  /**
   * Allows a faster downstream to progress independently of a slower publisher by extrapolating elements from an older
   * element until new element comes from the upstream. For example an expand step might repeat the last element for
   * the subscriber until it receives an update from upstream.
   *
   * This element will never "drop" upstream elements as all elements go through at least one extrapolation step.
   * This means that if the upstream is actually faster than the upstream it will be backpressured by the downstream
   * subscriber.
   *
   * Expand does not support [[akka.stream.Supervision#restart]] and [[akka.stream.Supervision#resume]].
   * Exceptions from the `seed` or `extrapolate` functions will complete the stream with failure.
   *
   * '''Emits when''' downstream stops backpressuring
   *
   * '''Backpressures when''' downstream backpressures or iterator runs empty
   *
   * '''Completes when''' upstream completes
   *
   * '''Cancels when''' downstream cancels
   *
   * @param seed Provides the first state for extrapolation using the first unconsumed element
   * @param extrapolate Takes the current extrapolation state to produce an output element and the next extrapolation
   *                    state.
   */
  def expand[U](extrapolate: function.Function[Out, java.util.Iterator[U]]): javadsl.Flow[In, U, Mat] =
    new Flow(delegate.expand(in ⇒ extrapolate(in).asScala))

  /**
   * Adds a fixed size buffer in the flow that allows to store elements from a faster upstream until it becomes full.
   * Depending on the defined [[akka.stream.OverflowStrategy]] it might drop elements or backpressure the upstream if
   * there is no space available
   *
   * '''Emits when''' downstream stops backpressuring and there is a pending element in the buffer
   *
   * '''Backpressures when''' downstream backpressures or depending on OverflowStrategy:
   *  <ul>
   *    <li>Backpressure - backpressures when buffer is full</li>
   *    <li>DropHead, DropTail, DropBuffer - never backpressures</li>
   *    <li>Fail - fails the stream if buffer gets full</li>
   *  </ul>
   *
   * '''Completes when''' upstream completes and buffered elements have been drained
   *
   * '''Cancels when''' downstream cancels
   *
   * @param size The size of the buffer in element count
   * @param overflowStrategy Strategy that is used when incoming elements cannot fit inside the buffer
   */
  def buffer(size: Int, overflowStrategy: OverflowStrategy): javadsl.Flow[In, Out, Mat] =
    new Flow(delegate.buffer(size, overflowStrategy))

  /**
   * Takes up to `n` elements from the stream (less than `n` if the upstream completes before emitting `n` elements)
   * and returns a pair containing a strict sequence of the taken element
   * and a stream representing the remaining elements. If ''n'' is zero or negative, then this will return a pair
   * of an empty collection and a stream containing the whole upstream unchanged.
   *
   * In case of an upstream error, depending on the current state
   *  - the master stream signals the error if less than `n` elements have been seen, and therefore the substream
   *    has not yet been emitted
   *  - the tail substream signals the error after the prefix and tail has been emitted by the main stream
   *    (at that point the main stream has already completed)
   *
   * '''Emits when''' the configured number of prefix elements are available. Emits this prefix, and the rest
   * as a substream
   *
   * '''Backpressures when''' downstream backpressures or substream backpressures
   *
   * '''Completes when''' prefix elements have been consumed and substream has been consumed
   *
   * '''Cancels when''' downstream cancels or substream cancels
   */
  def prefixAndTail(n: Int): javadsl.Flow[In, akka.japi.Pair[java.util.List[Out], javadsl.Source[Out, NotUsed]], Mat] =
    new Flow(delegate.prefixAndTail(n).map { case (taken, tail) ⇒ akka.japi.Pair(taken.asJava, tail.asJava) })

  /**
   * This operation demultiplexes the incoming stream into separate output
   * streams, one for each element key. The key is computed for each element
   * using the given function. When a new key is encountered for the first time
   * a new substream is opened and subsequently fed with all elements belonging to
   * that key.
   *
   * The object returned from this method is not a normal [[Flow]],
   * it is a [[SubFlow]]. This means that after this combinator all transformations
   * are applied to all encountered substreams in the same fashion. Substream mode
   * is exited either by closing the substream (i.e. connecting it to a [[Sink]])
   * or by merging the substreams back together; see the `to` and `mergeBack` methods
   * on [[SubFlow]] for more information.
   *
   * It is important to note that the substreams also propagate back-pressure as
   * any other stream, which means that blocking one substream will block the `groupBy`
   * operator itself—and thereby all substreams—once all internal or
   * explicit buffers are filled.
   *
   * If the group by function `f` throws an exception and the supervision decision
   * is [[akka.stream.Supervision#stop]] the stream and substreams will be completed
   * with failure.
   *
   * If the group by function `f` throws an exception and the supervision decision
   * is [[akka.stream.Supervision#resume]] or [[akka.stream.Supervision#restart]]
   * the element is dropped and the stream and substreams continue.
   *
   * Function `f`  MUST NOT return `null`. This will throw exception and trigger supervision decision mechanism.
   *
   * '''Emits when''' an element for which the grouping function returns a group that has not yet been created.
   * Emits the new group
   *
   * '''Backpressures when''' there is an element pending for a group whose substream backpressures
   *
   * '''Completes when''' upstream completes
   *
   * '''Cancels when''' downstream cancels and all substreams cancel
   *
   * @param maxSubstreams configures the maximum number of substreams (keys)
   *        that are supported; if more distinct keys are encountered then the stream fails
   */
  def groupBy[K](maxSubstreams: Int, f: function.Function[Out, K]): SubFlow[In, Out, Mat] =
    new SubFlow(delegate.groupBy(maxSubstreams, f.apply))

  /**
   * This operation applies the given predicate to all incoming elements and
   * emits them to a stream of output streams, always beginning a new one with
   * the current element if the given predicate returns true for it. This means
   * that for the following series of predicate values, three substreams will
   * be produced with lengths 1, 2, and 3:
   *
   * {{{
   * false,             // element goes into first substream
   * true, false,       // elements go into second substream
   * true, false, false // elements go into third substream
   * }}}
   *
   * In case the *first* element of the stream matches the predicate, the first
   * substream emitted by splitWhen will start from that element. For example:
   *
   * {{{
   * true, false, false // first substream starts from the split-by element
   * true, false        // subsequent substreams operate the same way
   * }}}
   *
   * The object returned from this method is not a normal [[Flow]],
   * it is a [[SubFlow]]. This means that after this combinator all transformations
   * are applied to all encountered substreams in the same fashion. Substream mode
   * is exited either by closing the substream (i.e. connecting it to a [[Sink]])
   * or by merging the substreams back together; see the `to` and `mergeBack` methods
   * on [[SubFlow]] for more information.
   *
   * It is important to note that the substreams also propagate back-pressure as
   * any other stream, which means that blocking one substream will block the `splitWhen`
   * operator itself—and thereby all substreams—once all internal or
   * explicit buffers are filled.
   *
   * If the split predicate `p` throws an exception and the supervision decision
   * is [[akka.stream.Supervision#stop]] the stream and substreams will be completed
   * with failure.
   *
   * If the split predicate `p` throws an exception and the supervision decision
   * is [[akka.stream.Supervision#resume]] or [[akka.stream.Supervision#restart]]
   * the element is dropped and the stream and substreams continue.
   *
   * '''Emits when''' an element for which the provided predicate is true, opening and emitting
   * a new substream for subsequent element
   *
   * '''Backpressures when''' there is an element pending for the next substream, but the previous
   * is not fully consumed yet, or the substream backpressures
   *
   * '''Completes when''' upstream completes
   *
   * '''Cancels when''' downstream cancels and substreams cancel on `SubstreamCancelStrategy.drain()`, downstream
   * cancels or any substream cancels on `SubstreamCancelStrategy.propagate()`
   *
   * See also [[Flow.splitAfter]].
   */
  def splitWhen(p: function.Predicate[Out]): SubFlow[In, Out, Mat] =
    new SubFlow(delegate.splitWhen(p.test))

  /**
   * This operation applies the given predicate to all incoming elements and
   * emits them to a stream of output streams, always beginning a new one with
   * the current element if the given predicate returns true for it.
   *
   * @see [[#splitWhen]]
   */
  def splitWhen(substreamCancelStrategy: SubstreamCancelStrategy)(p: function.Predicate[Out]): SubFlow[In, Out, Mat] =
    new SubFlow(delegate.splitWhen(substreamCancelStrategy)(p.test))

  /**
   * This operation applies the given predicate to all incoming elements and
   * emits them to a stream of output streams. It *ends* the current substream when the
   * predicate is true. This means that for the following series of predicate values,
   * three substreams will be produced with lengths 2, 2, and 3:
   *
   * {{{
   * false, true,        // elements go into first substream
   * false, true,        // elements go into second substream
   * false, false, true  // elements go into third substream
   * }}}
   *
   * The object returned from this method is not a normal [[Flow]],
   * it is a [[SubFlow]]. This means that after this combinator all transformations
   * are applied to all encountered substreams in the same fashion. Substream mode
   * is exited either by closing the substream (i.e. connecting it to a [[Sink]])
   * or by merging the substreams back together; see the `to` and `mergeBack` methods
   * on [[SubFlow]] for more information.
   *
   * It is important to note that the substreams also propagate back-pressure as
   * any other stream, which means that blocking one substream will block the `splitAfter`
   * operator itself—and thereby all substreams—once all internal or
   * explicit buffers are filled.
   *
   * If the split predicate `p` throws an exception and the supervision decision
   * is [[akka.stream.Supervision.Stop]] the stream and substreams will be completed
   * with failure.
   *
   * If the split predicate `p` throws an exception and the supervision decision
   * is [[akka.stream.Supervision.Resume]] or [[akka.stream.Supervision.Restart]]
   * the element is dropped and the stream and substreams continue.
   *
   * '''Emits when''' an element passes through. When the provided predicate is true it emits the element
   * and opens a new substream for subsequent element
   *
   * '''Backpressures when''' there is an element pending for the next substream, but the previous
   * is not fully consumed yet, or the substream backpressures
   *
   * '''Completes when''' upstream completes
   *
   * '''Cancels when''' downstream cancels and substreams cancel on `SubstreamCancelStrategy.drain`, downstream
   * cancels or any substream cancels on `SubstreamCancelStrategy.propagate`
   *
   * See also [[Flow.splitWhen]].
   */
  def splitAfter(p: function.Predicate[Out]): SubFlow[In, Out, Mat] =
    new SubFlow(delegate.splitAfter(p.test))

  /**
   * This operation applies the given predicate to all incoming elements and
   * emits them to a stream of output streams. It *ends* the current substream when the
   * predicate is true.
   *
   * @see [[#splitAfter]]
   */
  def splitAfter(substreamCancelStrategy: SubstreamCancelStrategy)(p: function.Predicate[Out]): SubFlow[In, Out, Mat] =
    new SubFlow(delegate.splitAfter(substreamCancelStrategy)(p.test))

  /**
   * Transform each input element into a `Source` of output elements that is
   * then flattened into the output stream by concatenation,
   * fully consuming one Source after the other.
   *
   * '''Emits when''' a currently consumed substream has an element available
   *
   * '''Backpressures when''' downstream backpressures
   *
   * '''Completes when''' upstream completes and all consumed substreams complete
   *
   * '''Cancels when''' downstream cancels
   */
  def flatMapConcat[T, M](f: function.Function[Out, _ <: Graph[SourceShape[T], M]]): Flow[In, T, Mat] =
    new Flow(delegate.flatMapConcat[T, M](x ⇒ f(x)))

  /**
   * Transform each input element into a `Source` of output elements that is
   * then flattened into the output stream by merging, where at most `breadth`
   * substreams are being consumed at any given time.
   *
   * '''Emits when''' a currently consumed substream has an element available
   *
   * '''Backpressures when''' downstream backpressures
   *
   * '''Completes when''' upstream completes and all consumed substreams complete
   *
   * '''Cancels when''' downstream cancels
   */
  def flatMapMerge[T, M](breadth: Int, f: function.Function[Out, _ <: Graph[SourceShape[T], M]]): Flow[In, T, Mat] =
    new Flow(delegate.flatMapMerge(breadth, o ⇒ f(o)))

  /**
   * Concatenate the given [[Source]] to this [[Flow]], meaning that once this
   * Flow’s input is exhausted and all result elements have been generated,
   * the Source’s elements will be produced.
   *
   * Note that the [[Source]] is materialized together with this Flow and just kept
   * from producing elements by asserting back-pressure until its time comes.
   *
   * If this [[Flow]] gets upstream error - no elements from the given [[Source]] will be pulled.
   *
   * '''Emits when''' element is available from current stream or from the given [[Source]] when current is completed
   *
   * '''Backpressures when''' downstream backpressures
   *
   * '''Completes when''' given [[Source]] completes
   *
   * '''Cancels when''' downstream cancels
   */
  def concat[M](that: Graph[SourceShape[Out], M]): javadsl.Flow[In, Out, Mat] =
    new Flow(delegate.concat(that))

  /**
   * Concatenate the given [[Source]] to this [[Flow]], meaning that once this
   * Flow’s input is exhausted and all result elements have been generated,
   * the Source’s elements will be produced.
   *
   * Note that the [[Source]] is materialized together with this Flow and just kept
   * from producing elements by asserting back-pressure until its time comes.
   *
   * If this [[Flow]] gets upstream error - no elements from the given [[Source]] will be pulled.
   *
   * It is recommended to use the internally optimized `Keep.left` and `Keep.right` combiners
   * where appropriate instead of manually writing functions that pass through one of the values.
   *
   * @see [[#concat]]
   */
  def concatMat[M, M2](that: Graph[SourceShape[Out], M], matF: function.Function2[Mat, M, M2]): javadsl.Flow[In, Out, M2] =
    new Flow(delegate.concatMat(that)(combinerToScala(matF)))

  /**
   * Prepend the given [[Source]] to this [[Flow]], meaning that before elements
   * are generated from this Flow, the Source's elements will be produced until it
   * is exhausted, at which point Flow elements will start being produced.
   *
   * Note that this Flow will be materialized together with the [[Source]] and just kept
   * from producing elements by asserting back-pressure until its time comes.
   *
   * If the given [[Source]] gets upstream error - no elements from this [[Flow]] will be pulled.
   *
   * '''Emits when''' element is available from the given [[Source]] or from current stream when the [[Source]] is completed
   *
   * '''Backpressures when''' downstream backpressures
   *
   * '''Completes when''' this [[Flow]] completes
   *
   * '''Cancels when''' downstream cancels
   */
  def prepend[M](that: Graph[SourceShape[Out], M]): javadsl.Flow[In, Out, Mat] =
    new Flow(delegate.prepend(that))

  /**
   * Prepend the given [[Source]] to this [[Flow]], meaning that before elements
   * are generated from this Flow, the Source's elements will be produced until it
   * is exhausted, at which point Flow elements will start being produced.
   *
   * Note that this Flow will be materialized together with the [[Source]] and just kept
   * from producing elements by asserting back-pressure until its time comes.
   *
   * If the given [[Source]] gets upstream error - no elements from this [[Flow]] will be pulled.
   *
   * It is recommended to use the internally optimized `Keep.left` and `Keep.right` combiners
   * where appropriate instead of manually writing functions that pass through one of the values.
   *
   * @see [[#prepend]]
   */
  def prependMat[M, M2](that: Graph[SourceShape[Out], M], matF: function.Function2[Mat, M, M2]): javadsl.Flow[In, Out, M2] =
    new Flow(delegate.prependMat(that)(combinerToScala(matF)))

  /**
   * Provides a secondary source that will be consumed if this source completes without any
   * elements passing by. As soon as the first element comes through this stream, the alternative
   * will be cancelled.
   *
   * Note that this Flow will be materialized together with the [[Source]] and just kept
   * from producing elements by asserting back-pressure until its time comes or it gets
   * cancelled.
   *
   * On errors the stage is failed regardless of source of the error.
   *
   * '''Emits when''' element is available from first stream or first stream closed without emitting any elements and an element
   *                  is available from the second stream
   *
   * '''Backpressures when''' downstream backpressures
   *
   * '''Completes when''' the primary stream completes after emitting at least one element, when the primary stream completes
   *                      without emitting and the secondary stream already has completed or when the secondary stream completes
   *
   * '''Cancels when''' downstream cancels and additionally the alternative is cancelled as soon as an element passes
   *                    by from this stream.
   */
  def orElse[M](secondary: Graph[SourceShape[Out], M]): javadsl.Flow[In, Out, Mat] =
    new Flow(delegate.orElse(secondary))

  /**
   * Provides a secondary source that will be consumed if this source completes without any
   * elements passing by. As soon as the first element comes through this stream, the alternative
   * will be cancelled.
   *
   * It is recommended to use the internally optimized `Keep.left` and `Keep.right` combiners
   * where appropriate instead of manually writing functions that pass through one of the values.
   *
   * @see [[#orElse]]
   */
  def orElseMat[M2, M3](
    secondary: Graph[SourceShape[Out], M2],
    matF:      function.Function2[Mat, M2, M3]): javadsl.Flow[In, Out, M3] =
    new Flow(delegate.orElseMat(secondary)(combinerToScala(matF)))

  /**
   * Attaches the given [[Sink]] to this [[Flow]], meaning that elements that passes
   * through will also be sent to the [[Sink]].
   *
   * '''Emits when''' element is available and demand exists both from the Sink and the downstream.
   *
   * '''Backpressures when''' downstream or Sink backpressures
   *
   * '''Completes when''' upstream completes
   *
   * '''Cancels when''' downstream or Sink cancels
   */
  def alsoTo(that: Graph[SinkShape[Out], _]): javadsl.Flow[In, Out, Mat] =
    new Flow(delegate.alsoTo(that))

  /**
   * Attaches the given [[Sink]] to this [[Flow]], meaning that elements that passes
   * through will also be sent to the [[Sink]].
   *
   * It is recommended to use the internally optimized `Keep.left` and `Keep.right` combiners
   * where appropriate instead of manually writing functions that pass through one of the values.
   *
   * @see [[#alsoTo]]
   */
  def alsoToMat[M2, M3](
    that: Graph[SinkShape[Out], M2],
    matF: function.Function2[Mat, M2, M3]): javadsl.Flow[In, Out, M3] =
    new Flow(delegate.alsoToMat(that)(combinerToScala(matF)))

  /**
   * Attaches the given [[Sink]] to this [[Flow]], meaning that elements will be sent to the [[Sink]]
   * instead of being passed through if the predicate `when` returns `true`.
   *
   * '''Emits when''' emits when an element is available from the input and the chosen output has demand
   *
   * '''Backpressures when''' the currently chosen output back-pressures
   *
   * '''Completes when''' upstream completes and no output is pending
   *
   * '''Cancels when''' any of the downstreams cancel
   */
  def divertTo(that: Graph[SinkShape[Out], _], when: function.Predicate[Out]): javadsl.Flow[In, Out, Mat] =
    new Flow(delegate.divertTo(that, when.test))

  /**
   * Attaches the given [[Sink]] to this [[Flow]], meaning that elements will be sent to the [[Sink]]
   * instead of being passed through if the predicate `when` returns `true`.
   *
   * @see [[#divertTo]]
   *
   * It is recommended to use the internally optimized `Keep.left` and `Keep.right` combiners
   * where appropriate instead of manually writing functions that pass through one of the values.
   */
  def divertToMat[M2, M3](that: Graph[SinkShape[Out], M2], when: function.Predicate[Out], matF: function.Function2[Mat, M2, M3]): javadsl.Flow[In, Out, M3] =
    new Flow(delegate.divertToMat(that, when.test)(combinerToScala(matF)))

  /**
   * Attaches the given [[Sink]] to this [[Flow]] as a wire tap, meaning that elements that pass
   * through will also be sent to the wire-tap Sink, without the latter affecting the mainline flow.
   * If the wire-tap Sink backpressures, elements that would've been sent to it will be dropped instead.
   *
   * '''Emits when''' element is available and demand exists from the downstream; the element will
   * also be sent to the wire-tap Sink if there is demand.
   *
   * '''Backpressures when''' downstream backpressures
   *
   * '''Completes when''' upstream completes
   *
   * '''Cancels when''' downstream cancels
   */

  def wireTap(that: Graph[SinkShape[Out], _]): javadsl.Flow[In, Out, Mat] =
    new Flow(delegate.wireTap(that))

  /**
   * Attaches the given [[Sink]] to this [[Flow]] as a wire tap, meaning that elements that pass
   * through will also be sent to the wire-tap Sink, without the latter affecting the mainline flow.
   * If the wire-tap Sink backpressures, elements that would've been sent to it will be dropped instead.
   *
   * It is recommended to use the internally optimized `Keep.left` and `Keep.right` combiners
   * where appropriate instead of manually writing functions that pass through one of the values.
   *
   * @see [[#wireTap]]
   */
  def wireTapMat[M2, M3](
    that: Graph[SinkShape[Out], M2],
    matF: function.Function2[Mat, M2, M3]): javadsl.Flow[In, Out, M3] =
    new Flow(delegate.wireTapMat(that)(combinerToScala(matF)))

  /**
   * Interleave is a deterministic merge of the given [[Source]] with elements of this [[Flow]].
   * It first emits `segmentSize` number of elements from this flow to downstream, then - same amount for `that` source,
   * then repeat process.
   *
   * Example:
   * {{{
   * Source<Integer, ?> src = Source.from(Arrays.asList(1, 2, 3))
   * Flow<Integer, Integer, ?> flow = flow.interleave(Source.from(Arrays.asList(4, 5, 6, 7)), 2)
   * src.via(flow) // 1, 2, 4, 5, 3, 6, 7
   * }}}
   *
   * After one of upstreams is complete than all the rest elements will be emitted from the second one
   *
   * If this [[Flow]] or [[Source]] gets upstream error - stream completes with failure.
   *
   * '''Emits when''' element is available from the currently consumed upstream
   *
   * '''Backpressures when''' downstream backpressures. Signal to current
   * upstream, switch to next upstream when received `segmentSize` elements
   *
   * '''Completes when''' the [[Flow]] and given [[Source]] completes
   *
   * '''Cancels when''' downstream cancels
   */
  def interleave(that: Graph[SourceShape[Out], _], segmentSize: Int): javadsl.Flow[In, Out, Mat] =
    interleave(that, segmentSize, eagerClose = false)

  /**
   * Interleave is a deterministic merge of the given [[Source]] with elements of this [[Flow]].
   * It first emits `segmentSize` number of elements from this flow to downstream, then - same amount for `that` source,
   * then repeat process.
   *
   * If eagerClose is false and one of the upstreams complete the elements from the other upstream will continue passing
   * through the interleave stage. If eagerClose is true and one of the upstream complete interleave will cancel the
   * other upstream and complete itself.
   *
   * If this [[Flow]] or [[Source]] gets upstream error - stream completes with failure.
   *
   * '''Emits when''' element is available from the currently consumed upstream
   *
   * '''Backpressures when''' downstream backpressures. Signal to current
   * upstream, switch to next upstream when received `segmentSize` elements
   *
   * '''Completes when''' the [[Flow]] and given [[Source]] completes
   *
   * '''Cancels when''' downstream cancels
   */
  def interleave(that: Graph[SourceShape[Out], _], segmentSize: Int, eagerClose: Boolean): javadsl.Flow[In, Out, Mat] =
    new Flow(delegate.interleave(that, segmentSize, eagerClose))

  /**
   * Interleave is a deterministic merge of the given [[Source]] with elements of this [[Flow]].
   * It first emits `segmentSize` number of elements from this flow to downstream, then - same amount for `that` source,
   * then repeat process.
   *
   * After one of upstreams is complete than all the rest elements will be emitted from the second one
   *
   * If this [[Flow]] or [[Source]] gets upstream error - stream completes with failure.
   *
   * It is recommended to use the internally optimized `Keep.left` and `Keep.right` combiners
   * where appropriate instead of manually writing functions that pass through one of the values.
   *
   * @see [[#interleave]]
   */
  def interleaveMat[M, M2](that: Graph[SourceShape[Out], M], segmentSize: Int,
                           matF: function.Function2[Mat, M, M2]): javadsl.Flow[In, Out, M2] =
    interleaveMat(that, segmentSize, eagerClose = false, matF)

  /**
   * Interleave is a deterministic merge of the given [[Source]] with elements of this [[Flow]].
   * It first emits `segmentSize` number of elements from this flow to downstream, then - same amount for `that` source,
   * then repeat process.
   *
   * If eagerClose is false and one of the upstreams complete the elements from the other upstream will continue passing
   * through the interleave stage. If eagerClose is true and one of the upstream complete interleave will cancel the
   * other upstream and complete itself.
   *
   * If this [[Flow]] or [[Source]] gets upstream error - stream completes with failure.
   *
   * It is recommended to use the internally optimized `Keep.left` and `Keep.right` combiners
   * where appropriate instead of manually writing functions that pass through one of the values.
   *
   * @see [[#interleave]]
   */
  def interleaveMat[M, M2](that: Graph[SourceShape[Out], M], segmentSize: Int, eagerClose: Boolean,
                           matF: function.Function2[Mat, M, M2]): javadsl.Flow[In, Out, M2] =
    new Flow(delegate.interleaveMat(that, segmentSize, eagerClose)(combinerToScala(matF)))

  /**
   * Merge the given [[Source]] to this [[Flow]], taking elements as they arrive from input streams,
   * picking randomly when several elements ready.
   *
   * '''Emits when''' one of the inputs has an element available
   *
   * '''Backpressures when''' downstream backpressures
   *
   * '''Completes when''' all upstreams complete
   *
   * '''Cancels when''' downstream cancels
   */
  def merge(that: Graph[SourceShape[Out], _]): javadsl.Flow[In, Out, Mat] =
    merge(that, eagerComplete = false)

  /**
   * Merge the given [[Source]] to this [[Flow]], taking elements as they arrive from input streams,
   * picking randomly when several elements ready.
   *
   * '''Emits when''' one of the inputs has an element available
   *
   * '''Backpressures when''' downstream backpressures
   *
   * '''Completes when''' all upstreams complete (eagerComplete=false) or one upstream completes (eagerComplete=true), default value is `false`
   *
   * '''Cancels when''' downstream cancels
   */
  def merge(that: Graph[SourceShape[Out], _], eagerComplete: Boolean): javadsl.Flow[In, Out, Mat] =
    new Flow(delegate.merge(that, eagerComplete))

  /**
   * Merge the given [[Source]] to this [[Flow]], taking elements as they arrive from input streams,
   * picking randomly when several elements ready.
   *
   * It is recommended to use the internally optimized `Keep.left` and `Keep.right` combiners
   * where appropriate instead of manually writing functions that pass through one of the values.
   *
   * @see [[#merge]]
   */
  def mergeMat[M, M2](
    that: Graph[SourceShape[Out], M],
    matF: function.Function2[Mat, M, M2]): javadsl.Flow[In, Out, M2] =
    mergeMat(that, matF, eagerComplete = false)

  /**
   * Merge the given [[Source]] to this [[Flow]], taking elements as they arrive from input streams,
   * picking randomly when several elements ready.
   *
   * It is recommended to use the internally optimized `Keep.left` and `Keep.right` combiners
   * where appropriate instead of manually writing functions that pass through one of the values.
   *
   * @see [[#merge]]
   */
  def mergeMat[M, M2](
    that:          Graph[SourceShape[Out], M],
    matF:          function.Function2[Mat, M, M2],
    eagerComplete: Boolean): javadsl.Flow[In, Out, M2] =
    new Flow(delegate.mergeMat(that, eagerComplete)(combinerToScala(matF)))

  /**
   * Merge the given [[Source]] to this [[Flow]], taking elements as they arrive from input streams,
   * picking always the smallest of the available elements (waiting for one element from each side
   * to be available). This means that possible contiguity of the input streams is not exploited to avoid
   * waiting for elements, this merge will block when one of the inputs does not have more elements (and
   * does not complete).
   *
   * '''Emits when''' all of the inputs have an element available
   *
   * '''Backpressures when''' downstream backpressures
   *
   * '''Completes when''' all upstreams complete
   *
   * '''Cancels when''' downstream cancels
   */
  def mergeSorted[M](that: Graph[SourceShape[Out], M], comp: Comparator[Out]): javadsl.Flow[In, Out, Mat] =
    new Flow(delegate.mergeSorted(that)(Ordering.comparatorToOrdering(comp)))

  /**
   * Merge the given [[Source]] to this [[Flow]], taking elements as they arrive from input streams,
   * picking always the smallest of the available elements (waiting for one element from each side
   * to be available). This means that possible contiguity of the input streams is not exploited to avoid
   * waiting for elements, this merge will block when one of the inputs does not have more elements (and
   * does not complete).
   *
   * It is recommended to use the internally optimized `Keep.left` and `Keep.right` combiners
   * where appropriate instead of manually writing functions that pass through one of the values.
   *
   * @see [[#mergeSorted]].
   */
  def mergeSortedMat[Mat2, Mat3](that: Graph[SourceShape[Out], Mat2], comp: Comparator[Out],
                                 matF: function.Function2[Mat, Mat2, Mat3]): javadsl.Flow[In, Out, Mat3] =
    new Flow(delegate.mergeSortedMat(that)(combinerToScala(matF))(Ordering.comparatorToOrdering(comp)))

  /**
   * Combine the elements of current [[Flow]] and the given [[Source]] into a stream of tuples.
   *
   * '''Emits when''' all of the inputs have an element available
   *
   * '''Backpressures when''' downstream backpressures
   *
   * '''Completes when''' any upstream completes
   *
   * '''Cancels when''' downstream cancels
   */
  def zip[T](source: Graph[SourceShape[T], _]): javadsl.Flow[In, Out Pair T, Mat] =
    zipMat(source, Keep.left)

  /**
   * Combine the elements of current [[Flow]] and the given [[Source]] into a stream of tuples.
   *
   * It is recommended to use the internally optimized `Keep.left` and `Keep.right` combiners
   * where appropriate instead of manually writing functions that pass through one of the values.
   *
   * @see [[#zip]]
   */
  def zipMat[T, M, M2](
    that: Graph[SourceShape[T], M],
    matF: function.Function2[Mat, M, M2]): javadsl.Flow[In, Out Pair T, M2] =
    this.viaMat(Flow.fromGraph(GraphDSL.create(
      that,
      new function.Function2[GraphDSL.Builder[M], SourceShape[T], FlowShape[Out, Out Pair T]] {
        def apply(b: GraphDSL.Builder[M], s: SourceShape[T]): FlowShape[Out, Out Pair T] = {
          val zip: FanInShape2[Out, T, Out Pair T] = b.add(Zip.create[Out, T])
          b.from(s).toInlet(zip.in1)
          FlowShape(zip.in0, zip.out)
        }
      })), matF)

  /**
   * Put together the elements of current [[Flow]] and the given [[Source]]
   * into a stream of combined elements using a combiner function.
   *
   * '''Emits when''' all of the inputs have an element available
   *
   * '''Backpressures when''' downstream backpressures
   *
   * '''Completes when''' any upstream completes
   *
   * '''Cancels when''' downstream cancels
   */
  def zipWith[Out2, Out3](
    that:    Graph[SourceShape[Out2], _],
    combine: function.Function2[Out, Out2, Out3]): javadsl.Flow[In, Out3, Mat] =
    new Flow(delegate.zipWith[Out2, Out3](that)(combinerToScala(combine)))

  /**
   * Put together the elements of current [[Flow]] and the given [[Source]]
   * into a stream of combined elements using a combiner function.
   *
   * It is recommended to use the internally optimized `Keep.left` and `Keep.right` combiners
   * where appropriate instead of manually writing functions that pass through one of the values.
   *
   * @see [[#zipWith]]
   */
  def zipWithMat[Out2, Out3, M, M2](
    that:    Graph[SourceShape[Out2], M],
    combine: function.Function2[Out, Out2, Out3],
    matF:    function.Function2[Mat, M, M2]): javadsl.Flow[In, Out3, M2] =
    new Flow(delegate.zipWithMat[Out2, Out3, M, M2](that)(combinerToScala(combine))(combinerToScala(matF)))

  /**
   * Combine the elements of current flow into a stream of tuples consisting
   * of all elements paired with their index. Indices start at 0.
   *
   * '''Emits when''' upstream emits an element and is paired with their index
   *
   * '''Backpressures when''' downstream backpressures
   *
   * '''Completes when''' upstream completes
   *
   * '''Cancels when''' downstream cancels
   */
  def zipWithIndex: Flow[In, Pair[Out, Long], Mat] =
    new Flow(delegate.zipWithIndex.map { case (elem, index) ⇒ Pair(elem, index) })

  /**
   * If the first element has not passed through this stage before the provided timeout, the stream is failed
   * with a [[java.util.concurrent.TimeoutException]].
   *
   * '''Emits when''' upstream emits an element
   *
   * '''Backpressures when''' downstream backpressures
   *
   * '''Completes when''' upstream completes or fails if timeout elapses before first element arrives
   *
   * '''Cancels when''' downstream cancels
   */
  def initialTimeout(timeout: FiniteDuration): javadsl.Flow[In, Out, Mat] =
    new Flow(delegate.initialTimeout(timeout))

  /**
   * If the completion of the stream does not happen until the provided timeout, the stream is failed
   * with a [[java.util.concurrent.TimeoutException]].
   *
   * '''Emits when''' upstream emits an element
   *
   * '''Backpressures when''' downstream backpressures
   *
   * '''Completes when''' upstream completes or fails if timeout elapses before upstream completes
   *
   * '''Cancels when''' downstream cancels
   */
  def completionTimeout(timeout: FiniteDuration): javadsl.Flow[In, Out, Mat] =
    new Flow(delegate.completionTimeout(timeout))

  /**
   * If the time between two processed elements exceeds the provided timeout, the stream is failed
   * with a [[java.util.concurrent.TimeoutException]]. The timeout is checked periodically,
   * so the resolution of the check is one period (equals to timeout value).
   *
   * '''Emits when''' upstream emits an element
   *
   * '''Backpressures when''' downstream backpressures
   *
   * '''Completes when''' upstream completes or fails if timeout elapses between two emitted elements
   *
   * '''Cancels when''' downstream cancels
   */
  def idleTimeout(timeout: FiniteDuration): javadsl.Flow[In, Out, Mat] =
    new Flow(delegate.idleTimeout(timeout))

  /**
   * If the time between the emission of an element and the following downstream demand exceeds the provided timeout,
   * the stream is failed with a [[java.util.concurrent.TimeoutException]]. The timeout is checked periodically,
   * so the resolution of the check is one period (equals to timeout value).
   *
   * '''Emits when''' upstream emits an element
   *
   * '''Backpressures when''' downstream backpressures
   *
   * '''Completes when''' upstream completes or fails if timeout elapses between element emission and downstream demand.
   *
   * '''Cancels when''' downstream cancels
   */
  def backpressureTimeout(timeout: FiniteDuration): javadsl.Flow[In, Out, Mat] =
    new Flow(delegate.backpressureTimeout(timeout))

  /**
   * Injects additional elements if upstream does not emit for a configured amount of time. In other words, this
   * stage attempts to maintains a base rate of emitted elements towards the downstream.
   *
   * If the downstream backpressures then no element is injected until downstream demand arrives. Injected elements
   * do not accumulate during this period.
   *
   * Upstream elements are always preferred over injected elements.
   *
   * '''Emits when''' upstream emits an element or if the upstream was idle for the configured period
   *
   * '''Backpressures when''' downstream backpressures
   *
   * '''Completes when''' upstream completes
   *
   * '''Cancels when''' downstream cancels
   */
  def keepAlive(maxIdle: FiniteDuration, injectedElem: function.Creator[Out]): javadsl.Flow[In, Out, Mat] =
    new Flow(delegate.keepAlive(maxIdle, () ⇒ injectedElem.create()))

  /**
   * Sends elements downstream with speed limited to `elements/per`. In other words, this stage set the maximum rate
   * for emitting messages. This combinator works for streams where all elements have the same cost or length.
   *
   * Throttle implements the token bucket model. There is a bucket with a given token capacity (burst size or maximumBurst).
   * Tokens drops into the bucket at a given rate and can be `spared` for later use up to bucket capacity
   * to allow some burstiness. Whenever stream wants to send an element, it takes as many
   * tokens from the bucket as element costs. If there isn't any, throttle waits until the
   * bucket accumulates enough tokens. Elements that costs more than the allowed burst will be delayed proportionally
   * to their cost minus available tokens, meeting the target rate. Bucket is full when stream just materialized and started.
   *
   * Parameter `mode` manages behavior when upstream is faster than throttle rate:
   *  - [[akka.stream.ThrottleMode.Shaping]] makes pauses before emitting messages to meet throttle rate
   *  - [[akka.stream.ThrottleMode.Enforcing]] fails with exception when upstream is faster than throttle rate
   *
   * It is recommended to use non-zero burst sizes as they improve both performance and throttling precision by allowing
   * the implementation to avoid using the scheduler when input rates fall below the enforced limit and to reduce
   * most of the inaccuracy caused by the scheduler resolution (which is in the range of milliseconds).
   *
   *  WARNING: Be aware that throttle is using scheduler to slow down the stream. This scheduler has minimal time of triggering
   *  next push. Consequently it will slow down the stream as it has minimal pause for emitting. This can happen in
   *  case burst is 0 and speed is higher than 30 events per second. You need to consider another solution in case you are expecting
   *  events being evenly spread with some small interval (30 milliseconds or less).
   *  In other words the throttler always enforces the rate limit, but in certain cases (mostly due to limited scheduler resolution) it
   *  enforces a tighter bound than what was prescribed. This can be also mitigated by increasing the burst size.
   *
   * '''Emits when''' upstream emits an element and configured time per each element elapsed
   *
   * '''Backpressures when''' downstream backpressures or the incoming rate is higher than the speed limit
   *
   * '''Completes when''' upstream completes
   *
   * '''Cancels when''' downstream cancels
   *
   * @see [[#throttleEven]]
   */
  def throttle(elements: Int, per: FiniteDuration, maximumBurst: Int,
               mode: ThrottleMode): javadsl.Flow[In, Out, Mat] =
    new Flow(delegate.throttle(elements, per, maximumBurst, mode))

  /**
   * Sends elements downstream with speed limited to `cost/per`. Cost is
   * calculating for each element individually by calling `calculateCost` function.
   * This combinator works for streams when elements have different cost(length).
   * Streams of `ByteString` for example.
   *
   * Throttle implements the token bucket model. There is a bucket with a given token capacity (burst size or maximumBurst).
   * Tokens drops into the bucket at a given rate and can be `spared` for later use up to bucket capacity
   * to allow some burstiness. Whenever stream wants to send an element, it takes as many
   * tokens from the bucket as element costs. If there isn't any, throttle waits until the
   * bucket accumulates enough tokens. Elements that costs more than the allowed burst will be delayed proportionally
   * to their cost minus available tokens, meeting the target rate. Bucket is full when stream just materialized and started.
   *
   * Parameter `mode` manages behavior when upstream is faster than throttle rate:
   *  - [[akka.stream.ThrottleMode.Shaping]] makes pauses before emitting messages to meet throttle rate
   *  - [[akka.stream.ThrottleMode.Enforcing]] fails with exception when upstream is faster than throttle rate. Enforcing
   *  cannot emit elements that cost more than the maximumBurst
   *
   * It is recommended to use non-zero burst sizes as they improve both performance and throttling precision by allowing
   * the implementation to avoid using the scheduler when input rates fall below the enforced limit and to reduce
   * most of the inaccuracy caused by the scheduler resolution (which is in the range of milliseconds).
   *
   *  WARNING: Be aware that throttle is using scheduler to slow down the stream. This scheduler has minimal time of triggering
   *  next push. Consequently it will slow down the stream as it has minimal pause for emitting. This can happen in
   *  case burst is 0 and speed is higher than 30 events per second. You need to consider another solution in case you are expecting
   *  events being evenly spread with some small interval (30 milliseconds or less).
   *  In other words the throttler always enforces the rate limit, but in certain cases (mostly due to limited scheduler resolution) it
   *  enforces a tighter bound than what was prescribed. This can be also mitigated by increasing the burst size.
   *
   * '''Emits when''' upstream emits an element and configured time per each element elapsed
   *
   * '''Backpressures when''' downstream backpressures or the incoming rate is higher than the speed limit
   *
   * '''Completes when''' upstream completes
   *
   * '''Cancels when''' downstream cancels
   *
   *  @see [[#throttleEven]]
   */
  def throttle(cost: Int, per: FiniteDuration, maximumBurst: Int,
               costCalculation: function.Function[Out, Integer], mode: ThrottleMode): javadsl.Flow[In, Out, Mat] =
    new Flow(delegate.throttle(cost, per, maximumBurst, costCalculation.apply, mode))

  /**
   * This is a simplified version of throttle that spreads events evenly across the given time interval.
   *
   * Use this combinator when you need just slow down a stream without worrying about exact amount
   * of time between events.
   *
   * If you want to be sure that no time interval has no more than specified number of events you need to use
   * [[throttle()]] with maximumBurst attribute.
   * @see [[#throttle]]
   */
  def throttleEven(elements: Int, per: FiniteDuration, mode: ThrottleMode): javadsl.Flow[In, Out, Mat] =
    new Flow(delegate.throttle(elements, per, Integer.MAX_VALUE, mode))

  /**
   * This is a simplified version of throttle that spreads events evenly across the given time interval.
   *
   * Use this combinator when you need just slow down a stream without worrying about exact amount
   * of time between events.
   *
   * If you want to be sure that no time interval has no more than specified number of events you need to use
   * [[throttle()]] with maximumBurst attribute.
   * @see [[#throttle]]
   */
  def throttleEven(cost: Int, per: FiniteDuration,
                   costCalculation: function.Function[Out, Integer], mode: ThrottleMode): javadsl.Flow[In, Out, Mat] =
    new Flow(delegate.throttle(cost, per, Integer.MAX_VALUE, costCalculation.apply, mode))

  /**
   * Detaches upstream demand from downstream demand without detaching the
   * stream rates; in other words acts like a buffer of size 1.
   *
   * '''Emits when''' upstream emits an element
   *
   * '''Backpressures when''' downstream backpressures
   *
   * '''Completes when''' upstream completes
   *
   * '''Cancels when''' downstream cancels
   */
  def detach: javadsl.Flow[In, Out, Mat] = new Flow(delegate.detach)

  /**
   * Materializes to `CompletionStage<Done>` that completes on getting termination message.
   * The future completes with success when received complete message from upstream or cancel
   * from downstream. It fails with the same error when received error message from
   * downstream.
   */
  def watchTermination[M]()(matF: function.Function2[Mat, CompletionStage[Done], M]): javadsl.Flow[In, Out, M] =
    new Flow(delegate.watchTermination()((left, right) ⇒ matF(left, right.toJava)))

  /**
   * Materializes to `FlowMonitor[Out]` that allows monitoring of the current flow. All events are propagated
   * by the monitor unchanged. Note that the monitor inserts a memory barrier every time it processes an
   * event, and may therefor affect performance.
   * The `combine` function is used to combine the `FlowMonitor` with this flow's materialized value.
   */
  def monitor[M]()(combine: function.Function2[Mat, FlowMonitor[Out], M]): javadsl.Flow[In, Out, M] =
    new Flow(delegate.monitor()(combinerToScala(combine)))

  /**
   * Delays the initial element by the specified duration.
   *
   * '''Emits when''' upstream emits an element if the initial delay is already elapsed
   *
   * '''Backpressures when''' downstream backpressures or initial delay is not yet elapsed
   *
   * '''Completes when''' upstream completes
   *
   * '''Cancels when''' downstream cancels
   */
  def initialDelay(delay: FiniteDuration): javadsl.Flow[In, Out, Mat] =
    new Flow(delegate.initialDelay(delay))

  /**
   * Replace the attributes of this [[Flow]] with the given ones. If this Flow is a composite
   * of multiple graphs, new attributes on the composite will be less specific than attributes
   * set directly on the individual graphs of the composite.
   *
   * Note that this operation has no effect on an empty Flow (because the attributes apply
   * only to the contained processing stages).
   */
  override def withAttributes(attr: Attributes): javadsl.Flow[In, Out, Mat] =
    new Flow(delegate.withAttributes(attr))

  /**
   * Add the given attributes to this [[Flow]]. If the specific attribute was already present
   * on this graph this means the added attribute will be more specific than the existing one.
   * If this Flow is a composite of multiple graphs, new attributes on the composite will be
   * less specific than attributes set directly on the individual graphs of the composite.
   */
  override def addAttributes(attr: Attributes): javadsl.Flow[In, Out, Mat] =
    new Flow(delegate.addAttributes(attr))

  /**
   * Add a ``name`` attribute to this Flow.
   */
  override def named(name: String): javadsl.Flow[In, Out, Mat] =
    new Flow(delegate.named(name))

  /**
   * Put an asynchronous boundary around this `Flow`
   */
  override def async: javadsl.Flow[In, Out, Mat] =
    new Flow(delegate.async)

  /**
   * Put an asynchronous boundary around this `Flow`
   *
   * @param dispatcher Run the graph on this dispatcher
   */
  override def async(dispatcher: String): javadsl.Flow[In, Out, Mat] =
    new Flow(delegate.async(dispatcher))

  /**
   * Put an asynchronous boundary around this `Flow`
   *
   * @param dispatcher      Run the graph on this dispatcher
   * @param inputBufferSize Set the input buffer to this size for the graph
   */
  override def async(dispatcher: String, inputBufferSize: Int): javadsl.Flow[In, Out, Mat] =
    new Flow(delegate.async(dispatcher, inputBufferSize))

  /**
   * Logs elements flowing through the stream as well as completion and erroring.
   *
   * By default element and completion signals are logged on debug level, and errors are logged on Error level.
   * This can be adjusted according to your needs by providing a custom [[Attributes.LogLevels]] attribute on the given Flow:
   *
   * The `extract` function will be applied to each element before logging, so it is possible to log only those fields
   * of a complex object flowing through this element.
   *
   * Uses the given [[LoggingAdapter]] for logging.
   *
   * Adheres to the [[ActorAttributes.SupervisionStrategy]] attribute.
   *
   * '''Emits when''' the mapping function returns an element
   *
   * '''Backpressures when''' downstream backpressures
   *
   * '''Completes when''' upstream completes
   *
   * '''Cancels when''' downstream cancels
   */
  def log(name: String, extract: function.Function[Out, Any], log: LoggingAdapter): javadsl.Flow[In, Out, Mat] =
    new Flow(delegate.log(name, e ⇒ extract.apply(e))(log))

  /**
   * Logs elements flowing through the stream as well as completion and erroring.
   *
   * By default element and completion signals are logged on debug level, and errors are logged on Error level.
   * This can be adjusted according to your needs by providing a custom [[Attributes.LogLevels]] attribute on the given Flow:
   *
   * The `extract` function will be applied to each element before logging, so it is possible to log only those fields
   * of a complex object flowing through this element.
   *
   * Uses an internally created [[LoggingAdapter]] which uses `akka.stream.Log` as it's source (use this class to configure slf4j loggers).
   *
   * '''Emits when''' the mapping function returns an element
   *
   * '''Backpressures when''' downstream backpressures
   *
   * '''Completes when''' upstream completes
   *
   * '''Cancels when''' downstream cancels
   */
  def log(name: String, extract: function.Function[Out, Any]): javadsl.Flow[In, Out, Mat] =
    this.log(name, extract, null)

  /**
   * Logs elements flowing through the stream as well as completion and erroring.
   *
   * By default element and completion signals are logged on debug level, and errors are logged on Error level.
   * This can be adjusted according to your needs by providing a custom [[Attributes.LogLevels]] attribute on the given Flow:
   *
   * Uses the given [[LoggingAdapter]] for logging.
   *
   * '''Emits when''' the mapping function returns an element
   *
   * '''Backpressures when''' downstream backpressures
   *
   * '''Completes when''' upstream completes
   *
   * '''Cancels when''' downstream cancels
   */
  def log(name: String, log: LoggingAdapter): javadsl.Flow[In, Out, Mat] =
    this.log(name, ConstantFun.javaIdentityFunction[Out], log)

  /**
   * Logs elements flowing through the stream as well as completion and erroring.
   *
   * By default element and completion signals are logged on debug level, and errors are logged on Error level.
   * This can be adjusted according to your needs by providing a custom [[Attributes.LogLevels]] attribute on the given Flow.
   *
   * Uses an internally created [[LoggingAdapter]] which uses `akka.stream.Log` as it's source (use this class to configure slf4j loggers).
   *
   * '''Emits when''' the mapping function returns an element
   *
   * '''Backpressures when''' downstream backpressures
   *
   * '''Completes when''' upstream completes
   *
   * '''Cancels when''' downstream cancels
   */
  def log(name: String): javadsl.Flow[In, Out, Mat] =
    this.log(name, ConstantFun.javaIdentityFunction[Out], null)

  /**
   * Converts this Flow to a [[RunnableGraph]] that materializes to a Reactive Streams [[org.reactivestreams.Processor]]
   * which implements the operations encapsulated by this Flow. Every materialization results in a new Processor
   * instance, i.e. the returned [[RunnableGraph]] is reusable.
   *
   * @return A [[RunnableGraph]] that materializes to a Processor when run() is called on it.
   */
  def toProcessor: RunnableGraph[Processor[In, Out]] = {
    RunnableGraph.fromGraph(delegate.toProcessor)
  }
}

object RunnableGraph {
  /**
   * A graph with a closed shape is logically a runnable graph, this method makes
   * it so also in type.
   */
  def fromGraph[Mat](graph: Graph[ClosedShape, Mat]): RunnableGraph[Mat] =
    graph match {
      case r: RunnableGraph[Mat] ⇒ r
      case other                 ⇒ new RunnableGraphAdapter[Mat](scaladsl.RunnableGraph.fromGraph(graph))
    }

  /** INTERNAL API */
  private final class RunnableGraphAdapter[Mat](runnable: scaladsl.RunnableGraph[Mat]) extends RunnableGraph[Mat] {
    override def shape = ClosedShape
    override def traversalBuilder = runnable.traversalBuilder

    override def toString: String = runnable.toString

    override def mapMaterializedValue[Mat2](f: function.Function[Mat, Mat2]): RunnableGraphAdapter[Mat2] =
      new RunnableGraphAdapter(runnable.mapMaterializedValue(f.apply _))

    override def run(materializer: Materializer): Mat = runnable.run()(materializer)

    override def withAttributes(attr: Attributes): RunnableGraphAdapter[Mat] = {
      val newRunnable = runnable.withAttributes(attr)
      if (newRunnable eq runnable) this
      else new RunnableGraphAdapter(newRunnable)
    }
  }
}
/**
 * Java API
 *
 * Flow with attached input and output, can be executed.
 */
abstract class RunnableGraph[+Mat] extends Graph[ClosedShape, Mat] {

  /**
   * Run this flow and return the materialized values of the flow.
   */
  def run(materializer: Materializer): Mat
  /**
   * Transform only the materialized value of this RunnableGraph, leaving all other properties as they were.
   */
  def mapMaterializedValue[Mat2](f: function.Function[Mat, Mat2]): RunnableGraph[Mat2]

  override def withAttributes(attr: Attributes): RunnableGraph[Mat]

  override def addAttributes(attr: Attributes): RunnableGraph[Mat] =
    withAttributes(traversalBuilder.attributes and attr)

  override def named(name: String): RunnableGraph[Mat] =
    withAttributes(Attributes.name(name))
}<|MERGE_RESOLUTION|>--- conflicted
+++ resolved
@@ -244,7 +244,6 @@
    *
    * '''Cancels when''' downstream cancels
    */
-<<<<<<< HEAD
   def lazyInitAsync[I, O, M](flowFactory: function.Creator[CompletionStage[Flow[I, O, M]]]): Flow[I, O, CompletionStage[Optional[M]]] = {
     import scala.compat.java8.FutureConverters._
 
@@ -252,12 +251,6 @@
       .mapMaterializedValue(fut ⇒ fut.map(_.fold[Optional[M]](Optional.empty())(m ⇒ Optional.ofNullable(m)))(ExecutionContexts.sameThreadExecutionContext).toJava)
     new Flow(sflow)
   }
-=======
-  def lazyInit[I, O, M](flowFactory: function.Function[I, CompletionStage[Flow[I, O, M]]], fallback: function.Creator[M]): Flow[I, O, M] =
-    Flow.fromGraph(new LazyFlow[I, O, M](
-      t ⇒ flowFactory.apply(t).toScala.map(_.asScala)(ExecutionContexts.sameThreadExecutionContext),
-      () ⇒ fallback.create()))
-
   /**
    * Upcast a stream of elements to a stream of supertypes of that element. Useful in combination with
    * fan-in combinators where you do not want to pay the cost of casting each element in a `map`.
@@ -268,7 +261,6 @@
   def upcast[In, SuperOut, Out <: SuperOut, M](flow: Flow[In, Out, M]): Flow[In, SuperOut, M] =
     flow.asInstanceOf[Flow[In, SuperOut, M]]
 
->>>>>>> 5cbdcb83
 }
 
 /** Create a `Flow` which can process elements of type `T`. */
