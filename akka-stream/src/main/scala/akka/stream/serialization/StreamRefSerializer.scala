/*
 * Copyright (C) 2018-2019 Lightbend Inc. <https://www.lightbend.com>
 */

package akka.stream.serialization

import akka.protobuf.ByteString
import akka.actor.ExtendedActorSystem
import akka.annotation.InternalApi
import akka.serialization._
import akka.stream.SourceRef
import akka.stream.StreamRefMessages
import akka.stream.impl.streamref._

/** INTERNAL API */
@InternalApi
private[akka] final class StreamRefSerializer(val system: ExtendedActorSystem)
    extends SerializerWithStringManifest
    with BaseSerializer {

  private[this] lazy val serialization = SerializationExtension(system)

  private[this] val SequencedOnNextManifest = "A"
  private[this] val CumulativeDemandManifest = "B"
  private[this] val RemoteSinkFailureManifest = "C"
  private[this] val RemoteSinkCompletedManifest = "D"
  private[this] val SourceRefManifest = "E"
  private[this] val SinkRefManifest = "F"
  private[this] val OnSubscribeHandshakeManifest = "G"

  override def manifest(o: AnyRef): String = o match {
    // protocol
<<<<<<< HEAD
    case _: StreamRefsProtocol.SequencedOnNext       ⇒ SequencedOnNextManifest
    case _: StreamRefsProtocol.CumulativeDemand      ⇒ CumulativeDemandManifest
=======
    case _: StreamRefsProtocol.SequencedOnNext[_] => SequencedOnNextManifest
    case _: StreamRefsProtocol.CumulativeDemand   => CumulativeDemandManifest
>>>>>>> cd877e12
    // handshake
    case _: StreamRefsProtocol.OnSubscribeHandshake => OnSubscribeHandshakeManifest
    // completion
    case _: StreamRefsProtocol.RemoteStreamFailure   => RemoteSinkFailureManifest
    case _: StreamRefsProtocol.RemoteStreamCompleted => RemoteSinkCompletedManifest
    // refs
    case _: SourceRefImpl[_] => SourceRefManifest
    //    case _: MaterializedSourceRef[_]                 => SourceRefManifest
    case _: SinkRefImpl[_] => SinkRefManifest
    //    case _: MaterializedSinkRef[_]                   => SinkRefManifest
  }

  override def toBinary(o: AnyRef): Array[Byte] = o match {
    // protocol
<<<<<<< HEAD
    case o: StreamRefsProtocol.SequencedOnNext       ⇒ serializeSequencedOnNext(o).toByteArray
    case d: StreamRefsProtocol.CumulativeDemand      ⇒ serializeCumulativeDemand(d).toByteArray
=======
    case o: StreamRefsProtocol.SequencedOnNext[_] => serializeSequencedOnNext(o).toByteArray
    case d: StreamRefsProtocol.CumulativeDemand   => serializeCumulativeDemand(d).toByteArray
>>>>>>> cd877e12
    // handshake
    case h: StreamRefsProtocol.OnSubscribeHandshake => serializeOnSubscribeHandshake(h).toByteArray
    // termination
    case d: StreamRefsProtocol.RemoteStreamFailure   => serializeRemoteSinkFailure(d).toByteArray
    case d: StreamRefsProtocol.RemoteStreamCompleted => serializeRemoteSinkCompleted(d).toByteArray
    // refs
    case ref: SinkRefImpl[_] => serializeSinkRef(ref).toByteArray
    //    case ref: MaterializedSinkRef[_]                 => ??? // serializeSinkRef(ref).toByteArray
    case ref: SourceRefImpl[_] => serializeSourceRef(ref).toByteArray
    //    case ref: MaterializedSourceRef[_]               => serializeSourceRef(ref.).toByteArray
  }

  override def fromBinary(bytes: Array[Byte], manifest: String): AnyRef = manifest match {
    // protocol
    case OnSubscribeHandshakeManifest => deserializeOnSubscribeHandshake(bytes)
    case SequencedOnNextManifest      => deserializeSequencedOnNext(bytes)
    case CumulativeDemandManifest     => deserializeCumulativeDemand(bytes)
    case RemoteSinkCompletedManifest  => deserializeRemoteStreamCompleted(bytes)
    case RemoteSinkFailureManifest    => deserializeRemoteStreamFailure(bytes)
    // refs
    case SinkRefManifest   => deserializeSinkRef(bytes)
    case SourceRefManifest => deserializeSourceRef(bytes)
  }

  // -----

  private def serializeCumulativeDemand(d: StreamRefsProtocol.CumulativeDemand): StreamRefMessages.CumulativeDemand = {
    StreamRefMessages.CumulativeDemand.newBuilder().setSeqNr(d.seqNr).build()
  }

  private def serializeRemoteSinkFailure(
      d: StreamRefsProtocol.RemoteStreamFailure): StreamRefMessages.RemoteStreamFailure = {
    StreamRefMessages.RemoteStreamFailure.newBuilder().setCause(ByteString.copyFrom(d.msg.getBytes)).build()
  }

  private def serializeRemoteSinkCompleted(
      d: StreamRefsProtocol.RemoteStreamCompleted): StreamRefMessages.RemoteStreamCompleted = {
    StreamRefMessages.RemoteStreamCompleted.newBuilder().setSeqNr(d.seqNr).build()
  }

  private def serializeOnSubscribeHandshake(
      o: StreamRefsProtocol.OnSubscribeHandshake): StreamRefMessages.OnSubscribeHandshake = {
    StreamRefMessages.OnSubscribeHandshake
      .newBuilder()
      .setTargetRef(StreamRefMessages.ActorRef.newBuilder().setPath(Serialization.serializedActorPath(o.targetRef)))
      .build()
  }

<<<<<<< HEAD
  private def serializeSequencedOnNext(o: StreamRefsProtocol.SequencedOnNext) = {
    StreamRefMessages.SequencedOnNext.newBuilder()
      .setSeqNr(o.seqNr)
      .setPayload(ByteString.copyFrom(o.payload.toArray))
      .build()
=======
  private def serializeSequencedOnNext(o: StreamRefsProtocol.SequencedOnNext[_]) = {
    val p = o.payload.asInstanceOf[AnyRef]
    val msgSerializer = serialization.findSerializerFor(p)

    val payloadBuilder = StreamRefMessages.Payload
      .newBuilder()
      .setEnclosedMessage(ByteString.copyFrom(msgSerializer.toBinary(p)))
      .setSerializerId(msgSerializer.identifier)

    val ms = Serializers.manifestFor(msgSerializer, p)
    if (ms.nonEmpty) payloadBuilder.setMessageManifest(ByteString.copyFromUtf8(ms))

    StreamRefMessages.SequencedOnNext.newBuilder().setSeqNr(o.seqNr).setPayload(payloadBuilder.build()).build()
>>>>>>> cd877e12
  }

  private def serializeSinkRef(sink: SinkRefImpl[_]): StreamRefMessages.SinkRef = {
    StreamRefMessages.SinkRef
      .newBuilder()
      .setTargetRef(
        StreamRefMessages.ActorRef.newBuilder().setPath(Serialization.serializedActorPath(sink.initialPartnerRef)))
      .build()
  }

  private def serializeSourceRef(source: SourceRefImpl[_]): StreamRefMessages.SourceRef = {
    StreamRefMessages.SourceRef
      .newBuilder()
      .setOriginRef(
        StreamRefMessages.ActorRef.newBuilder().setPath(Serialization.serializedActorPath(source.initialPartnerRef)))
      .build()
  }

  // ----------

  private def deserializeOnSubscribeHandshake(bytes: Array[Byte]): StreamRefsProtocol.OnSubscribeHandshake = {
    val handshake = StreamRefMessages.OnSubscribeHandshake.parseFrom(bytes)
    val targetRef = serialization.system.provider.resolveActorRef(handshake.getTargetRef.getPath)
    StreamRefsProtocol.OnSubscribeHandshake(targetRef)
  }

  private def deserializeSinkRef(bytes: Array[Byte]): SinkRefImpl[Any] = {
    val ref = StreamRefMessages.SinkRef.parseFrom(bytes)
    val initialTargetRef = serialization.system.provider.resolveActorRef(ref.getTargetRef.getPath)

    SinkRefImpl[Any](initialTargetRef)
  }

  private def deserializeSourceRef(bytes: Array[Byte]): SourceRefImpl[Any] = {
    val ref = StreamRefMessages.SourceRef.parseFrom(bytes)
    val initialPartnerRef = serialization.system.provider.resolveActorRef(ref.getOriginRef.getPath)

    SourceRefImpl[Any](initialPartnerRef)
  }

  private def deserializeSequencedOnNext(bytes: Array[Byte]): StreamRefsProtocol.SequencedOnNext = {
    val o = StreamRefMessages.SequencedOnNext.parseFrom(bytes)
<<<<<<< HEAD
    StreamRefsProtocol.SequencedOnNext(o.getSeqNr, akka.util.ByteString(o.getPayload.toByteArray))
=======
    val p = o.getPayload
    val payload =
      serialization.deserialize(p.getEnclosedMessage.toByteArray, p.getSerializerId, p.getMessageManifest.toStringUtf8)
    StreamRefsProtocol.SequencedOnNext(o.getSeqNr, payload.get)
>>>>>>> cd877e12
  }

  private def deserializeCumulativeDemand(bytes: Array[Byte]): StreamRefsProtocol.CumulativeDemand = {
    val d = StreamRefMessages.CumulativeDemand.parseFrom(bytes)
    StreamRefsProtocol.CumulativeDemand(d.getSeqNr)
  }

  private def deserializeRemoteStreamCompleted(bytes: Array[Byte]): StreamRefsProtocol.RemoteStreamCompleted = {
    val d = StreamRefMessages.RemoteStreamCompleted.parseFrom(bytes)
    StreamRefsProtocol.RemoteStreamCompleted(d.getSeqNr)
  }

  private def deserializeRemoteStreamFailure(bytes: Array[Byte]): AnyRef = {
    val d = StreamRefMessages.RemoteStreamFailure.parseFrom(bytes)
    StreamRefsProtocol.RemoteStreamFailure(d.getCause.toStringUtf8)
  }

}<|MERGE_RESOLUTION|>--- conflicted
+++ resolved
@@ -8,7 +8,6 @@
 import akka.actor.ExtendedActorSystem
 import akka.annotation.InternalApi
 import akka.serialization._
-import akka.stream.SourceRef
 import akka.stream.StreamRefMessages
 import akka.stream.impl.streamref._
 
@@ -30,13 +29,8 @@
 
   override def manifest(o: AnyRef): String = o match {
     // protocol
-<<<<<<< HEAD
-    case _: StreamRefsProtocol.SequencedOnNext       ⇒ SequencedOnNextManifest
-    case _: StreamRefsProtocol.CumulativeDemand      ⇒ CumulativeDemandManifest
-=======
-    case _: StreamRefsProtocol.SequencedOnNext[_] => SequencedOnNextManifest
-    case _: StreamRefsProtocol.CumulativeDemand   => CumulativeDemandManifest
->>>>>>> cd877e12
+    case _: StreamRefsProtocol.SequencedOnNext ⇒ SequencedOnNextManifest
+    case _: StreamRefsProtocol.CumulativeDemand ⇒ CumulativeDemandManifest
     // handshake
     case _: StreamRefsProtocol.OnSubscribeHandshake => OnSubscribeHandshakeManifest
     // completion
@@ -51,13 +45,8 @@
 
   override def toBinary(o: AnyRef): Array[Byte] = o match {
     // protocol
-<<<<<<< HEAD
-    case o: StreamRefsProtocol.SequencedOnNext       ⇒ serializeSequencedOnNext(o).toByteArray
-    case d: StreamRefsProtocol.CumulativeDemand      ⇒ serializeCumulativeDemand(d).toByteArray
-=======
-    case o: StreamRefsProtocol.SequencedOnNext[_] => serializeSequencedOnNext(o).toByteArray
-    case d: StreamRefsProtocol.CumulativeDemand   => serializeCumulativeDemand(d).toByteArray
->>>>>>> cd877e12
+    case o: StreamRefsProtocol.SequencedOnNext ⇒ serializeSequencedOnNext(o).toByteArray
+    case d: StreamRefsProtocol.CumulativeDemand ⇒ serializeCumulativeDemand(d).toByteArray
     // handshake
     case h: StreamRefsProtocol.OnSubscribeHandshake => serializeOnSubscribeHandshake(h).toByteArray
     // termination
@@ -106,27 +95,12 @@
       .build()
   }
 
-<<<<<<< HEAD
   private def serializeSequencedOnNext(o: StreamRefsProtocol.SequencedOnNext) = {
-    StreamRefMessages.SequencedOnNext.newBuilder()
+    StreamRefMessages.SequencedOnNext
+      .newBuilder()
       .setSeqNr(o.seqNr)
       .setPayload(ByteString.copyFrom(o.payload.toArray))
       .build()
-=======
-  private def serializeSequencedOnNext(o: StreamRefsProtocol.SequencedOnNext[_]) = {
-    val p = o.payload.asInstanceOf[AnyRef]
-    val msgSerializer = serialization.findSerializerFor(p)
-
-    val payloadBuilder = StreamRefMessages.Payload
-      .newBuilder()
-      .setEnclosedMessage(ByteString.copyFrom(msgSerializer.toBinary(p)))
-      .setSerializerId(msgSerializer.identifier)
-
-    val ms = Serializers.manifestFor(msgSerializer, p)
-    if (ms.nonEmpty) payloadBuilder.setMessageManifest(ByteString.copyFromUtf8(ms))
-
-    StreamRefMessages.SequencedOnNext.newBuilder().setSeqNr(o.seqNr).setPayload(payloadBuilder.build()).build()
->>>>>>> cd877e12
   }
 
   private def serializeSinkRef(sink: SinkRefImpl[_]): StreamRefMessages.SinkRef = {
@@ -169,14 +143,7 @@
 
   private def deserializeSequencedOnNext(bytes: Array[Byte]): StreamRefsProtocol.SequencedOnNext = {
     val o = StreamRefMessages.SequencedOnNext.parseFrom(bytes)
-<<<<<<< HEAD
     StreamRefsProtocol.SequencedOnNext(o.getSeqNr, akka.util.ByteString(o.getPayload.toByteArray))
-=======
-    val p = o.getPayload
-    val payload =
-      serialization.deserialize(p.getEnclosedMessage.toByteArray, p.getSerializerId, p.getMessageManifest.toStringUtf8)
-    StreamRefsProtocol.SequencedOnNext(o.getSeqNr, payload.get)
->>>>>>> cd877e12
   }
 
   private def deserializeCumulativeDemand(bytes: Array[Byte]): StreamRefsProtocol.CumulativeDemand = {
