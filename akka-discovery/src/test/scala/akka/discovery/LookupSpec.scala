/*
 * Copyright (C) 2017-2019 Lightbend Inc. <https://www.lightbend.com>
 */

package akka.discovery

import org.scalatest.{ Matchers, OptionValues, WordSpec }

class LookupSpec extends WordSpec with Matchers with OptionValues {

  val (srvWithInvalidDomainNames, srvWithValidDomainNames) = {

    val portnameAndProtocol = "_portName._protocol."
    val char10 = "abcdefghij"
    val char63 = (char10 * 6) + "abc"
    val char64 = char63 + "d"

    val invalidDomainNames = Seq(
      portnameAndProtocol + "1" + char10,
      portnameAndProtocol + "." + char10,
      portnameAndProtocol + char10 + ".",
      portnameAndProtocol + "-" + char10,
      portnameAndProtocol + char10 + "_" + char10,
      portnameAndProtocol + char10 + "#" + char10,
      portnameAndProtocol + char10 + "$" + char10,
      portnameAndProtocol + char10 + "-",
      portnameAndProtocol + char10 + "." + char64,
      portnameAndProtocol + char64 + "." + char10)

    val validDomainNames = Seq(
      portnameAndProtocol + char10 + "." + char10,
      portnameAndProtocol + char10 + "-" + char10,
      portnameAndProtocol + char10 + "." + char63,
      portnameAndProtocol + char63 + "." + char10,
      portnameAndProtocol + char63 + "." + char63 + "." + char63)

    (invalidDomainNames, validDomainNames)
  }

  // No SRV that should result in simple A/AAAA lookups
  val noSrvLookups = List(
    "portName.protocol.serviceName.local",
    "serviceName.local",
    "_portName.serviceName",
    "_serviceName.local",
    "_serviceName,local",
    "-serviceName.local",
    "serviceName.local-")

  "Lookup.parseSrv" should {

    "extract service name (domain name) from a valid SRV String" in {
      val name = "_portName._protocol.serviceName.local"
      val lookup = Lookup.parseSrv(name)
      lookup.serviceName shouldBe "serviceName.local"
    }

    "generate a SRV Lookup from a valid SRV String" in {
      srvWithValidDomainNames.foreach { str ⇒
        withClue(s"parsing '$str'") {
          val lookup = Lookup.parseSrv(str)
          lookup.portName.value shouldBe "portName"
          lookup.protocol.value shouldBe "protocol"
        }
      }
    }

    "throw an IllegalArgumentException for any non-conforming SRV String" in {
      noSrvLookups.foreach { str =>
        withClue(s"parsing '$str'") {
          assertThrows[IllegalArgumentException] {
            Lookup.parseSrv(str)
          }
        }
      }
    }

    "throw an IllegalArgumentException for any SRV with invalid domain names" in {
      srvWithInvalidDomainNames.foreach { str =>
        withClue(s"parsing '$str'") {
          assertThrows[IllegalArgumentException] {
            Lookup.parseSrv(str)
          }
        }
      }
    }

    "throw an IllegalArgumentException when passing a 'null' SRV String" in {
      assertThrows[NullPointerException] {
        Lookup.parseSrv(null)
      }
    }

    "throw an IllegalArgumentException when passing an empty SRV String" in {
      assertThrows[IllegalArgumentException] {
        Lookup.parseSrv("")
      }
    }
  }

  "Lookup.isValidSrv" should {

    "return false for any non-conforming SRV String" in {
      noSrvLookups.foreach { str =>
        withClue(s"checking '$str'") {
          Lookup.isValidSrv(str) shouldBe false
        }
      }
    }

<<<<<<< HEAD
    "return false if domain name part in SRV String is an invalid domain name" in {
      srvWithInvalidDomainNames.foreach { str ⇒
=======
    "return false if domain part in SRV String is an invalid domain name" in {
      srvWithInvalidDomainNames.foreach { str =>
>>>>>>> 17c80b3b
        withClue(s"checking '$str'") {
          Lookup.isValidSrv(str) shouldBe false
        }
      }
    }

    "return true for any valid SRV String" in {
      srvWithValidDomainNames.foreach { str ⇒
        withClue(s"parsing '$str'") {
          Lookup.isValidSrv(str) shouldBe true
        }
      }
    }

    "return false for empty SRV String" in {
      Lookup.isValidSrv("") shouldBe false
    }

    "return false for 'null' SRV String" in {
      Lookup.isValidSrv(null) shouldBe false
    }

  }
}<|MERGE_RESOLUTION|>--- conflicted
+++ resolved
@@ -108,13 +108,8 @@
       }
     }
 
-<<<<<<< HEAD
     "return false if domain name part in SRV String is an invalid domain name" in {
-      srvWithInvalidDomainNames.foreach { str ⇒
-=======
-    "return false if domain part in SRV String is an invalid domain name" in {
       srvWithInvalidDomainNames.foreach { str =>
->>>>>>> 17c80b3b
         withClue(s"checking '$str'") {
           Lookup.isValidSrv(str) shouldBe false
         }
