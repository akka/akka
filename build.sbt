--- conflicted
+++ resolved
@@ -42,6 +42,7 @@
     actorTestkitTyped,
     actorTyped,
     actorTypedTests,
+    aeron,
     cluster,
     clusterMetrics,
     clusterSharding,
@@ -305,7 +306,7 @@
   .disablePlugins(MimaPlugin)
 
 lazy val remote = akkaModule("akka-remote")
-  .dependsOn(actor, stream, actorTests % "test->test", testkit % "test->test", streamTestkit % "test", protobuf, akkaAeron)
+  .dependsOn(actor, stream, aeron, actorTests % "test->test", testkit % "test->test", streamTestkit % "test", protobuf)
   .settings(Dependencies.remote)
   .settings(AutomaticModuleName.settings("akka.remote"))
   .settings(OSGi.remote)
@@ -451,24 +452,17 @@
   .settings(AutomaticModuleName.settings("akka.discovery"))
   .settings(OSGi.discovery)
 
-<<<<<<< HEAD
-lazy val akkaAeron = akkaModule("akka-aeron")
-  .dependsOn(
-    stream,
-    testkit % "test->test",
-    actorTests % "test->test",
-    streamTestkit
-  )
-  .settings(Dependencies.akkaAeron)
-  .settings(AkkaBuild.mayChangeSettings)
-  .settings(AutomaticModuleName.settings("akka.aeron"))
-=======
 lazy val coordination = akkaModule("akka-coordination")
   .dependsOn(actor, testkit % "test->test", actorTests % "test->test", cluster % "test->test")
   .settings(Dependencies.coordination)
   .settings(AutomaticModuleName.settings("akka.coordination"))
   .settings(OSGi.coordination)
->>>>>>> 5d8f1fd7
+
+lazy val aeron = akkaModule("akka-aeron")
+  .dependsOn(stream, testkit % "test->test", actorTests % "test->test", streamTestkit)
+  .settings(Dependencies.akkaAeron)
+  .settings(AkkaBuild.mayChangeSettings)
+  .settings(AutomaticModuleName.settings("akka.aeron"))
 
 def akkaModule(name: String): Project =
   Project(id = name, base = file(name))
