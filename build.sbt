--- conflicted
+++ resolved
@@ -1,12 +1,8 @@
-<<<<<<< HEAD
 import akka.Dependencies.{scalaFortifyVersion, allScalaVersions}
-import akka.{AutomaticModuleName, CopyrightHeaderForBuild, Paradox, ScalafixIgnoreFilePlugin}
+import akka.{ AutomaticModuleName, CopyrightHeaderForBuild, Paradox, ScalafixIgnoreFilePlugin }
 
 import scala.language.postfixOps
 import scala.sys.process._
-=======
-import akka.{ AutomaticModuleName, CopyrightHeaderForBuild, Dependencies, Paradox, ScalafixIgnoreFilePlugin }
->>>>>>> 35e43b2f
 
 ThisBuild / scalafixScalaBinaryVersion := scalaBinaryVersion.value
 
@@ -602,7 +598,6 @@
       else Nil
     ))
 
-<<<<<<< HEAD
 lazy val doesFortifyLicenseExist: Boolean = {
   import java.nio.file.Files
   val home = System.getProperty("user.home")
@@ -620,18 +615,7 @@
   }
 }
 
-def akkaModule(name: String): Project = {
-=======
-def fortifySettings(name: String) = Seq(
-  addCompilerPlugin("com.lightbend" %% "scala-fortify" % "1.0.21" cross CrossVersion.patch),
-  scalacOptions ++= Seq(
-    "-P:fortify:scaversion=21.1",
-    s"-P:fortify:build=$name"
-  )
-)
-
 def akkaModule(name: String): Project =
->>>>>>> 35e43b2f
   Project(id = name, base = file(name))
     .enablePlugins(ReproducibleBuildsPlugin)
     .disablePlugins(WelcomePlugin)
@@ -639,7 +623,6 @@
     .settings(akka.AkkaBuild.defaultSettings)
     .settings(fortifySettings(name))
     .enablePlugins(BootstrapGenjavadoc)
-}
 
 /* Command aliases one can run locally against a module
   - where three or more tasks should be checked for faster turnaround
