/*
 * Copyright (C) 2016-2019 Lightbend Inc. <https://www.lightbend.com>
 */

package akka.remote.artery
package aeron

import akka.util.PrettyDuration.PrettyPrintableDuration

import scala.annotation.tailrec
import scala.concurrent.Future
import scala.concurrent.Promise
import scala.concurrent.duration._
import scala.util.Failure
import scala.util.Success
import scala.util.Try
import scala.util.control.NoStackTrace
import akka.Done
import akka.aeron.internal.{ OfferTask, TaskRunner }
import akka.stream.Attributes
import akka.stream.Inlet
import akka.stream.SinkShape
import akka.stream.stage.GraphStageLogic
import akka.stream.stage.GraphStageWithMaterializedValue
import akka.stream.stage.InHandler
import io.aeron.Aeron
import io.aeron.Publication
import org.agrona.hints.ThreadHints

/**
 * INTERNAL API
 */
private[remote] object AeronSink {

  final class GaveUpMessageException(msg: String) extends RuntimeException(msg) with NoStackTrace

  final class PublicationClosedException(msg: String) extends RuntimeException(msg) with NoStackTrace

<<<<<<< HEAD
=======
  private val TimerCheckPeriod = 1 << 13 // 8192
  private val TimerCheckMask = TimerCheckPeriod - 1

  private final class OfferTask(
      pub: Publication,
      var buffer: UnsafeBuffer,
      var msgSize: Int,
      onOfferSuccess: AsyncCallback[Unit],
      giveUpAfter: Duration,
      onGiveUp: AsyncCallback[Unit],
      onPublicationClosed: AsyncCallback[Unit])
      extends (() => Boolean) {
    val giveUpAfterNanos = giveUpAfter match {
      case f: FiniteDuration => f.toNanos
      case _                 => -1L
    }
    var n = 0L
    var startTime = 0L

    override def apply(): Boolean = {
      if (n == 0L) {
        // first invocation for this message
        startTime = if (giveUpAfterNanos >= 0) System.nanoTime() else 0L
      }
      n += 1
      val result = pub.offer(buffer, 0, msgSize)
      if (result >= 0) {
        n = 0L
        onOfferSuccess.invoke(())
        true
      } else if (result == Publication.CLOSED) {
        onPublicationClosed.invoke(())
        true
      } else if (giveUpAfterNanos >= 0 && (n & TimerCheckMask) == 0 && (System
                   .nanoTime() - startTime) > giveUpAfterNanos) {
        // the task is invoked by the spinning thread, only check nanoTime each 8192th invocation
        n = 0L
        onGiveUp.invoke(())
        true
      } else {
        false
      }
    }
  }
>>>>>>> 5d8f1fd7
}

/**
 * INTERNAL API
 * @param channel eg. "aeron:udp?endpoint=localhost:40123"
 */
private[remote] class AeronSink(
    channel: String,
    streamId: Int,
    aeron: Aeron,
    taskRunner: TaskRunner,
    pool: EnvelopeBufferPool,
    giveUpAfter: Duration,
    flightRecorder: EventSink)
    extends GraphStageWithMaterializedValue[SinkShape[EnvelopeBuffer], Future[Done]] {
  import AeronSink._
  import TaskRunner._
  import FlightRecorderEvents._

  val in: Inlet[EnvelopeBuffer] = Inlet("AeronSink")
  override val shape: SinkShape[EnvelopeBuffer] = SinkShape(in)

  override def createLogicAndMaterializedValue(inheritedAttributes: Attributes): (GraphStageLogic, Future[Done]) = {
    val completed = Promise[Done]()
    val logic = new GraphStageLogic(shape) with InHandler {

      private var envelopeInFlight: EnvelopeBuffer = null
      private val pub = aeron.addPublication(channel, streamId)

      private var completedValue: Try[Done] = Success(Done)

      // spin between 2 to 20 depending on idleCpuLevel
      private val spinning = 2 * taskRunner.idleCpuLevel
      private var backoffCount = spinning
      private var lastMsgSize = 0
      private val offerTask = new OfferTask(
        pub,
        null,
        lastMsgSize,
        getAsyncCallback(_ => taskOnOfferSuccess()),
        giveUpAfter,
        getAsyncCallback(_ => onGiveUp()),
        getAsyncCallback(_ => onPublicationClosed()))
      private val addOfferTask: Add = Add(offerTask)

      private var offerTaskInProgress = false
      private var delegateTaskStartTime = 0L
      private var countBeforeDelegate = 0L

      private val channelMetadata = channel.getBytes("US-ASCII")

      override def preStart(): Unit = {
        setKeepGoing(true)
        pull(in)
        // TODO: Identify different sinks!
        flightRecorder.loFreq(AeronSink_Started, channelMetadata)
      }

      override def postStop(): Unit = {
        try {
          taskRunner.command(Remove(addOfferTask.task))
          flightRecorder.loFreq(AeronSink_TaskRunnerRemoved, channelMetadata)
          pub.close()
          flightRecorder.loFreq(AeronSink_PublicationClosed, channelMetadata)
        } finally {
          flightRecorder.loFreq(AeronSink_Stopped, channelMetadata)
          completed.complete(completedValue)
        }
      }

      // InHandler
      override def onPush(): Unit = {
        envelopeInFlight = grab(in)
        backoffCount = spinning
        lastMsgSize = envelopeInFlight.byteBuffer.limit
        flightRecorder.hiFreq(AeronSink_EnvelopeGrabbed, lastMsgSize)
        publish()
      }

      @tailrec private def publish(): Unit = {
        val result = pub.offer(envelopeInFlight.aeronBuffer, 0, lastMsgSize)
        if (result < 0) {
          if (result == Publication.CLOSED)
            onPublicationClosed()
          else if (result == Publication.NOT_CONNECTED)
            delegateBackoff()
          else {
            backoffCount -= 1
            if (backoffCount > 0) {
              ThreadHints.onSpinWait()
              publish() // recursive
            } else
              delegateBackoff()
          }
        } else {
          countBeforeDelegate += 1
          onOfferSuccess()
        }
      }

      private def delegateBackoff(): Unit = {
        // delegate backoff to shared TaskRunner
        offerTaskInProgress = true
        // visibility of these assignments are ensured by adding the task to the command queue
        offerTask.buffer = envelopeInFlight.aeronBuffer
        offerTask.msgSize = lastMsgSize
        delegateTaskStartTime = System.nanoTime()
        taskRunner.command(addOfferTask)
        flightRecorder.hiFreq(AeronSink_DelegateToTaskRunner, countBeforeDelegate)
      }

      private def taskOnOfferSuccess(): Unit = {
        countBeforeDelegate = 0
        flightRecorder.hiFreq(AeronSink_ReturnFromTaskRunner, System.nanoTime() - delegateTaskStartTime)
        onOfferSuccess()
      }

      private def onOfferSuccess(): Unit = {
        flightRecorder.hiFreq(AeronSink_EnvelopeOffered, lastMsgSize)
        offerTaskInProgress = false
        pool.release(envelopeInFlight)
        offerTask.buffer = null
        envelopeInFlight = null

        if (isClosed(in))
          completeStage()
        else
          pull(in)
      }

      private def onGiveUp(): Unit = {
        offerTaskInProgress = false
        val cause = new GaveUpMessageException(s"Gave up sending message to $channel after ${giveUpAfter.pretty}.")
        flightRecorder.alert(AeronSink_GaveUpEnvelope, cause.toString.getBytes("US-ASCII"))
        completedValue = Failure(cause)
        failStage(cause)
      }

      private def onPublicationClosed(): Unit = {
        offerTaskInProgress = false
        val cause = new PublicationClosedException(s"Aeron Publication to [${channel}] was closed.")
        // this is not expected, since we didn't close the publication ourselves
        flightRecorder.alert(AeronSink_PublicationClosed, channelMetadata)
        completedValue = Failure(cause)
        failStage(cause)
      }

      override def onUpstreamFinish(): Unit = {
        // flush outstanding offer before completing stage
        if (!offerTaskInProgress)
          super.onUpstreamFinish()
      }

      override def onUpstreamFailure(cause: Throwable): Unit = {
        completedValue = Failure(cause)
        super.onUpstreamFailure(cause)
      }

      setHandler(in, this)
    }

    (logic, completed.future)
  }

}<|MERGE_RESOLUTION|>--- conflicted
+++ resolved
@@ -36,53 +36,6 @@
 
   final class PublicationClosedException(msg: String) extends RuntimeException(msg) with NoStackTrace
 
-<<<<<<< HEAD
-=======
-  private val TimerCheckPeriod = 1 << 13 // 8192
-  private val TimerCheckMask = TimerCheckPeriod - 1
-
-  private final class OfferTask(
-      pub: Publication,
-      var buffer: UnsafeBuffer,
-      var msgSize: Int,
-      onOfferSuccess: AsyncCallback[Unit],
-      giveUpAfter: Duration,
-      onGiveUp: AsyncCallback[Unit],
-      onPublicationClosed: AsyncCallback[Unit])
-      extends (() => Boolean) {
-    val giveUpAfterNanos = giveUpAfter match {
-      case f: FiniteDuration => f.toNanos
-      case _                 => -1L
-    }
-    var n = 0L
-    var startTime = 0L
-
-    override def apply(): Boolean = {
-      if (n == 0L) {
-        // first invocation for this message
-        startTime = if (giveUpAfterNanos >= 0) System.nanoTime() else 0L
-      }
-      n += 1
-      val result = pub.offer(buffer, 0, msgSize)
-      if (result >= 0) {
-        n = 0L
-        onOfferSuccess.invoke(())
-        true
-      } else if (result == Publication.CLOSED) {
-        onPublicationClosed.invoke(())
-        true
-      } else if (giveUpAfterNanos >= 0 && (n & TimerCheckMask) == 0 && (System
-                   .nanoTime() - startTime) > giveUpAfterNanos) {
-        // the task is invoked by the spinning thread, only check nanoTime each 8192th invocation
-        n = 0L
-        onGiveUp.invoke(())
-        true
-      } else {
-        false
-      }
-    }
-  }
->>>>>>> 5d8f1fd7
 }
 
 /**
