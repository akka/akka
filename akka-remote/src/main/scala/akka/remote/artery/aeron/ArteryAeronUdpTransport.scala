/*
 * Copyright (C) 2016-2019 Lightbend Inc. <https://www.lightbend.com>
 */

package akka.remote.artery
package aeron

import java.io.File
import java.util.UUID
import java.util.concurrent.atomic.AtomicBoolean
import java.util.concurrent.atomic.AtomicLong
import java.util.concurrent.atomic.AtomicReference

import scala.annotation.tailrec
import scala.collection.immutable
import scala.concurrent.{ Await, Future }
import scala.concurrent.duration._
import scala.util.control.NonFatal
import akka.Done
import akka.actor.Address
import akka.actor.Cancellable
import akka.actor.ExtendedActorSystem
import akka.aeron.TaskRunnerExtension
import akka.aeron.internal.TaskRunner
import akka.event.Logging
import akka.remote.RemoteActorRefProvider
import akka.remote.RemoteTransportException
import akka.remote.artery.compress._
import akka.stream.KillSwitches
import akka.stream.scaladsl.Flow
import akka.stream.scaladsl.Keep
import akka.stream.scaladsl.Sink
import akka.stream.scaladsl.Source
import akka.util.ccompat._
import io.aeron.Aeron
import io.aeron.AvailableImageHandler
import io.aeron.CncFileDescriptor
import io.aeron.CommonContext
import io.aeron.Image
import io.aeron.UnavailableImageHandler
import io.aeron.driver.MediaDriver
import io.aeron.driver.ThreadingMode
import io.aeron.exceptions.ConductorServiceTimeoutException
import io.aeron.exceptions.DriverTimeoutException
import io.aeron.status.ChannelEndpointStatus
import org.agrona.DirectBuffer
import org.agrona.ErrorHandler
import org.agrona.IoUtil
import org.agrona.concurrent.BackoffIdleStrategy
import org.agrona.concurrent.status.CountersReader.MetaData

/**
 * INTERNAL API
 */
@ccompatUsedUntil213
private[remote] class ArteryAeronUdpTransport(_system: ExtendedActorSystem, _provider: RemoteActorRefProvider)
    extends ArteryTransport(_system, _provider) {
  import AeronSource.AeronLifecycle
  import ArteryTransport._
  import Decoder.InboundCompressionAccess
  import FlightRecorderEvents._

  override type LifeCycle = AeronLifecycle

  private[this] val mediaDriver = new AtomicReference[Option[MediaDriver]](None)
  @volatile private[this] var aeron: Aeron = _
  @volatile private[this] var aeronCounterTask: Cancellable = _
  @volatile private[this] var aeronErrorLogTask: Cancellable = _
  @volatile private[this] var aeronErrorLog: AeronErrorLog = _

<<<<<<< HEAD
  // TODO move configuration for idle CPU level to akka aeron
  private val taskRunner = TaskRunnerExtension(_system).taskRunner
=======
  private val taskRunner = new TaskRunner(system, settings.Advanced.Aeron.IdleCpuLevel)
>>>>>>> 5d8f1fd7

  private def inboundChannel = s"aeron:udp?endpoint=${bindAddress.address.host.get}:${bindAddress.address.port.get}"
  private def outboundChannel(a: Address) = s"aeron:udp?endpoint=${a.host.get}:${a.port.get}"

  override protected def startTransport(): Unit = {
    startMediaDriver()
    startAeron()
    startAeronErrorLog()
    topLevelFlightRecorder.loFreq(Transport_AeronErrorLogStarted, NoMetaData)
    if (settings.Advanced.Aeron.LogAeronCounters) {
      startAeronCounterLog()
    }
    // FIXME, make sure this has happened before starting
    //taskRunner.start()
    topLevelFlightRecorder.loFreq(Transport_TaskRunnerStarted, NoMetaData)
  }

  private def startMediaDriver(): Unit = {
<<<<<<< HEAD
    // TODO use embedded media driver from akka.aeron in 2.6 and move
    // configuration to there
    if (settings.Advanced.EmbeddedMediaDriver) {
=======
    if (settings.Advanced.Aeron.EmbeddedMediaDriver) {
>>>>>>> 5d8f1fd7
      val driverContext = new MediaDriver.Context
      if (settings.Advanced.Aeron.AeronDirectoryName.nonEmpty) {
        driverContext.aeronDirectoryName(settings.Advanced.Aeron.AeronDirectoryName)
      } else {
        // create a random name but include the actor system name for easier debugging
        val uniquePart = UUID.randomUUID().toString
        val randomName = s"${CommonContext.AERON_DIR_PROP_DEFAULT}-${system.name}-$uniquePart"
        driverContext.aeronDirectoryName(randomName)
      }
      driverContext.clientLivenessTimeoutNs(settings.Advanced.Aeron.ClientLivenessTimeout.toNanos)
      driverContext.imageLivenessTimeoutNs(settings.Advanced.Aeron.ImageLivenessTimeout.toNanos)
      driverContext.driverTimeoutMs(settings.Advanced.Aeron.DriverTimeout.toMillis)

      val idleCpuLevel = settings.Advanced.Aeron.IdleCpuLevel
      if (idleCpuLevel == 10) {
        driverContext
          .threadingMode(ThreadingMode.DEDICATED)
          .conductorIdleStrategy(new BackoffIdleStrategy(1, 1, 1, 1))
          .receiverIdleStrategy(TaskRunner.createIdleStrategy(idleCpuLevel))
          .senderIdleStrategy(TaskRunner.createIdleStrategy(idleCpuLevel))
      } else if (idleCpuLevel == 1) {
        driverContext
          .threadingMode(ThreadingMode.SHARED)
          .sharedIdleStrategy(TaskRunner.createIdleStrategy(idleCpuLevel))
      } else if (idleCpuLevel <= 7) {
        driverContext
          .threadingMode(ThreadingMode.SHARED_NETWORK)
          .sharedNetworkIdleStrategy(TaskRunner.createIdleStrategy(idleCpuLevel))
      } else {
        driverContext
          .threadingMode(ThreadingMode.DEDICATED)
          .receiverIdleStrategy(TaskRunner.createIdleStrategy(idleCpuLevel))
          .senderIdleStrategy(TaskRunner.createIdleStrategy(idleCpuLevel))
      }

      val driver = MediaDriver.launchEmbedded(driverContext)
      log.info("Started embedded media driver in directory [{}]", driver.aeronDirectoryName)
      topLevelFlightRecorder.loFreq(Transport_MediaDriverStarted, driver.aeronDirectoryName())
      if (!mediaDriver.compareAndSet(None, Some(driver))) {
        throw new IllegalStateException("media driver started more than once")
      }
    }
  }

  private def aeronDir: String = mediaDriver.get match {
    case Some(driver) => driver.aeronDirectoryName
    case None         => settings.Advanced.Aeron.AeronDirectoryName
  }

  private def stopMediaDriver(): Unit = {
    // make sure we only close the driver once or we will crash the JVM
    val maybeDriver = mediaDriver.getAndSet(None)
    maybeDriver.foreach { driver =>
      // this is only for embedded media driver
      try driver.close()
      catch {
        case NonFatal(e) =>
          // don't think driver.close will ever throw, but just in case
          log.warning("Couldn't close Aeron embedded media driver due to [{}]", e)
      }

      try {
        if (settings.Advanced.Aeron.DeleteAeronDirectory) {
          IoUtil.delete(new File(driver.aeronDirectoryName), false)
          topLevelFlightRecorder.loFreq(Transport_MediaFileDeleted, NoMetaData)
        }
      } catch {
        case NonFatal(e) =>
          log.warning(
            "Couldn't delete Aeron embedded media driver files in [{}] due to [{}]",
            driver.aeronDirectoryName,
            e)
      }
    }
  }

  // TODO: Add FR events
  private def startAeron(): Unit = {
    val ctx = new Aeron.Context

    ctx.driverTimeoutMs(settings.Advanced.Aeron.DriverTimeout.toMillis)

    ctx.availableImageHandler(new AvailableImageHandler {
      override def onAvailableImage(img: Image): Unit = {
        if (log.isDebugEnabled)
          log.debug(s"onAvailableImage from ${img.sourceIdentity} session ${img.sessionId}")
      }
    })
    ctx.unavailableImageHandler(new UnavailableImageHandler {
      override def onUnavailableImage(img: Image): Unit = {
        if (log.isDebugEnabled)
          log.debug(s"onUnavailableImage from ${img.sourceIdentity} session ${img.sessionId}")

        // freeSessionBuffer in AeronSource FragmentAssembler
        streamMatValues.get.valuesIterator.foreach {
          case InboundStreamMatValues(resourceLife, _) =>
            resourceLife.onUnavailableImage(img.sessionId)
        }
      }
    })

    ctx.errorHandler(new ErrorHandler {
      private val fatalErrorOccured = new AtomicBoolean

      override def onError(cause: Throwable): Unit = {
        cause match {
          case e: ConductorServiceTimeoutException => handleFatalError(e)
          case e: DriverTimeoutException           => handleFatalError(e)
          case _: AeronTerminated                  => // already handled, via handleFatalError
          case _ =>
            log.error(cause, s"Aeron error, $cause")
        }
      }

      private def handleFatalError(cause: Throwable): Unit = {
        if (fatalErrorOccured.compareAndSet(false, true)) {
          if (!isShutdown) {
            log.error(
              cause,
              "Fatal Aeron error {}. Have to terminate ActorSystem because it lost contact with the " +
              "{} Aeron media driver. Possible configuration properties to mitigate the problem are " +
              "'client-liveness-timeout' or 'driver-timeout'. {}",
              Logging.simpleName(cause),
              if (settings.Advanced.Aeron.EmbeddedMediaDriver) "embedded" else "external",
              cause)
            // FIXME what should drop the shared task runner? Coordinated shutdown instead?
            //taskRunner.stop()
            aeronErrorLogTask.cancel()
            if (settings.Advanced.Aeron.LogAeronCounters) aeronCounterTask.cancel()
            system.terminate()
            throw new AeronTerminated(cause)
          }
        } else
          throw new AeronTerminated(cause)
      }
    })

    ctx.aeronDirectoryName(aeronDir)
    aeron = Aeron.connect(ctx)
  }

  private def blockUntilChannelActive(): Unit = {
    val aeronLifecyle = streamMatValues.get()(ControlStreamId).lifeCycle

    val waitInterval = 200
    val retries = math.max(1, settings.Bind.BindTimeout.toMillis / waitInterval)
    retry(retries)

    @tailrec def retry(retries: Long): Unit = {
      val status = Await.result(aeronLifecyle.channelEndpointStatus(), settings.Bind.BindTimeout)
      if (status == ChannelEndpointStatus.ACTIVE) {
        log.debug("Inbound channel is now active")
      } else if (status == ChannelEndpointStatus.ERRORED) {
        aeronErrorLog.logErrors(log, 0L)
        stopMediaDriver()
        throw new RemoteTransportException("Inbound Aeron channel is in errored state. See Aeron logs for details.")
      } else if (status == ChannelEndpointStatus.INITIALIZING && retries > 0) {
        Thread.sleep(waitInterval)
        retry(retries - 1)
      } else {
        aeronErrorLog.logErrors(log, 0L)
        stopMediaDriver()
        throw new RemoteTransportException("Timed out waiting for Aeron transport to bind. See Aeoron logs.")
      }
    }
  }

  // TODO Add FR Events
  private def startAeronErrorLog(): Unit = {
    aeronErrorLog = new AeronErrorLog(new File(aeronDir, CncFileDescriptor.CNC_FILE), log)
    val lastTimestamp = new AtomicLong(0L)
    implicit val ec = system.dispatchers.internalDispatcher
    aeronErrorLogTask = system.scheduler.schedule(3.seconds, 5.seconds) {
      if (!isShutdown) {
        val newLastTimestamp = aeronErrorLog.logErrors(log, lastTimestamp.get)
        lastTimestamp.set(newLastTimestamp + 1)
      }
    }
  }

  private def startAeronCounterLog(): Unit = {
    implicit val ec = system.dispatchers.internalDispatcher
    aeronCounterTask = system.scheduler.schedule(5.seconds, 5.seconds) {
      if (!isShutdown && log.isDebugEnabled) {
        aeron.countersReader.forEach(new MetaData() {
          def accept(counterId: Int, typeId: Int, keyBuffer: DirectBuffer, label: String): Unit = {
            val value = aeron.countersReader().getCounterValue(counterId)
            log.debug("Aeron Counter {}: {} {}]", counterId, value, label)
          }
        })
      }
    }
  }

  override protected def outboundTransportSink(
      outboundContext: OutboundContext,
      streamId: Int,
      bufferPool: EnvelopeBufferPool): Sink[EnvelopeBuffer, Future[Done]] = {
    val giveUpAfter =
      if (streamId == ControlStreamId) settings.Advanced.GiveUpSystemMessageAfter
      else settings.Advanced.Aeron.GiveUpMessageAfter
    // TODO: Note that the AssociationState.controlStreamIdleKillSwitch in control stream is not used for the
    // Aeron transport. Would be difficult to handle the Future[Done] materialized value.
    // If we want to stop for Aeron also it is probably easier to stop the publication inside the
    // AeronSink, i.e. not using a KillSwitch.
    Sink.fromGraph(
      new AeronSink(
        outboundChannel(outboundContext.remoteAddress),
        streamId,
        aeron,
        taskRunner,
        bufferPool,
        giveUpAfter,
        createFlightRecorderEventSink()))
  }

  private def aeronSource(streamId: Int, pool: EnvelopeBufferPool): Source[EnvelopeBuffer, AeronSource.AeronLifecycle] =
    Source.fromGraph(
      new AeronSource(
        inboundChannel,
        streamId,
        aeron,
        taskRunner,
        pool,
        createFlightRecorderEventSink(),
        aeronSourceSpinningStrategy))

  private def aeronSourceSpinningStrategy: Int =
    if (settings.Advanced.InboundLanes > 1 || // spinning was identified to be the cause of massive slowdowns with multiple lanes, see #21365
        settings.Advanced.Aeron.IdleCpuLevel < 5) 0 // also don't spin for small IdleCpuLevels
    else 50 * settings.Advanced.Aeron.IdleCpuLevel - 240

  override protected def runInboundStreams(): Unit = {
    runInboundControlStream()
    runInboundOrdinaryMessagesStream()

    if (largeMessageChannelEnabled) {
      runInboundLargeMessagesStream()
    }
    blockUntilChannelActive()
  }

  private def runInboundControlStream(): Unit = {
    if (isShutdown) throw ShuttingDown

    val (resourceLife, ctrl, completed) =
      aeronSource(ControlStreamId, envelopeBufferPool)
        .via(inboundFlow(settings, NoInboundCompressions))
        .toMat(inboundControlSink)({ case (a, (c, d)) => (a, c, d) })
        .run()(controlMaterializer)

    attachControlMessageObserver(ctrl)

    updateStreamMatValues(ControlStreamId, resourceLife, completed)
    attachInboundStreamRestart("Inbound control stream", completed, () => runInboundControlStream())
  }

  private def runInboundOrdinaryMessagesStream(): Unit = {
    if (isShutdown) throw ShuttingDown

    val (resourceLife, inboundCompressionAccess, completed) =
      if (inboundLanes == 1) {
        aeronSource(OrdinaryStreamId, envelopeBufferPool)
          .viaMat(inboundFlow(settings, _inboundCompressions))(Keep.both)
          .toMat(inboundSink(envelopeBufferPool))({ case ((a, b), c) => (a, b, c) })
          .run()(materializer)

      } else {
        val laneKillSwitch = KillSwitches.shared("laneKillSwitch")
        val laneSource: Source[InboundEnvelope, (AeronLifecycle, InboundCompressionAccess)] =
          aeronSource(OrdinaryStreamId, envelopeBufferPool)
            .via(laneKillSwitch.flow)
            .viaMat(inboundFlow(settings, _inboundCompressions))(Keep.both)
            .via(Flow.fromGraph(new DuplicateHandshakeReq(inboundLanes, this, system, envelopeBufferPool)))

        val (resourceLife, compressionAccess, laneHub) =
          laneSource
            .toMat(
              Sink.fromGraph(
                new FixedSizePartitionHub[InboundEnvelope](
                  inboundLanePartitioner,
                  inboundLanes,
                  settings.Advanced.InboundHubBufferSize)))({
              case ((a, b), c) => (a, b, c)
            })
            .run()(materializer)

        val lane = inboundSink(envelopeBufferPool)
        val completedValues: Vector[Future[Done]] =
          (0 until inboundLanes).iterator
            .map { _ =>
              laneHub.toMat(lane)(Keep.right).run()(materializer)
            }
            .to(immutable.Vector)

        implicit val ec = system.dispatchers.internalDispatcher

        // tear down the upstream hub part if downstream lane fails
        // lanes are not completed with success by themselves so we don't have to care about onSuccess
        Future.firstCompletedOf(completedValues).failed.foreach { reason =>
          laneKillSwitch.abort(reason)
        }
        val allCompleted = Future.sequence(completedValues).map(_ => Done)

        (resourceLife, compressionAccess, allCompleted)
      }

    setInboundCompressionAccess(inboundCompressionAccess)

    updateStreamMatValues(OrdinaryStreamId, resourceLife, completed)
    attachInboundStreamRestart("Inbound message stream", completed, () => runInboundOrdinaryMessagesStream())
  }

  private def runInboundLargeMessagesStream(): Unit = {
    if (isShutdown) throw ShuttingDown

    val (resourceLife, completed) = aeronSource(LargeStreamId, largeEnvelopeBufferPool)
      .via(inboundLargeFlow(settings))
      .toMat(inboundSink(largeEnvelopeBufferPool))(Keep.both)
      .run()(materializer)

    updateStreamMatValues(LargeStreamId, resourceLife, completed)
    attachInboundStreamRestart("Inbound large message stream", completed, () => runInboundLargeMessagesStream())
  }

  private def updateStreamMatValues(
      streamId: Int,
      aeronSourceLifecycle: AeronSource.AeronLifecycle,
      completed: Future[Done]): Unit = {
    implicit val ec = materializer.executionContext
    updateStreamMatValues(streamId, InboundStreamMatValues[AeronLifecycle](aeronSourceLifecycle, completed.recover {
      case _ => Done
    }))
  }

  override protected def shutdownTransport(): Future[Done] = {
<<<<<<< HEAD
    import system.dispatcher
    // FIXME this shouldn't stop it, extension via coordinated shut down to happen after transport?
    //taskRunner.stop().map { _ ⇒
    topLevelFlightRecorder.loFreq(Transport_Stopped, NoMetaData)
    if (aeronErrorLogTask != null) {
      aeronErrorLogTask.cancel()
      topLevelFlightRecorder.loFreq(Transport_AeronErrorLogTaskStopped, NoMetaData)
    }
    if (aeron != null) aeron.close()
    if (aeronErrorLog != null) aeronErrorLog.close()
    if (mediaDriver.get.isDefined) stopMediaDriver()

    Future.successful(Done)
    //}
=======
    taskRunner
      .stop()
      .map { _ =>
        topLevelFlightRecorder.loFreq(Transport_Stopped, NoMetaData)
        if (aeronErrorLogTask != null) {
          aeronErrorLogTask.cancel()
          topLevelFlightRecorder.loFreq(Transport_AeronErrorLogTaskStopped, NoMetaData)
        }
        if (aeron != null) aeron.close()
        if (aeronErrorLog != null) aeronErrorLog.close()
        if (mediaDriver.get.isDefined) stopMediaDriver()

        Done
      }(system.dispatchers.internalDispatcher)
>>>>>>> 5d8f1fd7
  }

}<|MERGE_RESOLUTION|>--- conflicted
+++ resolved
@@ -20,7 +20,6 @@
 import akka.actor.Address
 import akka.actor.Cancellable
 import akka.actor.ExtendedActorSystem
-import akka.aeron.TaskRunnerExtension
 import akka.aeron.internal.TaskRunner
 import akka.event.Logging
 import akka.remote.RemoteActorRefProvider
@@ -68,12 +67,8 @@
   @volatile private[this] var aeronErrorLogTask: Cancellable = _
   @volatile private[this] var aeronErrorLog: AeronErrorLog = _
 
-<<<<<<< HEAD
   // TODO move configuration for idle CPU level to akka aeron
-  private val taskRunner = TaskRunnerExtension(_system).taskRunner
-=======
   private val taskRunner = new TaskRunner(system, settings.Advanced.Aeron.IdleCpuLevel)
->>>>>>> 5d8f1fd7
 
   private def inboundChannel = s"aeron:udp?endpoint=${bindAddress.address.host.get}:${bindAddress.address.port.get}"
   private def outboundChannel(a: Address) = s"aeron:udp?endpoint=${a.host.get}:${a.port.get}"
@@ -92,13 +87,9 @@
   }
 
   private def startMediaDriver(): Unit = {
-<<<<<<< HEAD
     // TODO use embedded media driver from akka.aeron in 2.6 and move
     // configuration to there
-    if (settings.Advanced.EmbeddedMediaDriver) {
-=======
     if (settings.Advanced.Aeron.EmbeddedMediaDriver) {
->>>>>>> 5d8f1fd7
       val driverContext = new MediaDriver.Context
       if (settings.Advanced.Aeron.AeronDirectoryName.nonEmpty) {
         driverContext.aeronDirectoryName(settings.Advanced.Aeron.AeronDirectoryName)
@@ -435,8 +426,7 @@
   }
 
   override protected def shutdownTransport(): Future[Done] = {
-<<<<<<< HEAD
-    import system.dispatcher
+//    import system.dispatcher
     // FIXME this shouldn't stop it, extension via coordinated shut down to happen after transport?
     //taskRunner.stop().map { _ ⇒
     topLevelFlightRecorder.loFreq(Transport_Stopped, NoMetaData)
@@ -450,22 +440,6 @@
 
     Future.successful(Done)
     //}
-=======
-    taskRunner
-      .stop()
-      .map { _ =>
-        topLevelFlightRecorder.loFreq(Transport_Stopped, NoMetaData)
-        if (aeronErrorLogTask != null) {
-          aeronErrorLogTask.cancel()
-          topLevelFlightRecorder.loFreq(Transport_AeronErrorLogTaskStopped, NoMetaData)
-        }
-        if (aeron != null) aeron.close()
-        if (aeronErrorLog != null) aeronErrorLog.close()
-        if (mediaDriver.get.isDefined) stopMediaDriver()
-
-        Done
-      }(system.dispatchers.internalDispatcher)
->>>>>>> 5d8f1fd7
   }
 
 }