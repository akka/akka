/**
 * Copyright (C) 2016 Lightbend Inc. <http://www.lightbend.com>
 */
package akka.remote.artery

import java.io.File
import java.net.InetSocketAddress
import java.nio.channels.{ DatagramChannel, FileChannel }
import java.nio.file.Path
import java.util.UUID
import java.util.concurrent.TimeUnit
import java.util.concurrent.atomic.{ AtomicLong, AtomicReference }
import java.util.concurrent.atomic.AtomicBoolean

import scala.annotation.tailrec
import scala.concurrent.{ Await, Future, Promise }
import scala.concurrent.duration._
import scala.util.Failure
import scala.util.Success
import scala.util.control.NoStackTrace
import scala.util.control.NonFatal
import akka.Done
import akka.NotUsed
import akka.actor._
import akka.actor.Actor
import akka.actor.Cancellable
import akka.actor.Props
import akka.event.Logging
import akka.event.LoggingAdapter
import akka.remote.AddressUidExtension
import akka.remote.RemoteActorRef
import akka.remote.RemoteActorRefProvider
import akka.remote.RemoteTransport
import akka.remote.ThisActorSystemQuarantinedEvent
import akka.remote.UniqueAddress
import akka.remote.artery.AeronSource.ResourceLifecycle
import akka.remote.artery.ArteryTransport.ShuttingDown
import akka.remote.artery.Encoder.OutboundCompressionAccess
import akka.remote.artery.InboundControlJunction.ControlMessageObserver
import akka.remote.artery.InboundControlJunction.ControlMessageSubject
import akka.remote.artery.OutboundControlJunction.OutboundControlIngress
import akka.remote.artery.compress._
import akka.remote.artery.compress.CompressionProtocol.CompressionMessage
import akka.remote.transport.ThrottlerTransportAdapter.Blackhole
import akka.remote.transport.ThrottlerTransportAdapter.SetThrottle
import akka.remote.transport.ThrottlerTransportAdapter.Unthrottled
import akka.stream.AbruptTerminationException
import akka.stream.ActorMaterializer
import akka.stream.KillSwitches
import akka.stream.Materializer
import akka.stream.SharedKillSwitch
import akka.stream.scaladsl.BroadcastHub
import akka.stream.scaladsl.Flow
import akka.stream.scaladsl.Keep
import akka.stream.scaladsl.Sink
import akka.stream.scaladsl.Source
import akka.util.OptionVal
import akka.util.WildcardIndex
import io.aeron._
import io.aeron.driver.MediaDriver
import io.aeron.driver.ThreadingMode
import io.aeron.exceptions.ConductorServiceTimeoutException
import io.aeron.exceptions.DriverTimeoutException
import org.agrona.ErrorHandler
import org.agrona.IoUtil
import org.agrona.concurrent.BackoffIdleStrategy
import akka.remote.artery.Decoder.InboundCompressionAccess
import akka.remote.transport.TestTransport
import com.typesafe.config.ConfigFactory

/**
 * INTERNAL API
 * Inbound API that is used by the stream stages.
 * Separate trait to facilitate testing without real transport.
 */
private[remote] trait InboundContext {
  /**
   * The local inbound address.
   */
  def localAddress: UniqueAddress

  /**
   * An inbound stage can send control message, e.g. a reply, to the origin
   * address with this method. It will be sent over the control sub-channel.
   */
  def sendControl(to: Address, message: ControlMessage): Unit

  /**
   * Lookup the outbound association for a given address.
   */
  def association(remoteAddress: Address): OutboundContext

  /**
   * Lookup the outbound association for a given UID.
   * Will return `OptionVal.None` if the UID is unknown, i.e.
   * handshake not completed.
   */
  def association(uid: Long): OptionVal[OutboundContext]

  def completeHandshake(peer: UniqueAddress): Future[Done]

  def settings: ArterySettings

}

/**
 * INTERNAL API
 */
private[remote] object AssociationState {
  def apply(): AssociationState =
    new AssociationState(
      incarnation = 1,
      uniqueRemoteAddressPromise = Promise(),
      quarantined = ImmutableLongMap.empty[QuarantinedTimestamp])

  final case class QuarantinedTimestamp(nanoTime: Long) {
    override def toString: String =
      s"Quarantined ${TimeUnit.NANOSECONDS.toSeconds(System.nanoTime() - nanoTime)} seconds ago"
  }
}

/**
 * INTERNAL API
 */
private[remote] final class AssociationState(
  val incarnation:                Int,
  val uniqueRemoteAddressPromise: Promise[UniqueAddress],
  val quarantined:                ImmutableLongMap[AssociationState.QuarantinedTimestamp]) {

  import AssociationState.QuarantinedTimestamp

  // doesn't have to be volatile since it's only a cache changed once
  private var uniqueRemoteAddressValueCache: Option[UniqueAddress] = null

  /**
   * Full outbound address with UID for this association.
   * Completed when by the handshake.
   */
  def uniqueRemoteAddress: Future[UniqueAddress] = uniqueRemoteAddressPromise.future

  def uniqueRemoteAddressValue(): Option[UniqueAddress] = {
    if (uniqueRemoteAddressValueCache ne null)
      uniqueRemoteAddressValueCache
    else {
      uniqueRemoteAddress.value match {
        case Some(Success(peer)) ⇒
          uniqueRemoteAddressValueCache = Some(peer)
          uniqueRemoteAddressValueCache
        case _ ⇒ None
      }
    }
  }

  def newIncarnation(remoteAddressPromise: Promise[UniqueAddress]): AssociationState =
    new AssociationState(incarnation + 1, remoteAddressPromise, quarantined)

  def newQuarantined(): AssociationState =
    uniqueRemoteAddressPromise.future.value match {
      case Some(Success(a)) ⇒
        new AssociationState(
          incarnation,
          uniqueRemoteAddressPromise,
          quarantined = quarantined.updated(a.uid, QuarantinedTimestamp(System.nanoTime())))
      case _ ⇒ this
    }

  def isQuarantined(): Boolean = {
    uniqueRemoteAddressValue match {
      case Some(a) ⇒ isQuarantined(a.uid)
      case _       ⇒ false // handshake not completed yet
    }
  }

  def isQuarantined(uid: Long): Boolean = quarantined.contains(uid)

  override def toString(): String = {
    val a = uniqueRemoteAddressPromise.future.value match {
      case Some(Success(a)) ⇒ a
      case Some(Failure(e)) ⇒ s"Failure(${e.getMessage})"
      case None             ⇒ "unknown"
    }
    s"AssociationState($incarnation, $a)"
  }

}

/**
 * INTERNAL API
 * Outbound association API that is used by the stream stages.
 * Separate trait to facilitate testing without real transport.
 */
private[remote] trait OutboundContext {
  /**
   * The local inbound address.
   */
  def localAddress: UniqueAddress

  /**
   * The outbound address for this association.
   */
  def remoteAddress: Address

  def associationState: AssociationState

  def quarantine(reason: String): Unit

  /**
   * An inbound stage can send control message, e.g. a HandshakeReq, to the remote
   * address of this association. It will be sent over the control sub-channel.
   */
  def sendControl(message: ControlMessage): Unit

  /**
   * An outbound stage can listen to control messages
   * via this observer subject.
   */
  def controlSubject: ControlMessageSubject

  def settings: ArterySettings

}

/**
 * INTERNAL API
 */
private[remote] object FlushOnShutdown {
  def props(done: Promise[Done], timeout: FiniteDuration,
            inboundContext: InboundContext, associations: Set[Association]): Props = {
    require(associations.nonEmpty)
    Props(new FlushOnShutdown(done, timeout, inboundContext, associations))
  }

  case object Timeout
}

/**
 * INTERNAL API
 */
private[remote] class FlushOnShutdown(done: Promise[Done], timeout: FiniteDuration,
                                      inboundContext: InboundContext, associations: Set[Association]) extends Actor {

  var remaining = Map.empty[UniqueAddress, Int]

  val timeoutTask = context.system.scheduler.scheduleOnce(timeout, self, FlushOnShutdown.Timeout)(context.dispatcher)

  override def preStart(): Unit = {
    try {
      associations.foreach { a ⇒
        val acksExpected = a.sendTerminationHint(self)
        a.associationState.uniqueRemoteAddressValue() match {
          case Some(address) ⇒ remaining += address → acksExpected
          case None          ⇒ // Ignore, handshake was not completed on this association
        }
      }
      if (remaining.valuesIterator.sum == 0) {
        done.trySuccess(Done)
        context.stop(self)
      }
    } catch {
      case NonFatal(e) ⇒
        // sendTerminationHint may throw
        done.tryFailure(e)
        throw e
    }
  }

  override def postStop(): Unit = {
    timeoutTask.cancel()
    done.trySuccess(Done)
  }

  def receive = {
    case ActorSystemTerminatingAck(from) ⇒
      // Just treat unexpected acks as systems from which zero acks are expected
      val acksRemaining = remaining.getOrElse(from, 0)
      if (acksRemaining <= 1) {
        remaining -= from
      } else {
        remaining = remaining.updated(from, acksRemaining - 1)
      }

      if (remaining.isEmpty)
        context.stop(self)
    case FlushOnShutdown.Timeout ⇒
      context.stop(self)
  }
}

/**
 * INTERNAL API
 */
private[remote] class ArteryTransport(_system: ExtendedActorSystem, _provider: RemoteActorRefProvider)
  extends RemoteTransport(_system, _provider) with InboundContext {
  import ArteryTransport.AeronTerminated
  import ArteryTransport.ShutdownSignal
  import ArteryTransport.InboundStreamMatValues
  import FlightRecorderEvents._

  // these vars are initialized once in the start method
  @volatile private[this] var _localAddress: UniqueAddress = _
  @volatile private[this] var _bindAddress: UniqueAddress = _
  @volatile private[this] var _addresses: Set[Address] = _
  @volatile private[this] var materializer: Materializer = _
  @volatile private[this] var controlMaterializer: Materializer = _
  @volatile private[this] var controlSubject: ControlMessageSubject = _
  @volatile private[this] var messageDispatcher: MessageDispatcher = _
  private[this] val mediaDriver = new AtomicReference[Option[MediaDriver]](None)
  @volatile private[this] var aeron: Aeron = _
  @volatile private[this] var aeronErrorLogTask: Cancellable = _
  @volatile private[this] var areonErrorLog: AeronErrorLog = _

  // Compression 
  /**
   * Compression tables must be created once, such that inbound lane restarts don't cause dropping of the tables.
   * However are the InboundCompressions are owned by the Decoder stage, and any call into them must be looped through the Decoder!
   *
   * Use `inboundCompressionAccess` (provided by the materialized `Decoder`) to call into the compression infrastructure.
   */
  private[this] val _inboundCompressions = new AtomicReference[InboundCompressions] // atomic since restarts come from Futures
  @tailrec private final def initInboundCompressions: InboundCompressions = _inboundCompressions.get() match {
    case null ⇒
      // first time initializing
      val c =
        if (settings.Advanced.Compression.Enabled) {
          val eventSink = createFlightRecorderEventSink(false)
          new InboundCompressionsImpl(system, this, settings.Advanced.Compression, eventSink)
        } else NoInboundCompressions

      if (_inboundCompressions.compareAndSet(null, c)) c
      else initInboundCompressions // other thread initialized first, retry

    case c ⇒ c
  }
  @volatile private[this] var _inboundCompressionAccess: OptionVal[InboundCompressionAccess] = OptionVal.None
  /** Only access compression tables via the CompressionAccess */
  def inboundCompressionAccess: OptionVal[InboundCompressionAccess] = _inboundCompressionAccess

  def bindAddress: UniqueAddress = _bindAddress
  override def localAddress: UniqueAddress = _localAddress
  override def defaultAddress: Address = localAddress.address
  override def addresses: Set[Address] = _addresses
  override def localAddressForRemote(remote: Address): Address = defaultAddress
  override val log: LoggingAdapter = Logging(system, getClass.getName)

  private val killSwitch: SharedKillSwitch = KillSwitches.shared("transportKillSwitch")

  // keyed by the streamId
  private[this] val streamMatValues = new AtomicReference(Map.empty[Int, InboundStreamMatValues])
  private[this] val hasBeenShutdown = new AtomicBoolean(false)

  private val testState = new SharedTestState

  private val inboundLanes = settings.Advanced.InboundLanes

  // TODO use WildcardIndex.isEmpty when merged from master
  val largeMessageChannelEnabled: Boolean =
    !settings.LargeMessageDestinations.wildcardTree.isEmpty ||
      !settings.LargeMessageDestinations.doubleWildcardTree.isEmpty

  private val priorityMessageDestinations =
    WildcardIndex[NotUsed]()
      // These destinations are not defined in configuration because it should not
      // be possible to abuse the control channel
      .insert(Array("system", "remote-watcher"), NotUsed)
      // these belongs to cluster and should come from there
      .insert(Array("system", "cluster", "core", "daemon", "heartbeatSender"), NotUsed)
      .insert(Array("system", "cluster", "heartbeatReceiver"), NotUsed)

  private def inboundChannel = s"aeron:udp?endpoint=${_bindAddress.address.host.get}:${_bindAddress.address.port.get}"
  private def outboundChannel(a: Address) = s"aeron:udp?endpoint=${a.host.get}:${a.port.get}"

  private val controlStreamId = 1
  private val ordinaryStreamId = 2
  private val largeStreamId = 3

  private val taskRunner = new TaskRunner(system, settings.Advanced.IdleCpuLevel)

  private val restartCounter = new RestartCounter(settings.Advanced.InboundMaxRestarts, settings.Advanced.InboundRestartTimeout)

  private val envelopeBufferPool = new EnvelopeBufferPool(settings.Advanced.MaximumFrameSize, settings.Advanced.BufferPoolSize)
  private val largeEnvelopeBufferPool = new EnvelopeBufferPool(settings.Advanced.MaximumLargeFrameSize, settings.Advanced.LargeBufferPoolSize)

  private val inboundEnvelopePool = ReusableInboundEnvelope.createObjectPool(capacity = 16)
  // The outboundEnvelopePool is shared among all outbound associations
  private val outboundEnvelopePool = ReusableOutboundEnvelope.createObjectPool(capacity =
    settings.Advanced.OutboundMessageQueueSize * settings.Advanced.OutboundLanes * 3)

  val (afrFileChannel, afrFile, flightRecorder) = initializeFlightRecorder() match {
    case None            ⇒ (None, None, None)
    case Some((c, f, r)) ⇒ (Some(c), Some(f), Some(r))
  }

  def createFlightRecorderEventSink(synchr: Boolean = false): EventSink = {
    flightRecorder match {
      case Some(f) ⇒
        val eventSink = f.createEventSink()
        if (synchr) new SynchronizedEventSink(eventSink)
        else eventSink
      case None ⇒
        IgnoreEventSink
    }
  }

  private val topLevelFREvents =
    createFlightRecorderEventSink(synchr = true)

  private val associationRegistry = new AssociationRegistry(
    remoteAddress ⇒ new Association(
      this,
      materializer,
      controlMaterializer,
      remoteAddress,
      controlSubject,
      settings.LargeMessageDestinations,
      priorityMessageDestinations,
      outboundEnvelopePool))

  override def settings = provider.remoteSettings.Artery

  override def start(): Unit = {
    Runtime.getRuntime.addShutdownHook(shutdownHook)
    startMediaDriver()
    startAeron()
    topLevelFREvents.loFreq(Transport_AeronStarted, NoMetaData)
    startAeronErrorLog()
    topLevelFREvents.loFreq(Transport_AeronErrorLogStarted, NoMetaData)
    taskRunner.start()
    topLevelFREvents.loFreq(Transport_TaskRunnerStarted, NoMetaData)

    val port =
      if (settings.Canonical.Port == 0) {
        if (settings.Bind.Port != 0) settings.Bind.Port // if bind port is set, use bind port instead of random
        else ArteryTransport.autoSelectPort(settings.Canonical.Hostname)
      } else settings.Canonical.Port

    val bindPort = if (settings.Bind.Port == 0) {
      if (settings.Canonical.Port == 0) port // canonical and bind ports are zero. Use random port for both
      else ArteryTransport.autoSelectPort(settings.Bind.Hostname)
    } else settings.Bind.Port

    _localAddress = UniqueAddress(
      Address(ArteryTransport.ProtocolName, system.name, settings.Canonical.Hostname, port),
      AddressUidExtension(system).longAddressUid)
    _addresses = Set(_localAddress.address)

    _bindAddress = UniqueAddress(
      Address(ArteryTransport.ProtocolName, system.name, settings.Bind.Hostname, bindPort),
      AddressUidExtension(system).longAddressUid)

    // TODO: This probably needs to be a global value instead of an event as events might rotate out of the log
    topLevelFREvents.loFreq(Transport_UniqueAddressSet, _localAddress.toString().getBytes("US-ASCII"))

    materializer = ActorMaterializer.systemMaterializer(settings.Advanced.MaterializerSettings, "remote", system)
    controlMaterializer = ActorMaterializer.systemMaterializer(
      settings.Advanced.MaterializerSettings,
      "remoteControl", system)

    messageDispatcher = new MessageDispatcher(system, provider)
    topLevelFREvents.loFreq(Transport_MaterializerStarted, NoMetaData)

    runInboundStreams()
    topLevelFREvents.loFreq(Transport_StartupFinished, NoMetaData)

    log.info("Remoting started; listening on address: [{}] with UID [{}]", localAddress.address, localAddress.uid)
  }

  private lazy val shutdownHook = new Thread {
    override def run(): Unit = {
      if (hasBeenShutdown.compareAndSet(false, true)) {
        log.debug("Shutting down [{}] via shutdownHook", localAddress)
        Await.result(internalShutdown(), settings.Advanced.DriverTimeout + 3.seconds)
      }
    }
  }

  private def startMediaDriver(): Unit = {
    if (settings.Advanced.EmbeddedMediaDriver) {
      val driverContext = new MediaDriver.Context
      if (settings.Advanced.AeronDirectoryName.nonEmpty) {
        driverContext.aeronDirectoryName(settings.Advanced.AeronDirectoryName)
      } else {
        // create a random name but include the actor system name for easier debugging
        val uniquePart = UUID.randomUUID().toString
        val randomName = s"${CommonContext.AERON_DIR_PROP_DEFAULT}-${system.name}-$uniquePart"
        driverContext.aeronDirectoryName(randomName)
      }
      driverContext.clientLivenessTimeoutNs(settings.Advanced.ClientLivenessTimeout.toNanos)
      driverContext.imageLivenessTimeoutNs(settings.Advanced.ImageLivenessTimeout.toNanos)
      driverContext.driverTimeoutMs(settings.Advanced.DriverTimeout.toMillis)

      val idleCpuLevel = settings.Advanced.IdleCpuLevel
      if (idleCpuLevel == 10) {
        driverContext
          .threadingMode(ThreadingMode.DEDICATED)
          .conductorIdleStrategy(new BackoffIdleStrategy(1, 1, 1, 1))
          .receiverIdleStrategy(TaskRunner.createIdleStrategy(idleCpuLevel))
          .senderIdleStrategy(TaskRunner.createIdleStrategy(idleCpuLevel))
      } else if (idleCpuLevel == 1) {
        driverContext
          .threadingMode(ThreadingMode.SHARED)
          .sharedIdleStrategy(TaskRunner.createIdleStrategy(idleCpuLevel))
      } else if (idleCpuLevel <= 7) {
        driverContext
          .threadingMode(ThreadingMode.SHARED_NETWORK)
          .sharedNetworkIdleStrategy(TaskRunner.createIdleStrategy(idleCpuLevel))
      } else {
        driverContext
          .threadingMode(ThreadingMode.DEDICATED)
          .receiverIdleStrategy(TaskRunner.createIdleStrategy(idleCpuLevel))
          .senderIdleStrategy(TaskRunner.createIdleStrategy(idleCpuLevel))
      }

      val driver = MediaDriver.launchEmbedded(driverContext)
      log.info("Started embedded media driver in directory [{}]", driver.aeronDirectoryName)
      topLevelFREvents.loFreq(Transport_MediaDriverStarted, driver.aeronDirectoryName().getBytes("US-ASCII"))
      if (!mediaDriver.compareAndSet(None, Some(driver))) {
        throw new IllegalStateException("media driver started more than once")
      }
    }
  }

  private def aeronDir: String = mediaDriver.get match {
    case Some(driver) ⇒ driver.aeronDirectoryName
    case None         ⇒ settings.Advanced.AeronDirectoryName
  }

  private def stopMediaDriver(): Unit = {
    // make sure we only close the driver once or we will crash the JVM
    val maybeDriver = mediaDriver.getAndSet(None)
    maybeDriver.foreach { driver ⇒
      // this is only for embedded media driver
      driver.close()

      try {
        if (settings.Advanced.DeleteAeronDirectory) {
          IoUtil.delete(new File(driver.aeronDirectoryName), false)
          topLevelFREvents.loFreq(Transport_MediaFileDeleted, NoMetaData)
        }
      } catch {
        case NonFatal(e) ⇒
          log.warning(
            "Couldn't delete Aeron embedded media driver files in [{}] due to [{}]",
            driver.aeronDirectoryName, e.getMessage)
      }
    }
  }

  // TODO: Add FR events
  private def startAeron(): Unit = {
    val ctx = new Aeron.Context

    ctx.driverTimeoutMs(settings.Advanced.DriverTimeout.toMillis)

    ctx.availableImageHandler(new AvailableImageHandler {
      override def onAvailableImage(img: Image): Unit = {
        if (log.isDebugEnabled)
          log.debug(s"onAvailableImage from ${img.sourceIdentity} session ${img.sessionId}")
      }
    })
    ctx.unavailableImageHandler(new UnavailableImageHandler {
      override def onUnavailableImage(img: Image): Unit = {
        if (log.isDebugEnabled)
          log.debug(s"onUnavailableImage from ${img.sourceIdentity} session ${img.sessionId}")

        // freeSessionBuffer in AeronSource FragmentAssembler
        streamMatValues.get.valuesIterator.foreach {
          case InboundStreamMatValues(resourceLife, _) ⇒ resourceLife.onUnavailableImage(img.sessionId)
        }
      }
    })

    ctx.errorHandler(new ErrorHandler {
      private val fatalErrorOccured = new AtomicBoolean

      override def onError(cause: Throwable): Unit = {
        cause match {
          case e: ConductorServiceTimeoutException ⇒ handleFatalError(e)
          case e: DriverTimeoutException           ⇒ handleFatalError(e)
          case _: AeronTerminated                  ⇒ // already handled, via handleFatalError
          case _ ⇒
            log.error(cause, s"Aeron error, ${cause.getMessage}")
        }
      }

      private def handleFatalError(cause: Throwable): Unit = {
        if (fatalErrorOccured.compareAndSet(false, true)) {
          if (!isShutdown) {
            log.error(cause, "Fatal Aeron error {}. Have to terminate ActorSystem because it lost contact with the " +
              "{} Aeron media driver. Possible configuration properties to mitigate the problem are " +
              "'client-liveness-timeout' or 'driver-timeout'. {}",
              Logging.simpleName(cause),
              if (settings.Advanced.EmbeddedMediaDriver) "embedded" else "external",
              cause.getMessage)
            taskRunner.stop()
            aeronErrorLogTask.cancel()
            system.terminate()
            throw new AeronTerminated(cause)
          }
        } else
          throw new AeronTerminated(cause)
      }
    })

    ctx.aeronDirectoryName(aeronDir)
    aeron = Aeron.connect(ctx)
  }

  // TODO Add FR Events
  private def startAeronErrorLog(): Unit = {
    areonErrorLog = new AeronErrorLog(new File(aeronDir, CncFileDescriptor.CNC_FILE))
    val lastTimestamp = new AtomicLong(0L)
    import system.dispatcher
    aeronErrorLogTask = system.scheduler.schedule(3.seconds, 5.seconds) {
      if (!isShutdown) {
        val newLastTimestamp = areonErrorLog.logErrors(log, lastTimestamp.get)
        lastTimestamp.set(newLastTimestamp + 1)
      }
    }
  }

  private def runInboundStreams(): Unit = {
    runInboundControlStream()
    runInboundOrdinaryMessagesStream()

    if (largeMessageChannelEnabled) {
      runInboundLargeMessagesStream()
    }
  }

  private def runInboundControlStream(): Unit = {
    if (isShutdown) throw ShuttingDown
    val (resourceLife, ctrl, completed) =
      aeronSource(controlStreamId, envelopeBufferPool)
        .via(inboundFlow(settings, NoInboundCompressions))
        .toMat(inboundControlSink)({ case (a, (c, d)) ⇒ (a, c, d) })
        .run()(controlMaterializer)

    controlSubject = ctrl

    controlSubject.attach(new ControlMessageObserver {
      override def notify(inboundEnvelope: InboundEnvelope): Unit = {
        try {
          inboundEnvelope.message match {
            case m: CompressionMessage ⇒
              import CompressionProtocol._
              m match {
                case ActorRefCompressionAdvertisement(from, table) ⇒
                  if (table.originUid == localAddress.uid) {
                    log.debug("Incoming ActorRef compression advertisement from [{}], table: [{}]", from, table)
                    val a = association(from.address)
                    // make sure uid is same for active association
                    if (a.associationState.uniqueRemoteAddressValue().contains(from)) {
                      import system.dispatcher
                      a.changeActorRefCompression(table).foreach { _ ⇒
                        a.sendControl(ActorRefCompressionAdvertisementAck(localAddress, table.version))
                        system.eventStream.publish(Events.ReceivedActorRefCompressionTable(from, table))
                      }
                    }
                  } else
                    log.debug(
                      "Discarding incoming ActorRef compression advertisement from [{}] that was " +
                        "prepared for another incarnation with uid [{}] than current uid [{}], table: [{}]",
                      from, table.originUid, localAddress.uid, table)
                case ack: ActorRefCompressionAdvertisementAck ⇒
                  inboundCompressionAccess match {
                    case OptionVal.Some(access) ⇒ access.confirmActorRefCompressionAdvertisementAck(ack)
                    case _ ⇒
                      log.debug(s"Received {} version: [{}] however no inbound compression access was present. " +
                        s"ACK will not take effect, however it will be redelivered and likely to apply then.", Logging.simpleName(ack), ack.tableVersion)
                  }

                case ClassManifestCompressionAdvertisement(from, table) ⇒
                  if (table.originUid == localAddress.uid) {
                    log.debug("Incoming Class Manifest compression advertisement from [{}], table: [{}]", from, table)
                    val a = association(from.address)
                    // make sure uid is same for active association
                    if (a.associationState.uniqueRemoteAddressValue().contains(from)) {
                      import system.dispatcher
                      a.changeClassManifestCompression(table).foreach { _ ⇒
                        a.sendControl(ClassManifestCompressionAdvertisementAck(localAddress, table.version))
                        system.eventStream.publish(Events.ReceivedClassManifestCompressionTable(from, table))
                      }
                    }
                  } else
                    log.debug(
                      "Discarding incoming Class Manifest compression advertisement from [{}] that was " +
                        "prepared for another incarnation with uid [{}] than current uid [{}], table: [{}]",
                      from, table.originUid, localAddress.uid, table)
                case ack: ClassManifestCompressionAdvertisementAck ⇒
                  inboundCompressionAccess match {
                    case OptionVal.Some(access) ⇒ access.confirmClassManifestCompressionAdvertisementAck(ack)
                    case _ ⇒
                      log.debug(s"Received {} version: [{}] however no inbound compression access was present. " +
                        s"ACK will not take effect, however it will be redelivered and likely to apply then.", Logging.simpleName(ack), ack.tableVersion)
                  }
              }

            case Quarantined(from, to) if to == localAddress ⇒
              // Don't quarantine the other system here, since that will result cluster member removal
              // and can result in forming two separate clusters (cluster split).
              // Instead, the downing strategy should act on ThisActorSystemQuarantinedEvent, e.g.
              // use it as a STONITH signal.
              val lifecycleEvent = ThisActorSystemQuarantinedEvent(localAddress.address, from.address)
              system.eventStream.publish(lifecycleEvent)

            case _ ⇒ // not interesting
          }
        } catch {
          case ShuttingDown ⇒ // silence it
        }
      }
    })

    updateStreamMatValues(controlStreamId, resourceLife, completed)
    attachStreamRestart("Inbound control stream", completed, () ⇒ runInboundControlStream())
  }

  private def runInboundOrdinaryMessagesStream(): Unit = {
    if (isShutdown) throw ShuttingDown

    val (resourceLife, inboundCompressionAccesses, completed) =
      if (inboundLanes == 1) {
        aeronSource(ordinaryStreamId, envelopeBufferPool)
          .viaMat(inboundFlow(settings, initInboundCompressions))(Keep.both)
          .toMat(inboundSink(envelopeBufferPool))({ case ((a, b), c) ⇒ (a, b, c) })
          .run()(materializer)

      } else {
        val hubKillSwitch = KillSwitches.shared("hubKillSwitch")
<<<<<<< HEAD
        val source: Source[(OptionVal[InternalActorRef], InboundEnvelope), (ResourceLifecycle, InboundCompressionAccess)] =
          aeronSource(ordinaryStreamId, envelopeBufferPool)
            .via(hubKillSwitch.flow)
            .viaMat(inboundFlow(settings, initInboundCompressions))(Keep.both)
            .map(env ⇒ (env.recipient, env))

        val (resourceLife, compressionAccess, broadcastHub) =
          source
            .toMat(BroadcastHub.sink(bufferSize = settings.Advanced.InboundBroadcastHubBufferSize))({ case ((a, b), c) ⇒ (a, b, c) })
=======
        val (resourceLife, broadcastHub) =
          aeronSource(ordinaryStreamId, envelopeBufferPool)
            .via(hubKillSwitch.flow)
            .via(inboundFlow(compression))
            .map(env ⇒ (env.recipient, env))
            .toMat(BroadcastHub.sink(bufferSize = settings.Advanced.InboundBroadcastHubBufferSize))(Keep.both)
>>>>>>> 2fab1991
            .run()(materializer)

        // select lane based on destination, to preserve message order
<<<<<<< HEAD
        val partitionFun: OptionVal[ActorRef] ⇒ Int = {
          case OptionVal.Some(r) ⇒ math.abs(r.path.uid) % inboundLanes
          case OptionVal.None    ⇒ 0
        }
=======
        def shouldUseLane(recipient: OptionVal[ActorRef], targetLane: Int): Boolean =
          recipient match {
            case OptionVal.Some(r) ⇒ math.abs(r.path.uid) % inboundLanes == targetLane
            case OptionVal.None    ⇒ 0 == targetLane
          }
>>>>>>> 2fab1991

        val lane = inboundSink(envelopeBufferPool)
        val completedValues: Vector[Future[Done]] =
          (0 until inboundLanes).map { laneId ⇒
            broadcastHub
              // TODO replace filter with "PartitionHub" when that is implemented
<<<<<<< HEAD
              // must use a tuple here because envelope is pooled and must only be touched in the selected lane
              Flow[(OptionVal[ActorRef], InboundEnvelope)].collect {
                case (recipient, env) if partitionFun(recipient) == i ⇒ env
              }.toMat(lane)(Keep.right))(materializer)
=======
              // must use a tuple here because envelope is pooled and must only be read in the selected lane
              // otherwise, the lane that actually processes it might have already released it.
              .collect { case (recipient, env) if shouldUseLane(recipient, laneId) ⇒ env }
              .toMat(lane)(Keep.right)
              .run()(materializer)
>>>>>>> 2fab1991
          }(collection.breakOut)

        import system.dispatcher
        val completed = Future.sequence(completedValues).map(_ ⇒ Done)

        // tear down the upstream hub part if downstream lane fails
        // lanes are not completed with success by themselves so we don't have to care about onSuccess
        completed.onFailure {
          case reason: Throwable ⇒ hubKillSwitch.abort(reason)
        }

        (resourceLife, compressionAccess, completed)
      }

    _inboundCompressionAccess = OptionVal(inboundCompressionAccesses)

    updateStreamMatValues(ordinaryStreamId, resourceLife, completed)
    attachStreamRestart("Inbound message stream", completed, () ⇒ runInboundOrdinaryMessagesStream())
  }

  private def runInboundLargeMessagesStream(): Unit = {
    if (isShutdown) throw ShuttingDown

    val (resourceLife, completed) = aeronSource(largeStreamId, largeEnvelopeBufferPool)
      .via(inboundLargeFlow(settings))
      .toMat(inboundSink(largeEnvelopeBufferPool))(Keep.both)
      .run()(materializer)

    updateStreamMatValues(largeStreamId, resourceLife, completed)
    attachStreamRestart("Inbound large message stream", completed, () ⇒ runInboundLargeMessagesStream())
  }

  private def attachStreamRestart(streamName: String, streamCompleted: Future[Done], restart: () ⇒ Unit): Unit = {
    implicit val ec = materializer.executionContext
    streamCompleted.onFailure {
      case ShutdownSignal     ⇒ // shutdown as expected
      case _: AeronTerminated ⇒ // shutdown already in progress
      case cause if isShutdown ⇒
        // don't restart after shutdown, but log some details so we notice
        log.error(cause, s"{} failed after shutdown. {}", streamName, cause.getMessage)
      case _: AbruptTerminationException ⇒ // ActorSystem shutdown
      case cause ⇒
        if (restartCounter.restart()) {
          log.error(cause, "{} failed. Restarting it. {}", streamName, cause.getMessage)
          restart()
        } else {
          log.error(cause, "{} failed and restarted {} times within {} seconds. Terminating system. {}",
            streamName, settings.Advanced.InboundMaxRestarts, settings.Advanced.InboundRestartTimeout.toSeconds, cause.getMessage)
          system.terminate()
        }
    }
  }

  override def shutdown(): Future[Done] = {
    if (hasBeenShutdown.compareAndSet(false, true)) {
      log.debug("Shutting down [{}]", localAddress)
      val allAssociations = associationRegistry.allAssociations
      val flushing: Future[Done] =
        if (allAssociations.isEmpty) Future.successful(Done)
        else {
          val flushingPromise = Promise[Done]()
          system.systemActorOf(FlushOnShutdown.props(flushingPromise, settings.Advanced.ShutdownFlushTimeout,
            this, allAssociations), "remoteFlushOnShutdown")
          flushingPromise.future
        }
      implicit val ec = system.dispatcher
      flushing.recover { case _ ⇒ Done }.flatMap(_ ⇒ internalShutdown())
    } else {
      Future.successful(Done)
    }
  }

  private def internalShutdown(): Future[Done] = {
    import system.dispatcher

    killSwitch.abort(ShutdownSignal)
    topLevelFREvents.loFreq(Transport_KillSwitchPulled, NoMetaData)
    for {
      _ ← streamsCompleted
      _ ← taskRunner.stop()
    } yield {
      topLevelFREvents.loFreq(Transport_Stopped, NoMetaData)

      // no need to explicitly shut down the contained access since it's lifecycle is bound to the Decoder
      _inboundCompressionAccess = OptionVal.None

      if (aeronErrorLogTask != null) {
        aeronErrorLogTask.cancel()
        topLevelFREvents.loFreq(Transport_AeronErrorLogTaskStopped, NoMetaData)
      }
      if (aeron != null) aeron.close()
      if (areonErrorLog != null) areonErrorLog.close()
      if (mediaDriver.get.isDefined) {
        stopMediaDriver()

      }
      topLevelFREvents.loFreq(Transport_FlightRecorderClose, NoMetaData)

      flightRecorder.foreach(_.close())
      afrFileChannel.foreach(_.force(true))
      afrFileChannel.foreach(_.close())
      Done
    }
  }

  private def updateStreamMatValues(streamId: Int, aeronSourceLifecycle: AeronSource.ResourceLifecycle, completed: Future[Done]): Unit = {
    implicit val ec = materializer.executionContext
    updateStreamMatValues(streamId, InboundStreamMatValues(aeronSourceLifecycle, completed.recover { case _ ⇒ Done }))
  }

  @tailrec private def updateStreamMatValues(streamId: Int, values: InboundStreamMatValues): Unit = {
    val prev = streamMatValues.get()
    if (!streamMatValues.compareAndSet(prev, prev + (streamId → values))) {
      updateStreamMatValues(streamId, values)
    }
  }

  /**
   * Exposed for orderly shutdown purposes, can not be trusted except for during shutdown as streams may restart.
   * Will complete successfully even if one of the stream completion futures failed
   */
  private def streamsCompleted: Future[Done] = {
    implicit val ec = system.dispatcher
    for {
      _ ← Future.traverse(associationRegistry.allAssociations)(_.streamsCompleted)
      _ ← Future.sequence(streamMatValues.get().valuesIterator.map {
        case InboundStreamMatValues(_, done) ⇒ done
      })
    } yield Done
  }

  private[remote] def isShutdown: Boolean = hasBeenShutdown.get()

  override def managementCommand(cmd: Any): Future[Boolean] = {
    cmd match {
      case SetThrottle(address, direction, Blackhole) ⇒
        testState.blackhole(localAddress.address, address, direction)
      case SetThrottle(address, direction, Unthrottled) ⇒
        testState.passThrough(localAddress.address, address, direction)
      case TestManagementCommands.FailInboundStreamOnce(ex) ⇒
        testState.failInboundStreamOnce(ex)
    }
    Future.successful(true)
  }

  // InboundContext
  override def sendControl(to: Address, message: ControlMessage) =
    try {
      association(to).sendControl(message)
    } catch {
      case ShuttingDown ⇒ // silence it
    }

  override def send(message: Any, sender: OptionVal[ActorRef], recipient: RemoteActorRef): Unit =
    try {
      val cached = recipient.cachedAssociation

      val a =
        if (cached ne null) cached
        else {
          val a2 = association(recipient.path.address)
          recipient.cachedAssociation = a2
          a2
        }

      a.send(message, sender, OptionVal.Some(recipient))
    } catch {
      case ShuttingDown ⇒ // silence it
    }

  override def association(remoteAddress: Address): Association = {
    require(remoteAddress != localAddress.address, "Attempted association with self address!")
    // only look at isShutdown if there wasn't already an association
    // races but better than nothing
    associationRegistry.association(remoteAddress)
  }

  override def association(uid: Long): OptionVal[Association] =
    associationRegistry.association(uid)

  override def completeHandshake(peer: UniqueAddress): Future[Done] = {
    try {
      val a = associationRegistry.setUID(peer)
      a.completeHandshake(peer)
    } catch {
      case ShuttingDown ⇒ Future.successful(Done) // silence it
    }
  }

  override def quarantine(remoteAddress: Address, uid: Option[Long], reason: String): Unit = {
    try {
      association(remoteAddress).quarantine(reason, uid)
    } catch {
      case ShuttingDown ⇒ // silence it
    }
  }

  def outboundLarge(outboundContext: OutboundContext): Sink[OutboundEnvelope, Future[Done]] =
    createOutboundSink(largeStreamId, outboundContext, largeEnvelopeBufferPool)
      .mapMaterializedValue { case (_, d) ⇒ d }

  def outbound(outboundContext: OutboundContext): Sink[OutboundEnvelope, (OutboundCompressionAccess, Future[Done])] =
    createOutboundSink(ordinaryStreamId, outboundContext, envelopeBufferPool)

  private def createOutboundSink(streamId: Int, outboundContext: OutboundContext,
                                 bufferPool: EnvelopeBufferPool): Sink[OutboundEnvelope, (OutboundCompressionAccess, Future[Done])] = {

    outboundLane(outboundContext, bufferPool)
      .toMat(aeronSink(outboundContext, streamId))(Keep.both)
  }

  def aeronSink(outboundContext: OutboundContext): Sink[EnvelopeBuffer, Future[Done]] =
    aeronSink(outboundContext, ordinaryStreamId)

  private def aeronSink(outboundContext: OutboundContext, streamId: Int): Sink[EnvelopeBuffer, Future[Done]] = {
    val giveUpAfter =
      if (streamId == controlStreamId) settings.Advanced.GiveUpSystemMessageAfter
      else settings.Advanced.GiveUpMessageAfter
    Sink.fromGraph(new AeronSink(outboundChannel(outboundContext.remoteAddress), streamId, aeron, taskRunner,
      envelopeBufferPool, giveUpAfter, createFlightRecorderEventSink()))
  }

  def outboundLane(outboundContext: OutboundContext): Flow[OutboundEnvelope, EnvelopeBuffer, OutboundCompressionAccess] =
    outboundLane(outboundContext, envelopeBufferPool)

  private def outboundLane(
    outboundContext: OutboundContext,
    bufferPool:      EnvelopeBufferPool): Flow[OutboundEnvelope, EnvelopeBuffer, OutboundCompressionAccess] = {

    Flow.fromGraph(killSwitch.flow[OutboundEnvelope])
      .via(new OutboundHandshake(system, outboundContext, outboundEnvelopePool, settings.Advanced.HandshakeTimeout,
        settings.Advanced.HandshakeRetryInterval, settings.Advanced.InjectHandshakeInterval))
      .viaMat(createEncoder(bufferPool))(Keep.right)
  }

  def outboundControl(outboundContext: OutboundContext): Sink[OutboundEnvelope, (OutboundControlIngress, Future[Done])] = {

    Flow.fromGraph(killSwitch.flow[OutboundEnvelope])
      .via(new OutboundHandshake(system, outboundContext, outboundEnvelopePool, settings.Advanced.HandshakeTimeout,
        settings.Advanced.HandshakeRetryInterval, settings.Advanced.InjectHandshakeInterval))
      .via(new SystemMessageDelivery(outboundContext, system.deadLetters, settings.Advanced.SystemMessageResendInterval,
        settings.Advanced.SysMsgBufferSize))
      // note that System messages must not be dropped before the SystemMessageDelivery stage
      .via(outboundTestFlow(outboundContext))
      .viaMat(new OutboundControlJunction(outboundContext, outboundEnvelopePool))(Keep.right)
      .via(createEncoder(envelopeBufferPool))
      .toMat(new AeronSink(outboundChannel(outboundContext.remoteAddress), controlStreamId, aeron, taskRunner,
        envelopeBufferPool, Duration.Inf, createFlightRecorderEventSink()))(Keep.both)

    // TODO we can also add scrubbing stage that would collapse sys msg acks/nacks and remove duplicate Quarantine messages
  }

  def createEncoder(pool: EnvelopeBufferPool): Flow[OutboundEnvelope, EnvelopeBuffer, OutboundCompressionAccess] =
    Flow.fromGraph(new Encoder(localAddress, system, outboundEnvelopePool, pool, settings.LogSend))

  def aeronSource(streamId: Int, pool: EnvelopeBufferPool): Source[EnvelopeBuffer, AeronSource.ResourceLifecycle] =
    Source.fromGraph(new AeronSource(inboundChannel, streamId, aeron, taskRunner, pool,
      createFlightRecorderEventSink(), aeronSourceSpinningStrategy))

  private def aeronSourceSpinningStrategy: Int =
    if (settings.Advanced.InboundLanes > 1 || // spinning was identified to be the cause of massive slowdowns with multiple lanes, see #21365
      settings.Advanced.IdleCpuLevel < 5) 0 // also don't spin for small IdleCpuLevels
    else 50 * settings.Advanced.IdleCpuLevel - 240

  val messageDispatcherSink: Sink[InboundEnvelope, Future[Done]] = Sink.foreach[InboundEnvelope] { m ⇒
    messageDispatcher.dispatch(m)
    m match {
      case r: ReusableInboundEnvelope ⇒ inboundEnvelopePool.release(r)
      case _                          ⇒
    }
  }

  def createDecoder(settings: ArterySettings, compressions: InboundCompressions, bufferPool: EnvelopeBufferPool): Flow[EnvelopeBuffer, InboundEnvelope, InboundCompressionAccess] =
    Flow.fromGraph(new Decoder(this, system, localAddress, settings, bufferPool, compressions, inboundEnvelopePool))

  def createDeserializer(bufferPool: EnvelopeBufferPool): Flow[InboundEnvelope, InboundEnvelope, NotUsed] =
    Flow.fromGraph(new Deserializer(this, system, bufferPool))

  // Checks for termination hint messages and sends an ACK for those (not processing them further)
  // Purpose of this stage is flushing, the sender can wait for the ACKs up to try flushing
  // pending messages.
  def terminationHintReplier(): Flow[InboundEnvelope, InboundEnvelope, NotUsed] = {
    Flow[InboundEnvelope].filter { envelope ⇒
      envelope.message match {
        case _: ActorSystemTerminating ⇒
          envelope.sender match {
            case OptionVal.Some(snd) ⇒ snd.tell(ActorSystemTerminatingAck(localAddress), ActorRef.noSender)
            case OptionVal.None      ⇒ log.error("Expected sender for ActorSystemTerminating message")
          }
          false
        case _ ⇒ true
      }
    }
  }

  def inboundSink(bufferPool: EnvelopeBufferPool): Sink[InboundEnvelope, Future[Done]] =
    Flow[InboundEnvelope]
      .via(createDeserializer(bufferPool))
      .via(new InboundTestStage(this, testState, settings.Advanced.TestMode))
      .via(terminationHintReplier())
      .via(new InboundHandshake(this, inControlStream = false))
      .via(new InboundQuarantineCheck(this))
      .toMat(messageDispatcherSink)(Keep.right)

  def inboundFlow(settings: ArterySettings, compressions: InboundCompressions): Flow[EnvelopeBuffer, InboundEnvelope, InboundCompressionAccess] = {
    Flow[EnvelopeBuffer]
      .via(killSwitch.flow)
      .viaMat(createDecoder(settings, compressions, envelopeBufferPool))(Keep.right)
  }

  // large messages flow does not use compressions, since the message size dominates the size anyway
  def inboundLargeFlow(settings: ArterySettings): Flow[EnvelopeBuffer, InboundEnvelope, NotUsed] = {
    Flow[EnvelopeBuffer]
      .via(killSwitch.flow)
      .via(createDecoder(settings, NoInboundCompressions, largeEnvelopeBufferPool))
  }

  def inboundControlSink: Sink[InboundEnvelope, (ControlMessageSubject, Future[Done])] = {
    Flow[InboundEnvelope]
      .via(createDeserializer(envelopeBufferPool))
      .via(new InboundTestStage(this, testState, settings.Advanced.TestMode))
      .via(terminationHintReplier())
      .via(new InboundHandshake(this, inControlStream = true))
      .via(new InboundQuarantineCheck(this))
      .viaMat(new InboundControlJunction)(Keep.right)
      .via(new SystemMessageAcker(this))
      .toMat(messageDispatcherSink)(Keep.both)
  }

  private def initializeFlightRecorder(): Option[(FileChannel, Path, FlightRecorder)] = {
    if (settings.Advanced.FlightRecorderEnabled) {
      val afrFile = FlightRecorder.createFlightRecorderFile(settings.Advanced.FlightRecorderDestination)
      log.info("Flight recorder enabled, output can be found in '{}'", afrFile)

      val fileChannel = FlightRecorder.prepareFileForFlightRecorder(afrFile)
      Some((fileChannel, afrFile, new FlightRecorder(fileChannel)))
    } else
      None
  }

  def outboundTestFlow(outboundContext: OutboundContext): Flow[OutboundEnvelope, OutboundEnvelope, NotUsed] =
    Flow.fromGraph(new OutboundTestStage(outboundContext, testState, settings.Advanced.TestMode))

  /** INTERNAL API: for testing only. */
  private[remote] def triggerCompressionAdvertisements(actorRef: Boolean, manifest: Boolean) = {
    inboundCompressionAccess match {
      case OptionVal.Some(c) if actorRef || manifest ⇒
        log.info("Triggering compression table advertisement for {}", c)
        if (actorRef) c.runNextActorRefAdvertisement()
        if (manifest) c.runNextClassManifestAdvertisement()
      case _ ⇒
    }
  }

}

/**
 * INTERNAL API
 */
private[remote] object ArteryTransport {

  val ProtocolName = "akka"

  val Version: Byte = 0

  class AeronTerminated(e: Throwable) extends RuntimeException(e)

  object ShutdownSignal extends RuntimeException with NoStackTrace

  // thrown when the transport is shutting down and something triggers a new association
  object ShuttingDown extends RuntimeException with NoStackTrace

  final case class InboundStreamMatValues(
    aeronSourceLifecycle: AeronSource.ResourceLifecycle,
    completed:            Future[Done])

  def autoSelectPort(hostname: String): Int = {
    val socket = DatagramChannel.open().socket()
    socket.bind(new InetSocketAddress(hostname, 0))
    val port = socket.getLocalPort
    socket.close()
    port
  }

}<|MERGE_RESOLUTION|>--- conflicted
+++ resolved
@@ -727,57 +727,33 @@
 
       } else {
         val hubKillSwitch = KillSwitches.shared("hubKillSwitch")
-<<<<<<< HEAD
         val source: Source[(OptionVal[InternalActorRef], InboundEnvelope), (ResourceLifecycle, InboundCompressionAccess)] =
           aeronSource(ordinaryStreamId, envelopeBufferPool)
             .via(hubKillSwitch.flow)
             .viaMat(inboundFlow(settings, initInboundCompressions))(Keep.both)
             .map(env ⇒ (env.recipient, env))
-
         val (resourceLife, compressionAccess, broadcastHub) =
           source
             .toMat(BroadcastHub.sink(bufferSize = settings.Advanced.InboundBroadcastHubBufferSize))({ case ((a, b), c) ⇒ (a, b, c) })
-=======
-        val (resourceLife, broadcastHub) =
-          aeronSource(ordinaryStreamId, envelopeBufferPool)
-            .via(hubKillSwitch.flow)
-            .via(inboundFlow(compression))
-            .map(env ⇒ (env.recipient, env))
-            .toMat(BroadcastHub.sink(bufferSize = settings.Advanced.InboundBroadcastHubBufferSize))(Keep.both)
->>>>>>> 2fab1991
             .run()(materializer)
 
         // select lane based on destination, to preserve message order
-<<<<<<< HEAD
-        val partitionFun: OptionVal[ActorRef] ⇒ Int = {
-          case OptionVal.Some(r) ⇒ math.abs(r.path.uid) % inboundLanes
-          case OptionVal.None    ⇒ 0
-        }
-=======
         def shouldUseLane(recipient: OptionVal[ActorRef], targetLane: Int): Boolean =
           recipient match {
             case OptionVal.Some(r) ⇒ math.abs(r.path.uid) % inboundLanes == targetLane
             case OptionVal.None    ⇒ 0 == targetLane
           }
->>>>>>> 2fab1991
 
         val lane = inboundSink(envelopeBufferPool)
         val completedValues: Vector[Future[Done]] =
           (0 until inboundLanes).map { laneId ⇒
             broadcastHub
               // TODO replace filter with "PartitionHub" when that is implemented
-<<<<<<< HEAD
-              // must use a tuple here because envelope is pooled and must only be touched in the selected lane
-              Flow[(OptionVal[ActorRef], InboundEnvelope)].collect {
-                case (recipient, env) if partitionFun(recipient) == i ⇒ env
-              }.toMat(lane)(Keep.right))(materializer)
-=======
               // must use a tuple here because envelope is pooled and must only be read in the selected lane
               // otherwise, the lane that actually processes it might have already released it.
               .collect { case (recipient, env) if shouldUseLane(recipient, laneId) ⇒ env }
               .toMat(lane)(Keep.right)
               .run()(materializer)
->>>>>>> 2fab1991
           }(collection.breakOut)
 
         import system.dispatcher
