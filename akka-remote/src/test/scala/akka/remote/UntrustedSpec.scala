/*
 * Copyright (C) 2009-2019 Lightbend Inc. <https://www.lightbend.com>
 */

package akka.remote.classic

import scala.concurrent.duration._
import com.typesafe.config.ConfigFactory
import akka.actor.Actor
import akka.actor.ActorIdentity
import akka.actor.ActorRef
import akka.actor.ActorSystem
import akka.actor.Deploy
import akka.actor.ExtendedActorSystem
import akka.actor.Identify
import akka.actor.PoisonPill
import akka.actor.Props
import akka.actor.RootActorPath
import akka.actor.Terminated
import akka.testkit.AkkaSpec
import akka.testkit.ImplicitSender
import akka.testkit.TestProbe
import akka.actor.ActorSelection
import akka.testkit.TestEvent
import akka.event.Logging
import akka.testkit.EventFilter

object UntrustedSpec {
  final case class IdentifyReq(path: String)
  final case class StopChild(name: String)

  class Receptionist(testActor: ActorRef) extends Actor {
    context.actorOf(Props(classOf[Child], testActor), "child1")
    context.actorOf(Props(classOf[Child], testActor), "child2")
    context.actorOf(Props(classOf[FakeUser], testActor), "user")

    def receive = {
      case IdentifyReq(path) => context.actorSelection(path).tell(Identify(None), sender())
      case StopChild(name)   => context.child(name).foreach(context.stop)
      case msg               => testActor.forward(msg)
    }
  }

  class Child(testActor: ActorRef) extends Actor {
    override def postStop(): Unit = {
      testActor ! s"${self.path.name} stopped"
    }
    def receive = {
      case msg => testActor.forward(msg)
    }
  }

  class FakeUser(testActor: ActorRef) extends Actor {
    context.actorOf(Props(classOf[Child], testActor), "receptionist")
    def receive = {
      case msg => testActor.forward(msg)
    }
  }

}

class UntrustedSpec extends AkkaSpec("""
<<<<<<< HEAD
  akka.actor.provider = remote
  akka.remote.artery.enabled = off
  akka.remote.classic.untrusted-mode = on
  akka.remote.classic.trusted-selection-paths = ["/user/receptionist", ]    
  akka.remote.classic.netty.tcp.port = 0
  akka.loglevel = DEBUG # test verifies debug
=======
akka.actor.provider = remote
akka.remote.warn-about-direct-use = off
akka.remote.untrusted-mode = on
akka.remote.trusted-selection-paths = ["/user/receptionist", ]    
akka.remote.netty.tcp.port = 0
akka.loglevel = DEBUG # test verifies debug
>>>>>>> 7b59c0c7
""") with ImplicitSender {

  import UntrustedSpec._

  val client = ActorSystem(
    "UntrustedSpec-client",
    ConfigFactory.parseString("""
      akka.actor.provider = remote
<<<<<<< HEAD
      akka.remote.artery.enabled = off
      akka.remote.classic.netty.tcp.port = 0
=======
      akka.remote.warn-about-direct-use = off
      akka.remote.netty.tcp.port = 0
>>>>>>> 7b59c0c7
  """))
  val address = system.asInstanceOf[ExtendedActorSystem].provider.getDefaultAddress

  val receptionist = system.actorOf(Props(classOf[Receptionist], testActor), "receptionist")

  lazy val remoteDaemon = {
    {
      val p = TestProbe()(client)
      client.actorSelection(RootActorPath(address) / receptionist.path.elements).tell(IdentifyReq("/remote"), p.ref)
      p.expectMsgType[ActorIdentity].ref.get
    }
  }

  lazy val target2 = {
    val p = TestProbe()(client)
    client.actorSelection(RootActorPath(address) / receptionist.path.elements).tell(IdentifyReq("child2"), p.ref)
    p.expectMsgType[ActorIdentity].ref.get
  }

  override def afterTermination(): Unit = {
    shutdown(client)
  }

  // need to enable debug log-level without actually printing those messages
  system.eventStream.publish(TestEvent.Mute(EventFilter.debug()))

  "UntrustedMode" must {

    "allow actor selection to configured white list" in {
      val sel = client.actorSelection(RootActorPath(address) / receptionist.path.elements)
      sel ! "hello"
      expectMsg("hello")
    }

    "discard harmful messages to /remote" in {
      val logProbe = TestProbe()
      // but instead install our own listener
      system.eventStream.subscribe(system.actorOf(Props(new Actor {
        import Logging._
        def receive = {
          case d @ Debug(_, _, msg: String) if msg contains "dropping" => logProbe.ref ! d
          case _                                                       =>
        }
      }).withDeploy(Deploy.local), "debugSniffer"), classOf[Logging.Debug])

      remoteDaemon ! "hello"
      logProbe.expectMsgType[Logging.Debug]
    }

    "discard harmful messages to testActor" in {
      target2 ! Terminated(remoteDaemon)(existenceConfirmed = true, addressTerminated = false)
      target2 ! PoisonPill
      client.stop(target2)
      target2 ! "blech"
      expectMsg("blech")
    }

    "discard watch messages" in {
      client.actorOf(Props(new Actor {
        context.watch(target2)
        def receive = {
          case x => testActor.forward(x)
        }
      }).withDeploy(Deploy.local))
      receptionist ! StopChild("child2")
      expectMsg("child2 stopped")
      // no Terminated msg, since watch was discarded
      expectNoMessage(1.second)
    }

    "discard actor selection" in {
      val sel = client.actorSelection(RootActorPath(address) / testActor.path.elements)
      sel ! "hello"
      expectNoMessage(1.second)
    }

    "discard actor selection with non root anchor" in {
      val p = TestProbe()(client)
      client.actorSelection(RootActorPath(address) / receptionist.path.elements).tell(Identify(None), p.ref)
      val clientReceptionistRef = p.expectMsgType[ActorIdentity].ref.get

      val sel = ActorSelection(clientReceptionistRef, receptionist.path.toStringWithoutAddress)
      sel ! "hello"
      expectNoMessage(1.second)
    }

    "discard actor selection to child of matching white list" in {
      val sel = client.actorSelection(RootActorPath(address) / receptionist.path.elements / "child1")
      sel ! "hello"
      expectNoMessage(1.second)
    }

    "discard actor selection with wildcard" in {
      val sel = client.actorSelection(RootActorPath(address) / receptionist.path.elements / "*")
      sel ! "hello"
      expectNoMessage(1.second)
    }

    "discard actor selection containing harmful message" in {
      val sel = client.actorSelection(RootActorPath(address) / receptionist.path.elements)
      sel ! PoisonPill
      expectNoMessage(1.second)
    }

  }

}<|MERGE_RESOLUTION|>--- conflicted
+++ resolved
@@ -60,21 +60,12 @@
 }
 
 class UntrustedSpec extends AkkaSpec("""
-<<<<<<< HEAD
-  akka.actor.provider = remote
-  akka.remote.artery.enabled = off
-  akka.remote.classic.untrusted-mode = on
-  akka.remote.classic.trusted-selection-paths = ["/user/receptionist", ]    
-  akka.remote.classic.netty.tcp.port = 0
-  akka.loglevel = DEBUG # test verifies debug
-=======
 akka.actor.provider = remote
 akka.remote.warn-about-direct-use = off
 akka.remote.untrusted-mode = on
 akka.remote.trusted-selection-paths = ["/user/receptionist", ]    
 akka.remote.netty.tcp.port = 0
 akka.loglevel = DEBUG # test verifies debug
->>>>>>> 7b59c0c7
 """) with ImplicitSender {
 
   import UntrustedSpec._
@@ -83,13 +74,9 @@
     "UntrustedSpec-client",
     ConfigFactory.parseString("""
       akka.actor.provider = remote
-<<<<<<< HEAD
       akka.remote.artery.enabled = off
+      akka.remote.warn-about-direct-use = off
       akka.remote.classic.netty.tcp.port = 0
-=======
-      akka.remote.warn-about-direct-use = off
-      akka.remote.netty.tcp.port = 0
->>>>>>> 7b59c0c7
   """))
   val address = system.asInstanceOf[ExtendedActorSystem].provider.getDefaultAddress
 
