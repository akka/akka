/**
 * Copyright (C) 2009-2017 Lightbend Inc. <http://www.lightbend.com>
 */

package akka.remote.artery

import scala.concurrent.duration._
import com.typesafe.config.ConfigFactory
import akka.actor.Actor
import akka.actor.ActorIdentity
import akka.actor.ActorRef
import akka.actor.ActorSystem
import akka.actor.Deploy
import akka.actor.ExtendedActorSystem
import akka.actor.Identify
import akka.actor.PoisonPill
import akka.actor.Props
import akka.actor.RootActorPath
import akka.actor.Terminated
import akka.testkit.AkkaSpec
import akka.testkit.ImplicitSender
import akka.testkit.TestProbe
import akka.actor.ActorSelection
import akka.testkit.TestEvent
import akka.event.Logging
import akka.remote.RARP
import akka.testkit.EventFilter
import akka.testkit.JavaSerializable

object UntrustedSpec {
  final case class IdentifyReq(path: String) extends JavaSerializable
  final case class StopChild(name: String) extends JavaSerializable

  class Receptionist(testActor: ActorRef) extends Actor {
    context.actorOf(Props(classOf[Child], testActor), "child1")
    context.actorOf(Props(classOf[Child], testActor), "child2")
    context.actorOf(Props(classOf[FakeUser], testActor), "user")

    def receive = {
      case IdentifyReq(path) ⇒ context.actorSelection(path).tell(Identify(None), sender())
      case StopChild(name)   ⇒ context.child(name) foreach context.stop
      case msg               ⇒ testActor forward msg
    }
  }

  class Child(testActor: ActorRef) extends Actor {
    override def postStop(): Unit = {
      testActor ! s"${self.path.name} stopped"
    }
    def receive = {
      case msg ⇒ testActor forward msg
    }
  }

  class FakeUser(testActor: ActorRef) extends Actor {
    context.actorOf(Props(classOf[Child], testActor), "receptionist")
    def receive = {
      case msg ⇒ testActor forward msg
    }
  }

  val config = ConfigFactory.parseString(
    """
      akka.remote.artery.untrusted-mode = on
      akka.remote.artery.trusted-selection-paths = ["/user/receptionist", ]
      akka.loglevel = DEBUG # the test is verifying some Debug logging
    """
  ).withFallback(ArterySpecSupport.defaultConfig)

}

class UntrustedSpec extends ArteryMultiNodeSpec(UntrustedSpec.config) with ImplicitSender {

  import UntrustedSpec._

<<<<<<< HEAD
  val client = ActorSystem("UntrustedSpec-client", ConfigFactory.parseString("""
      akka.actor.provider = remote
      akka.remote.artery.enabled = on
      akka.remote.artery.canonical.hostname = localhost
      akka.remote.artery.canonical.port = 0
      """))
  val address = RARP(system).provider.getDefaultAddress
=======
  val client = newRemoteSystem(name = Some("UntrustedSpec-client"))
  val addr = RARP(system).provider.getDefaultAddress
>>>>>>> 18036186

  val receptionist = system.actorOf(Props(classOf[Receptionist], testActor), "receptionist")

  lazy val remoteDaemon = {
    {
      val p = TestProbe()(client)
      client.actorSelection(RootActorPath(address) / receptionist.path.elements).tell(IdentifyReq("/remote"), p.ref)
      p.expectMsgType[ActorIdentity].ref.get
    }
  }

  lazy val target2 = {
    val p = TestProbe()(client)
    client.actorSelection(RootActorPath(address) / receptionist.path.elements).tell(
      IdentifyReq("child2"), p.ref)
    p.expectMsgType[ActorIdentity].ref.get
  }

  // need to enable debug log-level without actually printing those messages
  system.eventStream.publish(TestEvent.Mute(EventFilter.debug()))

  "UntrustedMode" must {

    "allow actor selection to configured white list" in {
      val sel = client.actorSelection(RootActorPath(address) / receptionist.path.elements)
      sel ! "hello"
      expectMsg("hello")
    }

    "discard harmful messages to /remote" in {
      val logProbe = TestProbe()
      // but instead install our own listener
      system.eventStream.subscribe(system.actorOf(Props(new Actor {
        import Logging._
        def receive = {
          case d @ Debug(_, _, msg: String) if msg contains "dropping" ⇒ logProbe.ref ! d
          case _ ⇒
        }
      }).withDeploy(Deploy.local), "debugSniffer"), classOf[Logging.Debug])

      remoteDaemon ! "hello"
      logProbe.expectMsgType[Logging.Debug]
    }

    "discard harmful messages to testActor" in {
      target2 ! Terminated(remoteDaemon)(existenceConfirmed = true, addressTerminated = false)
      target2 ! PoisonPill
      client.stop(target2)
      target2 ! "blech"
      expectMsg("blech")
    }

    "discard watch messages" in {
      client.actorOf(Props(new Actor {
        context.watch(target2)
        def receive = {
          case x ⇒ testActor forward x
        }
      }).withDeploy(Deploy.local))
      receptionist ! StopChild("child2")
      expectMsg("child2 stopped")
      // no Terminated msg, since watch was discarded
      expectNoMsg(1.second)
    }

    "discard actor selection" in {
      val sel = client.actorSelection(RootActorPath(address) / testActor.path.elements)
      sel ! "hello"
      expectNoMsg(1.second)
    }

    "discard actor selection with non root anchor" in {
      val p = TestProbe()(client)
      client.actorSelection(RootActorPath(address) / receptionist.path.elements).tell(
        Identify(None), p.ref)
      val clientReceptionistRef = p.expectMsgType[ActorIdentity].ref.get

      val sel = ActorSelection(clientReceptionistRef, receptionist.path.toStringWithoutAddress)
      sel ! "hello"
      expectNoMsg(1.second)
    }

    "discard actor selection to child of matching white list" in {
      val sel = client.actorSelection(RootActorPath(address) / receptionist.path.elements / "child1")
      sel ! "hello"
      expectNoMsg(1.second)
    }

    "discard actor selection with wildcard" in {
      val sel = client.actorSelection(RootActorPath(address) / receptionist.path.elements / "*")
      sel ! "hello"
      expectNoMsg(1.second)
    }

    "discard actor selection containing harmful message" in {
      val sel = client.actorSelection(RootActorPath(address) / receptionist.path.elements)
      sel ! PoisonPill
      expectNoMsg(1.second)
    }

  }

}<|MERGE_RESOLUTION|>--- conflicted
+++ resolved
@@ -73,18 +73,8 @@
 
   import UntrustedSpec._
 
-<<<<<<< HEAD
-  val client = ActorSystem("UntrustedSpec-client", ConfigFactory.parseString("""
-      akka.actor.provider = remote
-      akka.remote.artery.enabled = on
-      akka.remote.artery.canonical.hostname = localhost
-      akka.remote.artery.canonical.port = 0
-      """))
-  val address = RARP(system).provider.getDefaultAddress
-=======
   val client = newRemoteSystem(name = Some("UntrustedSpec-client"))
   val addr = RARP(system).provider.getDefaultAddress
->>>>>>> 18036186
 
   val receptionist = system.actorOf(Props(classOf[Receptionist], testActor), "receptionist")
 
