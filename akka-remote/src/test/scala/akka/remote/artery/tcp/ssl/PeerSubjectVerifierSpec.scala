/*
 * Copyright (C) 2020 Lightbend Inc. <https://www.lightbend.com>
 */

package akka.remote.artery.tcp.ssl

import java.security.Principal
import java.security.cert.Certificate
import java.security.cert.X509Certificate

import javax.net.ssl.SSLSession
import javax.net.ssl.SSLSessionContext
import org.scalatest.matchers.must.Matchers
import org.scalatest.wordspec.AnyWordSpec

class PeerSubjectVerifierSpec extends AnyWordSpec with Matchers {
  import TlsResourcesSpec._
  "PeerSubjectVerifier" must {

    "accept a peer when both peers have the same subject name" in {
      // CN=one.example.com
      // SAN=DNS:number-one.example.com,DNS:example.com
      // see https://github.com/playframework/play-samples/pull/97
      val exampleOne = loadCert("/ssl/one.example.com.crt")
      // CN=two.example.com
      // SAN=DNS:number-two.example.com,DNS:example.com
      val exampleTwo = loadCert("/ssl/two.example.com.crt")
      // verification passes because both certs have `example.com` in the SAN
      new PeerSubjectVerifier(exampleOne).verifyServerSession(null, inMemSession(exampleTwo)) mustBe None
    }

    "reject a peer when peers don't have the same subject name" in {
      // `island.example.com` has no SAN and its only subject is not available on `two.example.com`
      // the peer verification must fail.
      val client = loadCert("/ssl/island.example.com.crt")
      val exampleTwo = loadCert("/ssl/two.example.com.crt")
      new PeerSubjectVerifier(client).verifyServerSession(null, inMemSession(exampleTwo)) mustNot be(None)
    }
  }

  def inMemSession(peerCert: X509Certificate): SSLSession = {
    new SSLSession {
      override def getPeerCertificates: Array[Certificate] = Array(peerCert)
      override def getId: Array[Byte] = throw new UnsupportedOperationException()
      override def getSessionContext: SSLSessionContext = throw new UnsupportedOperationException()
      override def getCreationTime: Long = throw new UnsupportedOperationException()
      override def getLastAccessedTime: Long = throw new UnsupportedOperationException()
      override def invalidate(): Unit = throw new UnsupportedOperationException()
      override def isValid: Boolean = throw new UnsupportedOperationException()
      override def putValue(name: String, value: Any): Unit = throw new UnsupportedOperationException()
      override def getValue(name: String): AnyRef = throw new UnsupportedOperationException()
      override def removeValue(name: String): Unit = throw new UnsupportedOperationException()
      override def getValueNames: Array[String] = throw new UnsupportedOperationException()
      override def getLocalCertificates: Array[Certificate] = throw new UnsupportedOperationException()
<<<<<<< HEAD
      override def getPeerCertificateChain /*: Array[javax.security.cert.X509Certificate]*/ =
        throw new UnsupportedOperationException()
=======
      override def getPeerCertificateChain = throw new UnsupportedOperationException()
>>>>>>> 028ad291
      override def getPeerPrincipal: Principal = throw new UnsupportedOperationException()
      override def getLocalPrincipal: Principal = throw new UnsupportedOperationException()
      override def getCipherSuite: String = throw new UnsupportedOperationException()
      override def getProtocol: String = throw new UnsupportedOperationException()
      override def getPeerHost: String = throw new UnsupportedOperationException()
      override def getPeerPort: Int = throw new UnsupportedOperationException()
      override def getPacketBufferSize: Int = throw new UnsupportedOperationException()
      override def getApplicationBufferSize: Int = throw new UnsupportedOperationException()
    }
  }
}<|MERGE_RESOLUTION|>--- conflicted
+++ resolved
@@ -52,12 +52,7 @@
       override def removeValue(name: String): Unit = throw new UnsupportedOperationException()
       override def getValueNames: Array[String] = throw new UnsupportedOperationException()
       override def getLocalCertificates: Array[Certificate] = throw new UnsupportedOperationException()
-<<<<<<< HEAD
-      override def getPeerCertificateChain /*: Array[javax.security.cert.X509Certificate]*/ =
-        throw new UnsupportedOperationException()
-=======
       override def getPeerCertificateChain = throw new UnsupportedOperationException()
->>>>>>> 028ad291
       override def getPeerPrincipal: Principal = throw new UnsupportedOperationException()
       override def getLocalPrincipal: Principal = throw new UnsupportedOperationException()
       override def getCipherSuite: String = throw new UnsupportedOperationException()
