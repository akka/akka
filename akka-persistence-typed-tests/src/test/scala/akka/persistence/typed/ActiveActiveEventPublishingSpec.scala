--- conflicted
+++ resolved
@@ -75,12 +75,7 @@
 
       // simulate a published event from another replica
       actor.asInstanceOf[ActorRef[Any]] ! internal.PublishedEventImpl(
-<<<<<<< HEAD
-        PersistenceId.replicatedUniqueId("myId1", "DC-B"),
-=======
-        Some("DC-B"),
-        PersistenceId.replicatedUniqueId(id, "DC-B"),
->>>>>>> 054d7b2b
+        PersistenceId.replicatedUniqueId(id, "DC-B"),
         1L,
         "two",
         System.currentTimeMillis(),
@@ -101,12 +96,7 @@
 
       // simulate a published event from another replica
       actor.asInstanceOf[ActorRef[Any]] ! internal.PublishedEventImpl(
-<<<<<<< HEAD
-        PersistenceId.replicatedUniqueId("myId2", "DC-B"),
-=======
-        Some("DC-B"),
-        PersistenceId.replicatedUniqueId(id, "DC-B"),
->>>>>>> 054d7b2b
+        PersistenceId.replicatedUniqueId(id, "DC-B"),
         2L, // missing 1L
         "two",
         System.currentTimeMillis(),
@@ -127,12 +117,7 @@
 
       // simulate a published event from another replica
       actor.asInstanceOf[ActorRef[Any]] ! internal.PublishedEventImpl(
-<<<<<<< HEAD
-        PersistenceId.replicatedUniqueId("myId3", "DC-C"),
-=======
-        Some("DC-C"),
         PersistenceId.replicatedUniqueId(id, "DC-C"),
->>>>>>> 054d7b2b
         1L,
         "two",
         System.currentTimeMillis(),
@@ -160,12 +145,7 @@
         Some(new ReplicatedPublishedEventMetaData("DC-B", VersionVector.empty)))
       // simulate another published event from that replica
       actor.asInstanceOf[ActorRef[Any]] ! internal.PublishedEventImpl(
-<<<<<<< HEAD
-        PersistenceId.replicatedUniqueId("myId4", "DC-B"),
-=======
-        Some("DC-B"),
-        PersistenceId.replicatedUniqueId(id, "DC-B"),
->>>>>>> 054d7b2b
+        PersistenceId.replicatedUniqueId(id, "DC-B"),
         1L,
         "two-again", // ofc this would be the same in the real world, different just so we can detect
         System.currentTimeMillis(),
@@ -197,11 +177,11 @@
 
       // simulate a published event from another replica
       incarnation2.asInstanceOf[ActorRef[Any]] ! internal.PublishedEventImpl(
-        Some("DC-B"),
-        PersistenceId.replicatedUniqueId(id, "DC-B"),
-        1L,
-        "two",
-        System.currentTimeMillis())
+        PersistenceId.replicatedUniqueId(id, "DC-B"),
+        1L,
+        "two",
+        System.currentTimeMillis(),
+        Some(new ReplicatedPublishedEventMetaData("DC-B", VersionVector.empty)))
 
       incarnation2 ! MyActiveActive.Add("three", probe.ref)
       probe.expectMessage(Done)
@@ -220,11 +200,11 @@
 
       // simulate a published event from another replica
       incarnationA1.asInstanceOf[ActorRef[Any]] ! internal.PublishedEventImpl(
-        Some("DC-B"),
-        PersistenceId.replicatedUniqueId(id, "DC-B"),
-        1L,
-        "two",
-        System.currentTimeMillis())
+        PersistenceId.replicatedUniqueId(id, "DC-B"),
+        1L,
+        "two",
+        System.currentTimeMillis(),
+        Some(new ReplicatedPublishedEventMetaData("DC-B", VersionVector.empty)))
 
       incarnationA1 ! MyActiveActive.Stop
       probe.expectTerminated(incarnationA1)
@@ -233,11 +213,11 @@
 
       // simulate a published event from another replica
       incarnationA2.asInstanceOf[ActorRef[Any]] ! internal.PublishedEventImpl(
-        Some("DC-B"),
         PersistenceId.replicatedUniqueId(id, "DC-B"),
         2L,
         "three",
-        System.currentTimeMillis())
+        System.currentTimeMillis(),
+        Some(new ReplicatedPublishedEventMetaData("DC-B", VersionVector.empty)))
 
       incarnationA2 ! MyActiveActive.Add("four", probe.ref)
       probe.expectMessage(Done)
