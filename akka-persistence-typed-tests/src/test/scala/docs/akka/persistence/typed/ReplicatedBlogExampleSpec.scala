/*
 * Copyright (C) 2020 Lightbend Inc. <https://www.lightbend.com>
 */

package docs.akka.persistence.typed

import org.scalatest.wordspec.AnyWordSpecLike

import akka.Done
import akka.actor.testkit.typed.scaladsl.LogCapturing
import akka.actor.testkit.typed.scaladsl.ScalaTestWithActorTestKit
import akka.actor.typed.ActorRef
import akka.actor.typed.Behavior
import akka.actor.typed.scaladsl.ActorContext
import akka.actor.typed.scaladsl.Behaviors
import akka.persistence.testkit.PersistenceTestKitPlugin
import akka.persistence.testkit.query.scaladsl.PersistenceTestKitReadJournal
import akka.persistence.typed.ReplicaId
import akka.persistence.typed.ReplicationId
import akka.persistence.typed.crdt.LwwTime
import akka.persistence.typed.scaladsl._
import akka.serialization.jackson.CborSerializable

object ReplicatedBlogExampleSpec {

  object BlogEntity {

    object BlogState {
      val empty: BlogState = BlogState(None, LwwTime(Long.MinValue, ReplicaId("")), published = false)
    }
    final case class BlogState(content: Option[PostContent], contentTimestamp: LwwTime, published: Boolean)
        extends CborSerializable {
      def withContent(newContent: PostContent, timestamp: LwwTime): BlogState =
        copy(content = Some(newContent), contentTimestamp = timestamp)

      def isEmpty: Boolean = content.isEmpty
    }

    final case class PostContent(title: String, body: String) extends CborSerializable
    final case class Published(postId: String) extends Event

    sealed trait Command extends CborSerializable
    final case class AddPost(postId: String, content: PostContent, replyTo: ActorRef[AddPostDone]) extends Command
    final case class AddPostDone(postId: String)
    final case class GetPost(postId: String, replyTo: ActorRef[PostContent]) extends Command
    final case class ChangeBody(postId: String, newContent: PostContent, replyTo: ActorRef[Done]) extends Command
    final case class Publish(postId: String, replyTo: ActorRef[Done]) extends Command

    sealed trait Event extends CborSerializable
    final case class PostAdded(postId: String, content: PostContent, timestamp: LwwTime) extends Event
    final case class BodyChanged(postId: String, newContent: PostContent, timestamp: LwwTime) extends Event

    def apply(entityId: String, replicaId: ReplicaId, allReplicaIds: Set[ReplicaId]): Behavior[Command] = {
      Behaviors.setup[Command] { ctx =>
        ReplicatedEventSourcing.withSharedJournal(
          "blog",
          entityId,
          replicaId,
          allReplicaIds,
          PersistenceTestKitReadJournal.Identifier) { replicationContext =>
          EventSourcedBehavior[Command, Event, BlogState](
            replicationContext.persistenceId,
            BlogState.empty,
            (state, cmd) => commandHandler(ctx, replicationContext, state, cmd),
            (state, event) => eventHandler(ctx, replicationContext, state, event))
        }
      }
    }

    //#command-handler
    private def commandHandler(
        ctx: ActorContext[Command],
        replicationContext: ReplicationContext,
        state: BlogState,
        cmd: Command): Effect[Event, BlogState] = {
      cmd match {
        case AddPost(_, content, replyTo) =>
          val evt =
            PostAdded(
              replicationContext.entityId,
              content,
              state.contentTimestamp.increase(replicationContext.currentTimeMillis(), replicationContext.replicaId))
          Effect.persist(evt).thenRun { _ =>
            replyTo ! AddPostDone(replicationContext.entityId)
          }
        case ChangeBody(_, newContent, replyTo) =>
          val evt =
            BodyChanged(
              replicationContext.entityId,
              newContent,
              state.contentTimestamp.increase(replicationContext.currentTimeMillis(), replicationContext.replicaId))
          Effect.persist(evt).thenRun { _ =>
            replyTo ! Done
          }
        case p: Publish =>
          Effect.persist(Published("id")).thenRun { _ =>
            p.replyTo ! Done
          }
        case gp: GetPost =>
          ctx.log.info("GetPost {}", state.content)
          state.content.foreach(content => gp.replyTo ! content)
          Effect.none
      }
    }
    //#command-handler

    //#event-handler
    private def eventHandler(
        ctx: ActorContext[Command],
        replicationContext: ReplicationContext,
        state: BlogState,
        event: Event): BlogState = {
      ctx.log.info(s"${replicationContext.entityId}:${replicationContext.replicaId} Received event $event")
      event match {
        case PostAdded(_, content, timestamp) =>
          if (timestamp.isAfter(state.contentTimestamp)) {
            val s = state.withContent(content, timestamp)
            ctx.log.info("Updating content. New content is {}", s)
            s
          } else {
            ctx.log.info("Ignoring event as timestamp is older")
            state
          }
        case BodyChanged(_, newContent, timestamp) =>
          if (timestamp.isAfter(state.contentTimestamp))
            state.withContent(newContent, timestamp)
          else state
        case Published(_) =>
          state.copy(published = true)
      }
    }
    //#event-handler
  }
}

class ReplicatedBlogExampleSpec
    extends ScalaTestWithActorTestKit(PersistenceTestKitPlugin.config)
    with AnyWordSpecLike
    with LogCapturing {
  import ReplicatedBlogExampleSpec.BlogEntity
  import ReplicatedBlogExampleSpec.BlogEntity._

  "Blog Example" should {
    "work" in {
<<<<<<< HEAD
      val refDcA: ActorRef[BlogCommand] =
        spawn(
          Behaviors.setup[BlogCommand] { ctx =>
            ReplicatedEventSourcing.withSharedJournal(
              ReplicationId("blog", "cat", ReplicaId("DC-A")),
              Set(ReplicaId("DC-A"), ReplicaId("DC-B")),
              PersistenceTestKitReadJournal.Identifier) { replicationContext =>
              behavior(replicationContext, ctx)
            }
          },
          "dc-a")

      val refDcB: ActorRef[BlogCommand] =
        spawn(
          Behaviors.setup[BlogCommand] { ctx =>
            ReplicatedEventSourcing.withSharedJournal(
              ReplicationId("blog", "cat", ReplicaId("DC-B")),
              Set(ReplicaId("DC-A"), ReplicaId("DC-B")),
              PersistenceTestKitReadJournal.Identifier) { replicationContext =>
              behavior(replicationContext, ctx)
            }
          },
          "dc-b")
=======
      val refDcA: ActorRef[Command] =
        spawn(BlogEntity("cat", ReplicaId("DC-A"), Set(ReplicaId("DC-A"), ReplicaId("DC-B"))))
>>>>>>> 96ae060a

      val refDcB: ActorRef[Command] =
        spawn(BlogEntity("cat", ReplicaId("DC-B"), Set(ReplicaId("DC-A"), ReplicaId("DC-B"))))

      import scala.concurrent.duration._

      import akka.actor.typed.scaladsl.AskPattern._
      import akka.util.Timeout
      implicit val timeout: Timeout = 3.seconds

      val content = PostContent("cats are the bets", "yep")
      val response =
        refDcA.ask[AddPostDone](replyTo => AddPost("cat", content, replyTo)).futureValue

      response shouldEqual AddPostDone("cat")

      eventually {
        refDcA.ask[PostContent](replyTo => GetPost("cat", replyTo)).futureValue shouldEqual content
      }

      eventually {
        refDcB.ask[PostContent](replyTo => GetPost("cat", replyTo)).futureValue shouldEqual content
      }
    }
  }
}<|MERGE_RESOLUTION|>--- conflicted
+++ resolved
@@ -53,9 +53,7 @@
     def apply(entityId: String, replicaId: ReplicaId, allReplicaIds: Set[ReplicaId]): Behavior[Command] = {
       Behaviors.setup[Command] { ctx =>
         ReplicatedEventSourcing.withSharedJournal(
-          "blog",
-          entityId,
-          replicaId,
+          ReplicationId("blog", entityId, replicaId),
           allReplicaIds,
           PersistenceTestKitReadJournal.Identifier) { replicationContext =>
           EventSourcedBehavior[Command, Event, BlogState](
@@ -142,34 +140,8 @@
 
   "Blog Example" should {
     "work" in {
-<<<<<<< HEAD
-      val refDcA: ActorRef[BlogCommand] =
-        spawn(
-          Behaviors.setup[BlogCommand] { ctx =>
-            ReplicatedEventSourcing.withSharedJournal(
-              ReplicationId("blog", "cat", ReplicaId("DC-A")),
-              Set(ReplicaId("DC-A"), ReplicaId("DC-B")),
-              PersistenceTestKitReadJournal.Identifier) { replicationContext =>
-              behavior(replicationContext, ctx)
-            }
-          },
-          "dc-a")
-
-      val refDcB: ActorRef[BlogCommand] =
-        spawn(
-          Behaviors.setup[BlogCommand] { ctx =>
-            ReplicatedEventSourcing.withSharedJournal(
-              ReplicationId("blog", "cat", ReplicaId("DC-B")),
-              Set(ReplicaId("DC-A"), ReplicaId("DC-B")),
-              PersistenceTestKitReadJournal.Identifier) { replicationContext =>
-              behavior(replicationContext, ctx)
-            }
-          },
-          "dc-b")
-=======
       val refDcA: ActorRef[Command] =
         spawn(BlogEntity("cat", ReplicaId("DC-A"), Set(ReplicaId("DC-A"), ReplicaId("DC-B"))))
->>>>>>> 96ae060a
 
       val refDcB: ActorRef[Command] =
         spawn(BlogEntity("cat", ReplicaId("DC-B"), Set(ReplicaId("DC-A"), ReplicaId("DC-B"))))
