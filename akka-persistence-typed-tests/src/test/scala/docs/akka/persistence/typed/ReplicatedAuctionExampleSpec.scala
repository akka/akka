--- conflicted
+++ resolved
@@ -26,15 +26,11 @@
 import akka.persistence.testkit.query.scaladsl.PersistenceTestKitReadJournal
 import akka.persistence.typed.RecoveryCompleted
 import akka.persistence.typed.ReplicaId
-<<<<<<< HEAD
 import akka.persistence.typed.ReplicationId
-import akka.persistence.typed.scaladsl.{ Effect, EventSourcedBehavior, ReplicatedEventSourcing, ReplicationContext }
-=======
 import akka.persistence.typed.scaladsl.Effect
 import akka.persistence.typed.scaladsl.EventSourcedBehavior
 import akka.persistence.typed.scaladsl.ReplicatedEventSourcing
 import akka.persistence.typed.scaladsl.ReplicationContext
->>>>>>> c6da3aeb
 import akka.serialization.jackson.CborSerializable
 
 object ReplicatedAuctionExampleSpec {
@@ -150,12 +146,13 @@
         responsibleForClosing: Boolean,
         allReplicas: Set[ReplicaId]): Behavior[Command] = Behaviors.setup[Command] { ctx =>
       Behaviors.withTimers { timers =>
-        ReplicatedEventSourcing
-          .withSharedJournal("auction", name, replica, allReplicas, PersistenceTestKitReadJournal.Identifier) {
-            replicationCtx =>
-              new AuctionEntity(ctx, replicationCtx, timers, closingAt, responsibleForClosing, allReplicas)
-                .behavior(initialBid)
-          }
+        ReplicatedEventSourcing.withSharedJournal(
+          ReplicationId("auction", name, replica),
+          allReplicas,
+          PersistenceTestKitReadJournal.Identifier) { replicationCtx =>
+          new AuctionEntity(ctx, replicationCtx, timers, closingAt, responsibleForClosing, allReplicas)
+            .behavior(initialBid)
+        }
       }
     }
 
@@ -249,25 +246,6 @@
       newState
 
     }
-<<<<<<< HEAD
-  }
-  //#event-triggers
-
-  def initialState(setup: AuctionSetup) =
-    AuctionState(phase = Running, highestBid = setup.initialBid, highestCounterOffer = setup.initialBid.offer)
-
-  def behavior(replica: ReplicaId, setup: AuctionSetup): Behavior[AuctionCommand] = Behaviors.setup[AuctionCommand] {
-    ctx =>
-      ReplicatedEventSourcing.withSharedJournal(
-        ReplicationId("auction", setup.name, replica),
-        setup.allReplicas,
-        PersistenceTestKitReadJournal.Identifier) { replicationCtx =>
-        EventSourcedBehavior(
-          replicationCtx.persistenceId,
-          initialState(setup),
-          commandHandler(setup, ctx, replicationCtx),
-          eventHandler(ctx, replicationCtx, setup))
-=======
 
     //#event-handler
 
@@ -291,7 +269,6 @@
             case _ => // no trigger for this state
           }
         case _ => // no trigger for this event
->>>>>>> c6da3aeb
       }
     }
 
