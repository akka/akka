/*
 * Copyright (C) 2020 Lightbend Inc. <https://www.lightbend.com>
 */

package jdocs.akka.persistence.typed;

import akka.actor.testkit.typed.javadsl.LogCapturing;
import akka.actor.testkit.typed.javadsl.TestKitJunitResource;
import akka.actor.testkit.typed.javadsl.TestProbe;
import akka.actor.typed.ActorRef;
import akka.actor.typed.Behavior;
import akka.actor.typed.javadsl.ActorContext;
import akka.actor.typed.javadsl.Behaviors;
import akka.actor.typed.javadsl.TimerScheduler;
import akka.persistence.testkit.PersistenceTestKitPlugin;
import akka.persistence.testkit.query.scaladsl.PersistenceTestKitReadJournal;
import akka.persistence.typed.RecoveryCompleted;
import akka.persistence.typed.ReplicaId;
<<<<<<< HEAD
import akka.persistence.typed.ReplicationId;
import akka.persistence.typed.javadsl.*;
=======
import akka.persistence.typed.javadsl.CommandHandler;
import akka.persistence.typed.javadsl.CommandHandlerBuilder;
import akka.persistence.typed.javadsl.EventHandler;
import akka.persistence.typed.javadsl.ReplicatedEventSourcedBehavior;
import akka.persistence.typed.javadsl.ReplicatedEventSourcing;
import akka.persistence.typed.javadsl.ReplicationContext;
import akka.persistence.typed.javadsl.SignalHandler;
>>>>>>> c6da3aeb
import akka.serialization.jackson.CborSerializable;
import com.fasterxml.jackson.annotation.JsonCreator;
import org.junit.ClassRule;
import org.junit.Rule;
import org.junit.Test;
import org.scalatestplus.junit.JUnitSuite;

import java.time.Duration;
import java.time.Instant;
import java.util.Arrays;
import java.util.Collections;
import java.util.HashSet;
import java.util.Set;
import java.util.stream.Collectors;

import static jdocs.akka.persistence.typed.AuctionEntity.*;
import static org.junit.Assert.assertEquals;

public class ReplicatedAuctionExampleTest extends JUnitSuite {
  @ClassRule
  public static final TestKitJunitResource testKit =
      new TestKitJunitResource(PersistenceTestKitPlugin.getInstance().config());

  @Rule public final LogCapturing logCapturing = new LogCapturing();

  @Test
  public void auctionExample() {
    String auctionName = "old-skis";
    Bid initialBid = new Bid("chbatey", 12, Instant.now(), R1);
    Instant closeAt = Instant.now().plusSeconds(10);

    ActorRef<Command> replicaA =
        testKit.spawn(AuctionEntity.create(R1, auctionName, initialBid, closeAt, true));
    ActorRef<Command> replicaB =
        testKit.spawn(AuctionEntity.create(R2, auctionName, initialBid, closeAt, false));

    replicaA.tell(new OfferBid("me", 100));
    replicaA.tell(new OfferBid("me", 99));
    replicaA.tell(new OfferBid("me", 202));

    TestProbe<Bid> replyProbe = testKit.createTestProbe();
    replyProbe.awaitAssert(
        () -> {
          replicaA.tell(new GetHighestBid(replyProbe.ref()));
          Bid bid = replyProbe.expectMessageClass(Bid.class);
          assertEquals(bid.offer, 202);
          return bid;
        });

    replicaA.tell(Finish.INSTANCE);

    TestProbe<Boolean> finishProbe = testKit.createTestProbe();
    finishProbe.awaitAssert(
        () -> {
          replicaA.tell(new IsClosed(finishProbe.ref()));
          return finishProbe.expectMessage(true);
        });
    finishProbe.awaitAssert(
        () -> {
          replicaB.tell(new IsClosed(finishProbe.ref()));
          return finishProbe.expectMessage(true);
        });
  }
}

// #setup
class AuctionEntity extends ReplicatedEventSourcedBehavior<Command, Event, AuctionState> {

  public static ReplicaId R1 = new ReplicaId("R1");
  public static ReplicaId R2 = new ReplicaId("R2");

  public static Set<ReplicaId> ALL_REPLICAS = new HashSet<>(Arrays.asList(R1, R2));
<<<<<<< HEAD
  private final ActorContext<Command> context;
  private final AuctionSetup setup;

  public static Behavior<Command> create(AuctionSetup setup, ReplicaId replica) {
    return Behaviors.setup(
        ctx ->
            ReplicatedEventSourcing.withSharedJournal(
                new ReplicationId("Auction", setup.name, replica),
                ALL_REPLICAS,
                PersistenceTestKitReadJournal.Identifier(),
                replicationCtx -> new ReplicatedAuctionExample(replicationCtx, ctx, setup)));
  }
=======
>>>>>>> c6da3aeb

  private final ActorContext<Command> context;
  private final TimerScheduler<Command> timers;
  private final Bid initialBid;
  private final Instant closingAt;
  private final boolean responsibleForClosing;

  // #setup

  // #commands
  public static final class Bid {
    public final String bidder;
    public final int offer;
    public final Instant timestamp;
    public final ReplicaId originReplica;

    public Bid(String bidder, int offer, Instant timestamp, ReplicaId originReplica) {
      this.bidder = bidder;
      this.offer = offer;
      this.timestamp = timestamp;
      this.originReplica = originReplica;
    }
  }

  interface Command extends CborSerializable {}

  public enum Finish implements Command {
    INSTANCE
  }

  public static final class OfferBid implements Command {
    public final String bidder;
    public final int offer;

    public OfferBid(String bidder, int offer) {
      this.bidder = bidder;
      this.offer = offer;
    }
  }

  public static final class GetHighestBid implements Command {
    public final ActorRef<Bid> replyTo;

    public GetHighestBid(ActorRef<Bid> replyTo) {
      this.replyTo = replyTo;
    }
  }

  public static final class IsClosed implements Command {
    public final ActorRef<Boolean> replyTo;

    public IsClosed(ActorRef<Boolean> replyTo) {
      this.replyTo = replyTo;
    }
  }

  private enum Close implements Command {
    INSTANCE
  }
  // #commands

  // #events
  interface Event extends CborSerializable {}

  public static final class BidRegistered implements Event {
    public final Bid bid;

    @JsonCreator
    public BidRegistered(Bid bid) {
      this.bid = bid;
    }
  }

  public static final class AuctionFinished implements Event {
    public final ReplicaId atReplica;

    @JsonCreator
    public AuctionFinished(ReplicaId atReplica) {
      this.atReplica = atReplica;
    }
  }

  public static final class WinnerDecided implements Event {
    public final ReplicaId atReplica;
    public final Bid winningBid;
    public final int amount;

    public WinnerDecided(ReplicaId atReplica, Bid winningBid, int amount) {
      this.atReplica = atReplica;
      this.winningBid = winningBid;
      this.amount = amount;
    }
  }
  // #events

  // #state
  static class AuctionState implements CborSerializable {

    final boolean stillRunning;
    final Bid highestBid;
    final int highestCounterOffer;
    final Set<String> finishedAtDc;

    AuctionState(
        boolean stillRunning, Bid highestBid, int highestCounterOffer, Set<String> finishedAtDc) {
      this.stillRunning = stillRunning;
      this.highestBid = highestBid;
      this.highestCounterOffer = highestCounterOffer;
      this.finishedAtDc = finishedAtDc;
    }

    AuctionState withNewHighestBid(Bid bid) {
      assert (stillRunning);
      assert (isHigherBid(bid, highestBid));
      return new AuctionState(
          stillRunning, bid, highestBid.offer, finishedAtDc); // keep last highest bid around
    }

    AuctionState withTooLowBid(Bid bid) {
      assert (stillRunning);
      assert (isHigherBid(highestBid, bid));
      return new AuctionState(
          stillRunning, highestBid, Math.max(highestCounterOffer, bid.offer), finishedAtDc);
    }

    static Boolean isHigherBid(Bid first, Bid second) {
      return first.offer > second.offer
          || (first.offer == second.offer && first.timestamp.isBefore(second.timestamp))
          || // if equal, first one wins
          // If timestamps are equal, choose by dc where the offer was submitted
          // In real auctions, this last comparison should be deterministic but unpredictable, so
          // that submitting to a
          // particular DC would not be an advantage.
          (first.offer == second.offer
              && first.timestamp.equals(second.timestamp)
              && first.originReplica.id().compareTo(second.originReplica.id()) < 0);
    }

    AuctionState addFinishedAtReplica(String replica) {
      Set<String> s = new HashSet<>(finishedAtDc);
      s.add(replica);
      return new AuctionState(
          false, highestBid, highestCounterOffer, Collections.unmodifiableSet(s));
    }

    public AuctionState close() {
      return new AuctionState(false, highestBid, highestCounterOffer, Collections.emptySet());
    }

    public boolean isClosed() {
      return !stillRunning && finishedAtDc.isEmpty();
    }
  }
  // #state

  // #setup
  public static Behavior<Command> create(
      ReplicaId replica,
      String name,
      Bid initialBid,
      Instant closingAt,
      boolean responsibleForClosing) {
    return Behaviors.setup(
        ctx ->
            Behaviors.withTimers(
                timers ->
                    ReplicatedEventSourcing.withSharedJournal(
                        "Auction",
                        name,
                        replica,
                        ALL_REPLICAS,
                        PersistenceTestKitReadJournal.Identifier(),
                        replicationCtx ->
                            new AuctionEntity(
                                ctx,
                                replicationCtx,
                                timers,
                                initialBid,
                                closingAt,
                                responsibleForClosing))));
  }

  private AuctionEntity(
      ActorContext<Command> context,
      ReplicationContext replicationContext,
      TimerScheduler<Command> timers,
      Bid initialBid,
      Instant closingAt,
      boolean responsibleForClosing) {
    super(replicationContext);
    this.context = context;
    this.timers = timers;
    this.initialBid = initialBid;
    this.closingAt = closingAt;
    this.responsibleForClosing = responsibleForClosing;
  }

  @Override
  public AuctionState emptyState() {
    return new AuctionState(true, initialBid, initialBid.offer, Collections.emptySet());
  }

  @Override
  public SignalHandler<AuctionState> signalHandler() {
    return newSignalHandlerBuilder()
        .onSignal(RecoveryCompleted.instance(), this::onRecoveryCompleted)
        .build();
  }

  private void onRecoveryCompleted(AuctionState state) {
    if (shouldClose(state)) {
      context.getSelf().tell(Close.INSTANCE);
    }

    long millisUntilClosing =
        closingAt.toEpochMilli() - getReplicationContext().currentTimeMillis();
    timers.startSingleTimer(Finish.INSTANCE, Duration.ofMillis(millisUntilClosing));
  }

  // #setup

  // #command-handler
  @Override
  public CommandHandler<Command, Event, AuctionState> commandHandler() {

    CommandHandlerBuilder<Command, Event, AuctionState> builder = newCommandHandlerBuilder();

    // running
    builder
        .forState(state -> state.stillRunning)
        .onCommand(
            OfferBid.class,
            (state, bid) ->
                Effect()
                    .persist(
                        new BidRegistered(
                            new Bid(
                                bid.bidder,
                                bid.offer,
                                Instant.ofEpochMilli(
                                    this.getReplicationContext().currentTimeMillis()),
                                this.getReplicationContext().replicaId()))))
        .onCommand(
            GetHighestBid.class,
            (state, get) -> {
              get.replyTo.tell(state.highestBid);
              return Effect().none();
            })
        .onCommand(
            Finish.class,
            (state, finish) ->
                Effect().persist(new AuctionFinished(getReplicationContext().replicaId())))
        .onCommand(Close.class, (state, close) -> Effect().unhandled())
        .onCommand(
            IsClosed.class,
            (state, get) -> {
              get.replyTo.tell(false);
              return Effect().none();
            });

    // finished
    builder
        .forAnyState()
        .onCommand(OfferBid.class, (state, bid) -> Effect().unhandled())
        .onCommand(
            GetHighestBid.class,
            (state, get) -> {
              get.replyTo.tell(state.highestBid);
              return Effect().none();
            })
        .onCommand(
            Finish.class,
            (state, finish) ->
                Effect().persist(new AuctionFinished(getReplicationContext().replicaId())))
        .onCommand(
            Close.class,
            (state, close) ->
                Effect()
                    .persist(
                        new WinnerDecided(
                            getReplicationContext().replicaId(),
                            state.highestBid,
                            state.highestCounterOffer)))
        .onCommand(
            IsClosed.class,
            (state, get) -> {
              get.replyTo.tell(state.isClosed());
              return Effect().none();
            });

    return builder.build();
  }
  // #command-handler

  // #event-handler
  @Override
  public EventHandler<AuctionState, Event> eventHandler() {
    return newEventHandlerBuilder()
        .forAnyState()
        .onEvent(
            BidRegistered.class,
            (state, event) -> {
              if (AuctionState.isHigherBid(event.bid, state.highestBid)) {
                return state.withNewHighestBid(event.bid);
              } else {
                return state.withTooLowBid(event.bid);
              }
            })
        .onEvent(
            AuctionFinished.class,
            (state, event) -> {
              AuctionState newState = state.addFinishedAtReplica(event.atReplica.id());
              if (state.isClosed()) return state; // already closed
              else if (!getReplicationContext().recoveryRunning()) {
                eventTriggers(event, newState);
              }
              return newState;
            })
        .onEvent(WinnerDecided.class, (state, event) -> state.close())
        .build();
  }
  // #event-handler

  // #event-triggers
  private void eventTriggers(AuctionFinished event, AuctionState newState) {
    if (newState.finishedAtDc.contains(getReplicationContext().replicaId().id())) {
      if (shouldClose(newState)) {
        context.getSelf().tell(Close.INSTANCE);
      }
    } else {
      context.getSelf().tell(Finish.INSTANCE);
    }
  }

  private boolean shouldClose(AuctionState state) {
    return responsibleForClosing
        && !state.isClosed()
        && getReplicationContext().getAllReplicas().stream()
            .map(ReplicaId::id)
            .collect(Collectors.toSet())
            .equals(state.finishedAtDc);
  }
  // #event-triggers

  // #setup
}
// #setup<|MERGE_RESOLUTION|>--- conflicted
+++ resolved
@@ -16,10 +16,7 @@
 import akka.persistence.testkit.query.scaladsl.PersistenceTestKitReadJournal;
 import akka.persistence.typed.RecoveryCompleted;
 import akka.persistence.typed.ReplicaId;
-<<<<<<< HEAD
 import akka.persistence.typed.ReplicationId;
-import akka.persistence.typed.javadsl.*;
-=======
 import akka.persistence.typed.javadsl.CommandHandler;
 import akka.persistence.typed.javadsl.CommandHandlerBuilder;
 import akka.persistence.typed.javadsl.EventHandler;
@@ -27,7 +24,6 @@
 import akka.persistence.typed.javadsl.ReplicatedEventSourcing;
 import akka.persistence.typed.javadsl.ReplicationContext;
 import akka.persistence.typed.javadsl.SignalHandler;
->>>>>>> c6da3aeb
 import akka.serialization.jackson.CborSerializable;
 import com.fasterxml.jackson.annotation.JsonCreator;
 import org.junit.ClassRule;
@@ -100,21 +96,6 @@
   public static ReplicaId R2 = new ReplicaId("R2");
 
   public static Set<ReplicaId> ALL_REPLICAS = new HashSet<>(Arrays.asList(R1, R2));
-<<<<<<< HEAD
-  private final ActorContext<Command> context;
-  private final AuctionSetup setup;
-
-  public static Behavior<Command> create(AuctionSetup setup, ReplicaId replica) {
-    return Behaviors.setup(
-        ctx ->
-            ReplicatedEventSourcing.withSharedJournal(
-                new ReplicationId("Auction", setup.name, replica),
-                ALL_REPLICAS,
-                PersistenceTestKitReadJournal.Identifier(),
-                replicationCtx -> new ReplicatedAuctionExample(replicationCtx, ctx, setup)));
-  }
-=======
->>>>>>> c6da3aeb
 
   private final ActorContext<Command> context;
   private final TimerScheduler<Command> timers;
@@ -282,9 +263,9 @@
             Behaviors.withTimers(
                 timers ->
                     ReplicatedEventSourcing.withSharedJournal(
-                        "Auction",
+                        new ReplicationId("Auction",
                         name,
-                        replica,
+                        replica),
                         ALL_REPLICAS,
                         PersistenceTestKitReadJournal.Identifier(),
                         replicationCtx ->
