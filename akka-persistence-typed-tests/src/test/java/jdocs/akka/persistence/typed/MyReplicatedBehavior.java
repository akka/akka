/*
 * Copyright (C) 2020 Lightbend Inc. <https://www.lightbend.com>
 */

package jdocs.akka.persistence.typed;

import akka.actor.typed.Behavior;
import akka.persistence.typed.ReplicaId;
import akka.persistence.typed.ReplicationId;
import akka.persistence.typed.javadsl.*;

import java.util.*;

// #factory
public class MyReplicatedBehavior
    extends ReplicatedEventSourcedBehavior<
        MyReplicatedBehavior.Command, MyReplicatedBehavior.Event, MyReplicatedBehavior.State> {
  // #factory
  interface Command {}

  interface State {}

  interface Event {}

  // #replicas
  public static final ReplicaId DCA = new ReplicaId("DCA");
  public static final ReplicaId DCB = new ReplicaId("DCB");

  public static final Set<ReplicaId> ALL_REPLICAS =
      Collections.unmodifiableSet(new HashSet<>(Arrays.asList(DCA, DCB)));
  // #replicas

  // #factory-shared
  public static Behavior<Command> create(
      String entityId, ReplicaId replicaId, String queryPluginId) {
    return ReplicatedEventSourcing.withSharedJournal(
<<<<<<< HEAD
        new ReplicationId("MyReplicatedEntity", entityId, replicaId),
=======
        "MyReplicatedEntity",
        entityId,
        replicaId,
>>>>>>> c6da3aeb
        ALL_REPLICAS,
        queryPluginId,
        MyReplicatedBehavior::new);
  }
  // #factory-shared

  // #factory
  public static Behavior<Command> create(String entityId, ReplicaId replicaId) {
    Map<ReplicaId, String> allReplicasAndQueryPlugins = new HashMap<>();
    allReplicasAndQueryPlugins.put(DCA, "journalForDCA");
    allReplicasAndQueryPlugins.put(DCB, "journalForDCB");

    return ReplicatedEventSourcing.create(
<<<<<<< HEAD
        new ReplicationId("MyReplicatedEntity", entityId, replicaId),
=======
        "MyReplicatedEntity",
        entityId,
        replicaId,
>>>>>>> c6da3aeb
        allReplicasAndQueryPlugins,
        MyReplicatedBehavior::new);
  }

  private MyReplicatedBehavior(ReplicationContext replicationContext) {
    super(replicationContext);
  }
  // #factory

  @Override
  public State emptyState() {
    throw new UnsupportedOperationException("dummy for example");
  }

  @Override
  public CommandHandler<Command, Event, State> commandHandler() {
    throw new UnsupportedOperationException("dummy for example");
  }

  @Override
  public EventHandler<State, Event> eventHandler() {
    throw new UnsupportedOperationException("dummy for example");
  }
}<|MERGE_RESOLUTION|>--- conflicted
+++ resolved
@@ -34,13 +34,9 @@
   public static Behavior<Command> create(
       String entityId, ReplicaId replicaId, String queryPluginId) {
     return ReplicatedEventSourcing.withSharedJournal(
-<<<<<<< HEAD
-        new ReplicationId("MyReplicatedEntity", entityId, replicaId),
-=======
-        "MyReplicatedEntity",
+        new ReplicationId("MyReplicatedEntity",
         entityId,
-        replicaId,
->>>>>>> c6da3aeb
+        replicaId),
         ALL_REPLICAS,
         queryPluginId,
         MyReplicatedBehavior::new);
@@ -54,13 +50,9 @@
     allReplicasAndQueryPlugins.put(DCB, "journalForDCB");
 
     return ReplicatedEventSourcing.create(
-<<<<<<< HEAD
-        new ReplicationId("MyReplicatedEntity", entityId, replicaId),
-=======
-        "MyReplicatedEntity",
+        new ReplicationId("MyReplicatedEntity",
         entityId,
-        replicaId,
->>>>>>> c6da3aeb
+        replicaId),
         allReplicasAndQueryPlugins,
         MyReplicatedBehavior::new);
   }
