--- conflicted
+++ resolved
@@ -31,6 +31,10 @@
 
   protected val selfAddress: Address = system.asInstanceOf[ExtendedActorSystem].provider.getDefaultAddress
 
+  protected val upLogMessage = " - event MemberUp"
+
+  protected val downLogMessage = " - event MemberDowned"
+
   protected val cluster = Cluster(system)
 
   protected def clusterView: ClusterReadView = cluster.readView
@@ -60,22 +64,16 @@
   "A Cluster" must {
 
     "Log a message when becoming and stopping being a leader" in {
+      cluster.settings.LogInfo should ===(true)
+      cluster.settings.LogInfoVerbose should ===(false)
       join("is the new leader")
       awaitUp()
       down("is no longer the leader")
-<<<<<<< HEAD
     }
   }
 }
 
-abstract class ClusterLogVerboseSpec(config: Config) extends ClusterLogSpec(config) {
-
-  protected val upLogMessage = " - event MemberUp"
-
-  protected val downLogMessage = " - event MemberDowned"
-}
-
-class ClusterLogVerboseDefaultSpec extends ClusterLogVerboseSpec(
+class ClusterLogVerboseDefaultSpec extends ClusterLogSpec(
   ConfigFactory.parseString(ClusterLogSpec.config)) {
 
   "A Cluster" must {
@@ -89,7 +87,7 @@
   }
 }
 
-class ClusterLogVerboseEnabledSpec extends ClusterLogVerboseSpec(
+class ClusterLogVerboseEnabledSpec extends ClusterLogSpec(
   ConfigFactory.parseString("akka.cluster.log-info-verbose = on").
     withFallback(ConfigFactory.parseString(ClusterLogSpec.config))) {
 
@@ -102,46 +100,4 @@
       down(downLogMessage)
     }
   }
-}
-=======
-    }
-  }
-}
-
-abstract class ClusterLogVerboseSpec(config: Config) extends ClusterLogSpec(config) {
-
-  def this(s: String) = this(ConfigFactory.parseString(s))
-
-  protected val upLogMessage = " - event MemberUp"
-
-  protected val downLogMessage = " - event MemberDowned"
-}
-
-class ClusterLogVerboseDefaultSpec extends ClusterLogVerboseSpec(ClusterLogSpec.config) {
-
-  "A Cluster" must {
-
-    "not log verbose cluster events by default" in {
-      cluster.settings.LogInfoVerbose should ===(false)
-      intercept[AssertionError](join(upLogMessage))
-      awaitUp()
-      intercept[AssertionError](down(downLogMessage))
-    }
-  }
-}
-
-class ClusterLogVerboseEnabledSpec extends ClusterLogVerboseSpec(
-  ConfigFactory.parseString("akka.cluster.log-info-verbose = on").
-    withFallback(ConfigFactory.parseString(ClusterLogSpec.config))) {
-
-  "A Cluster" must {
-
-    "log verbose cluster events when 'log-info-verbose = on'" in {
-      cluster.settings.LogInfoVerbose should ===(true)
-      join(upLogMessage)
-      awaitUp()
-      down(downLogMessage)
-    }
-  }
-}
->>>>>>> b320ed7d
+}