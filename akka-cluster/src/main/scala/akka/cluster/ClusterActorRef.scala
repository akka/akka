--- conflicted
+++ resolved
@@ -7,14 +7,11 @@
 import akka.util._
 import akka.event.EventHandler
 import ReflectiveAccess._
-import akka.dispatch.Future
 import akka.routing._
 import RouterType._
 
 import java.net.InetSocketAddress
 import java.util.concurrent.atomic.AtomicReference
-
-import com.eaio.uuid.UUID
 
 import collection.immutable.Map
 import annotation.tailrec
@@ -116,16 +113,7 @@
 
     def versionedIterable = state.get
 
-<<<<<<< HEAD
     def size(): Int = state.get().iterable.size
-=======
-    def versionedSocketAddressToRefMap = {
-      val s = state.get
-      (s.version, s.connections)
-    }
-
-    def size: Int = state.get().connections.size
->>>>>>> e2ef8404
 
     def stopAll() {
       state.get().clusteredConnections.values foreach (_.stop()) // shut down all remote connections
