--- conflicted
+++ resolved
@@ -22,12 +22,8 @@
  * Receives Heartbeat messages and replies.
  */
 @InternalApi
-<<<<<<< HEAD
+@ccompatUsedUntil213
 private[cluster] final class ClusterHeartbeatReceiver(getCluster: () => Cluster) extends Actor with ActorLogging {
-=======
-@ccompatUsedUntil213
-private[cluster] final class ClusterHeartbeatReceiver extends Actor with ActorLogging {
->>>>>>> 2184a617
   import ClusterHeartbeatSender._
 
   // Important - don't use Cluster(context.system) in constructor because that would
