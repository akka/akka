--- conflicted
+++ resolved
@@ -58,20 +58,12 @@
         case event: MemberEvent ⇒
           // replace current member with new member (might have different status, only address is used in equals)
           state = state.copy(members = state.members - event.member + event.member)
-<<<<<<< HEAD
-        case LeaderChanged(leader, convergence) ⇒ state = state.copy(leader = leader, convergence = convergence)
-        case ConvergenceChanged(convergence)    ⇒ state = state.copy(convergence = convergence)
-        case s: CurrentClusterState             ⇒ state = s
-        case CurrentInternalStats(stats)        ⇒ _latestStats = stats
-        case ClusterMetricsChanged(nodes)       ⇒ _clusterMetrics = nodes
-        case _                                  ⇒ // ignore, not interesting
-=======
         case LeaderChanged(leader)           ⇒ state = state.copy(leader = leader)
         case ConvergenceChanged(convergence) ⇒ state = state.copy(convergence = convergence)
         case s: CurrentClusterState          ⇒ state = s
         case CurrentInternalStats(stats)     ⇒ _latestStats = stats
+        case ClusterMetricsChanged(nodes)    ⇒ _clusterMetrics = nodes
         case _                               ⇒ // ignore, not interesting
->>>>>>> c27e547b
       }
     }).withDispatcher(cluster.settings.UseDispatcher), name = "clusterEventBusListener")
   }
