--- conflicted
+++ resolved
@@ -624,14 +624,9 @@
   }
 
   onTransition {
-<<<<<<< HEAD
     case Idle → Waiting ⇒
       setTimer("Timeout", StateTimeout, nextStateData.deadline.timeLeft, false)
     case Waiting → Idle ⇒ cancelTimer("Timeout")
-=======
-    case Idle -> Waiting => setTimer("Timeout", StateTimeout, nextStateData.deadline.timeLeft, false)
-    case Waiting -> Idle => cancelTimer("Timeout")
->>>>>>> 4729a80e
   }
 
   when(Waiting) {
