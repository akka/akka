--- conflicted
+++ resolved
@@ -5,11 +5,7 @@
     
     <appender name="STDOUT" class="ch.qos.logback.core.ConsoleAppender">
         <encoder>
-<<<<<<< HEAD
-            <pattern>%date{ISO8601} %-5level %logger %marker - %msg %n</pattern>
-=======
             <pattern>%date{ISO8601} %-5level %logger %marker - %msg MDC: {%mdc}%n</pattern>
->>>>>>> b463a1ad
         </encoder>
     </appender>
 
