--- conflicted
+++ resolved
@@ -311,28 +311,6 @@
   def ?[U](message: ActorRef[U] ⇒ A)(implicit timeout: Timeout, scheduler: Scheduler): Future[U] =
     this.ask(message)(timeout, scheduler)
 
-<<<<<<< HEAD
-}
-=======
-    /**
-     * Allows to "ask" the [[EntityRef]] for a reply.
-     * See [[akka.actor.typed.scaladsl.AskPattern]] for a complete write-up of this pattern
-     *
-     * Example usage:
-     * {{{
-     * case class Request(msg: String, replyTo: ActorRef[Reply])
-     * case class Reply(msg: String)
-     *
-     * implicit val timeout = Timeout(3.seconds)
-     * val target: EntityRef[Request] = ...
-     * val f: Future[Reply] = target ? (Request("hello", _))
-     * }}}
-     *
-     * Please note that an implicit [[akka.util.Timeout]] and [[akka.actor.Scheduler]] must be available to use this pattern.
-     */
-    def ?[U](message: ActorRef[U] ⇒ A)(implicit timeout: Timeout, scheduler: Scheduler): Future[U] =
-      ref.ask(message)(timeout, scheduler)
-  }
 }
 
 object ClusterShardingSetup {
@@ -349,5 +327,4 @@
  * for tests that need to replace extension with stub/mock implementations.
  */
 final class ClusterShardingSetup(createExtension: java.util.function.Function[ActorSystem[_], ClusterSharding])
-  extends ExtensionSetup[ClusterSharding](ClusterSharding, createExtension)
->>>>>>> 216025b0
+  extends ExtensionSetup[ClusterSharding](ClusterSharding, createExtension)