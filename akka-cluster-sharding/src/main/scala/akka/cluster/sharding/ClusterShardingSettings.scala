--- conflicted
+++ resolved
@@ -198,17 +198,6 @@
  *   Use 0 to disable automatic passivation.
  * @param tuningParameters additional tuning parameters, see descriptions in reference.conf
  */
-<<<<<<< HEAD
-final class ClusterShardingSettings(val role: Option[String],
-                                    val rememberEntities: Boolean,
-                                    val journalPluginId: String,
-                                    val snapshotPluginId: String,
-                                    val stateStoreMode: String,
-                                    val passivateIdleEntityAfter: FiniteDuration,
-                                    val tuningParameters: ClusterShardingSettings.TuningParameters,
-                                    val coordinatorSingletonSettings: ClusterSingletonManagerSettings)
-    extends NoSerializationVerificationNeeded {
-=======
 // TODO rename cluster signleton manager lease settings
 final class ClusterShardingSettings(
   val role:                         Option[String],
@@ -233,7 +222,6 @@
     tuningParameters:             ClusterShardingSettings.TuningParameters,
     coordinatorSingletonSettings: ClusterSingletonManagerSettings) =
     this(role, rememberEntities, journalPluginId, snapshotPluginId, stateStoreMode, passivateIdleEntityAfter, tuningParameters, coordinatorSingletonSettings, None)
->>>>>>> 20f44285
 
   // included for binary compatibility reasons
   @deprecated(
@@ -301,25 +289,6 @@
       coordinatorSingletonSettings: ClusterSingletonManagerSettings): ClusterShardingSettings =
     copy(coordinatorSingletonSettings = coordinatorSingletonSettings)
 
-<<<<<<< HEAD
-  private def copy(role: Option[String] = role,
-                   rememberEntities: Boolean = rememberEntities,
-                   journalPluginId: String = journalPluginId,
-                   snapshotPluginId: String = snapshotPluginId,
-                   stateStoreMode: String = stateStoreMode,
-                   passivateIdleAfter: FiniteDuration = passivateIdleEntityAfter,
-                   tuningParameters: ClusterShardingSettings.TuningParameters = tuningParameters,
-                   coordinatorSingletonSettings: ClusterSingletonManagerSettings = coordinatorSingletonSettings)
-      : ClusterShardingSettings =
-    new ClusterShardingSettings(role,
-                                rememberEntities,
-                                journalPluginId,
-                                snapshotPluginId,
-                                stateStoreMode,
-                                passivateIdleAfter,
-                                tuningParameters,
-                                coordinatorSingletonSettings)
-=======
   private def copy(
     role:                         Option[String]                           = role,
     rememberEntities:             Boolean                                  = rememberEntities,
@@ -342,5 +311,4 @@
       coordinatorSingletonSettings,
       leaseSettings
     )
->>>>>>> 20f44285
 }