--- conflicted
+++ resolved
@@ -27,10 +27,7 @@
 import akka.cluster.ddata.ORSetKey
 import akka.cluster.ddata.Replicator._
 import akka.persistence._
-<<<<<<< HEAD
-=======
 import akka.util.PrettyDuration._
->>>>>>> 06049a69
 import akka.coordination.lease.scaladsl.{ Lease, LeaseProvider }
 import akka.pattern.pipe
 
@@ -91,19 +88,11 @@
   @SerialVersionUID(1L) final case class ShardStats(shardId: ShardRegion.ShardId, entityCount: Int)
       extends ClusterShardingSerializable
 
-<<<<<<< HEAD
-  final case class LeaseAcquireResult(acquired: Boolean, reason: Option[Throwable]) extends DeadLetterSuppression
-  final case object LeaseRetry
-  val LeaseRetryTimer = "lease-retry"
-
-  final case class LeaseLost(reason: Option[Throwable]) extends DeadLetterSuppression
-=======
   private[akka] final case class LeaseAcquireResult(acquired: Boolean, reason: Option[Throwable]) extends DeadLetterSuppression
   private[akka] final case class LeaseLost(reason: Option[Throwable]) extends DeadLetterSuppression
 
   private[akka] final case object LeaseRetry extends DeadLetterSuppression
   private val LeaseRetryTimer = "lease-retry"
->>>>>>> 06049a69
 
   object State {
     val Empty = State()
@@ -206,32 +195,11 @@
   }
 
   val lease = settings.leaseSettings.map(
-<<<<<<< HEAD
-    ls ⇒
-=======
     ls =>
->>>>>>> 06049a69
       LeaseProvider(context.system).getLease(
         s"${context.system.name}-shard-$typeName-$shardId",
         ls.leaseImplementation,
         Cluster(context.system).selfAddress.hostPort))
-<<<<<<< HEAD
-
-  val leaseRetryInterval = settings.leaseSettings match {
-    case Some(l) ⇒ l.leaseRetryInterval
-    case None ⇒ 5.seconds // not used
-  }
-
-  initialized()
-
-  def initialized(): Unit = {
-    lease match {
-      case Some(l) ⇒
-        tryGetLease(l)
-        context.become(awaitingLease)
-      case None ⇒
-        context.parent ! ShardInitialized(shardId)
-=======
 
   val leaseRetryInterval = settings.leaseSettings match {
     case Some(l) => l.leaseRetryInterval
@@ -249,19 +217,13 @@
         onDone()
         context.parent ! ShardInitialized(shardId)
         context.become(next)
->>>>>>> 06049a69
     }
   }
 
   def tryGetLease(l: Lease) = {
     log.info("Acquiring lease {}", l.settings)
-<<<<<<< HEAD
-    pipe(l.acquire(reason ⇒ self ! LeaseLost(reason)).map(r ⇒ LeaseAcquireResult(r, None)).recover {
-      case t ⇒ LeaseAcquireResult(acquired = false, Some(t))
-=======
     pipe(l.acquire(reason => self ! LeaseLost(reason)).map(r => LeaseAcquireResult(r, None)).recover {
       case t => LeaseAcquireResult(acquired = false, Some(t))
->>>>>>> 06049a69
     }).to(self)
   }
 
@@ -272,17 +234,6 @@
 
   // Don't send back ShardInitialized so that messages are buffered in the ShardRegion
   // while awaiting the lease
-<<<<<<< HEAD
-  def awaitingLease: Receive = {
-    case LeaseAcquireResult(true, _) ⇒
-      log.info("Acquired lease. Ready to accept commands.")
-      context.parent ! ShardInitialized(shardId)
-      context.become(receiveCommand)
-    case LeaseAcquireResult(false, None) ⇒
-      log.error("Failed to get lease for shard type [{}] id [{}]. Retry in {}", typeName, shardId, leaseRetryInterval)
-      timers.startSingleTimer(LeaseRetryTimer, LeaseRetry, leaseRetryInterval)
-    case LeaseAcquireResult(false, Some(t)) ⇒
-=======
   def awaitingLease(next: Receive, onDone: () => Unit): Receive = {
     case LeaseAcquireResult(true, _) =>
       log.info("Acquired lease. Ready to accept commands.")
@@ -293,7 +244,6 @@
       log.error("Failed to get lease for shard type [{}] id [{}]. Retry in {}", typeName, shardId, leaseRetryInterval.pretty)
       timers.startSingleTimer(LeaseRetryTimer, LeaseRetry, leaseRetryInterval)
     case LeaseAcquireResult(false, Some(t)) =>
->>>>>>> 06049a69
       log.error(
         t,
         "Failed to get lease for shard type [{}] id [{}]. Retry in {}",
@@ -301,31 +251,13 @@
         shardId,
         leaseRetryInterval)
       timers.startSingleTimer(LeaseRetryTimer, LeaseRetry, leaseRetryInterval)
-<<<<<<< HEAD
-    case LeaseRetry ⇒
-      tryGetLease(lease.get)
-    case ll: LeaseLost ⇒
-=======
     case LeaseRetry =>
       tryGetLease(lease.get)
     case ll: LeaseLost =>
->>>>>>> 06049a69
       receiveLeaseLost(ll)
   }
 
   def receiveCommand: Receive = {
-<<<<<<< HEAD
-    case Terminated(ref) ⇒ receiveTerminated(ref)
-    case msg: CoordinatorMessage ⇒ receiveCoordinatorMessage(msg)
-    case msg: ShardCommand ⇒ receiveShardCommand(msg)
-    case msg: ShardRegion.StartEntity ⇒ receiveStartEntity(msg)
-    case msg: ShardRegion.StartEntityAck ⇒ receiveStartEntityAck(msg)
-    case msg: ShardRegionCommand ⇒ receiveShardRegionCommand(msg)
-    case msg: ShardQuery ⇒ receiveShardQuery(msg)
-    case PassivateIdleTick ⇒ passivateIdleEntities()
-    case msg: LeaseLost ⇒ receiveLeaseLost(msg)
-    case msg if extractEntityId.isDefinedAt(msg) ⇒ deliverMessage(msg, sender())
-=======
     case Terminated(ref)                         => receiveTerminated(ref)
     case msg: CoordinatorMessage                 => receiveCoordinatorMessage(msg)
     case msg: ShardCommand                       => receiveShardCommand(msg)
@@ -336,17 +268,12 @@
     case PassivateIdleTick                       => passivateIdleEntities()
     case msg: LeaseLost                          => receiveLeaseLost(msg)
     case msg if extractEntityId.isDefinedAt(msg) => deliverMessage(msg, sender())
->>>>>>> 06049a69
   }
 
   def receiveLeaseLost(msg: LeaseLost): Unit = {
     // The shard region will re-create this when it receives a message for this shard
     log.error("Shard type [{}] id [{}] lease lost. Reason: {}", typeName, shardId, msg.reason)
-<<<<<<< HEAD
-    // should we try and stop entities with the stop message or just stop ASAP?
-=======
     // Stop entities ASAP rather than send termination message
->>>>>>> 06049a69
     context.stop(self)
 
   }
