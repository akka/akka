--- conflicted
+++ resolved
@@ -157,24 +157,13 @@
  *
  * @see [[ClusterSharding$ ClusterSharding extension]]
  */
-<<<<<<< HEAD
 private[akka] class Shard(typeName: String,
                           shardId: ShardRegion.ShardId,
-                          entityProps: String ⇒ Props,
+                          entityProps: String => Props,
                           settings: ClusterShardingSettings,
                           extractEntityId: ShardRegion.ExtractEntityId,
                           extractShardId: ShardRegion.ExtractShardId,
                           handOffStopMessage: Any)
-=======
-private[akka] class Shard(
-    typeName: String,
-    shardId: ShardRegion.ShardId,
-    entityProps: String => Props,
-    settings: ClusterShardingSettings,
-    extractEntityId: ShardRegion.ExtractEntityId,
-    extractShardId: ShardRegion.ExtractShardId,
-    handOffStopMessage: Any)
->>>>>>> 03897dd6
     extends Actor
     with ActorLogging
     with Timers {
