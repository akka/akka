/*
 * Copyright (C) 2009-2019 Lightbend Inc. <https://www.lightbend.com>
 */

package akka.cluster.sharding

import java.net.URLEncoder

import akka.pattern.AskTimeoutException
import akka.util.{ MessageBufferMap, PrettyDuration, Timeout }
import akka.pattern.{ ask, pipe }
import akka.actor._
import akka.cluster.Cluster
import akka.cluster.ClusterEvent._
import akka.cluster.Member
import akka.cluster.MemberStatus
import scala.collection.immutable
import scala.concurrent.duration._
import scala.concurrent.Future
import scala.reflect.ClassTag
import scala.concurrent.Promise

import akka.Done
import akka.annotation.InternalApi
import akka.cluster.ClusterSettings
import akka.cluster.ClusterSettings.DataCenter

/**
 * @see [[ClusterSharding$ ClusterSharding extension]]
 */
object ShardRegion {

  /**
   * INTERNAL API
   * Factory method for the [[akka.actor.Props]] of the [[ShardRegion]] actor.
   */
  private[akka] def props(
      typeName: String,
      entityProps: String => Props,
      settings: ClusterShardingSettings,
      coordinatorPath: String,
      extractEntityId: ShardRegion.ExtractEntityId,
      extractShardId: ShardRegion.ExtractShardId,
      handOffStopMessage: Any,
      replicator: ActorRef,
      majorityMinCap: Int): Props =
    Props(
      new ShardRegion(
        typeName,
        Some(entityProps),
        dataCenter = None,
        settings,
        coordinatorPath,
        extractEntityId,
        extractShardId,
        handOffStopMessage,
        replicator,
        majorityMinCap)).withDeploy(Deploy.local)

  /**
   * INTERNAL API
   * Factory method for the [[akka.actor.Props]] of the [[ShardRegion]] actor
   * when using it in proxy only mode.
   */
  private[akka] def proxyProps(
      typeName: String,
      dataCenter: Option[DataCenter],
      settings: ClusterShardingSettings,
      coordinatorPath: String,
      extractEntityId: ShardRegion.ExtractEntityId,
      extractShardId: ShardRegion.ExtractShardId,
      replicator: ActorRef,
      majorityMinCap: Int): Props =
    Props(
      new ShardRegion(
        typeName,
        None,
        dataCenter,
        settings,
        coordinatorPath,
        extractEntityId,
        extractShardId,
        PoisonPill,
        replicator,
        majorityMinCap)).withDeploy(Deploy.local)

  /**
   * Marker type of entity identifier (`String`).
   */
  type EntityId = String

  /**
   * Marker type of shard identifier (`String`).
   */
  type ShardId = String

  /**
   * Marker type of application messages (`Any`).
   */
  type Msg = Any

  /**
   * Interface of the partial function used by the [[ShardRegion]] to
   * extract the entity id and the message to send to the entity from an
   * incoming message. The implementation is application specific.
   * If the partial function does not match the message will be
   * `unhandled`, i.e. posted as `Unhandled` messages on the event stream.
   * Note that the extracted  message does not have to be the same as the incoming
   * message to support wrapping in message envelope that is unwrapped before
   * sending to the entity actor.
   */
  type ExtractEntityId = PartialFunction[Msg, (EntityId, Msg)]

  /**
   * Interface of the function used by the [[ShardRegion]] to
   * extract the shard id from an incoming message.
   * Only messages that passed the [[ExtractEntityId]] will be used
   * as input to this function.
   */
  type ExtractShardId = Msg => ShardId

  /**
   * Java API: Interface of functions to extract entity id,
   * shard id, and the message to send to the entity from an
   * incoming message.
   */
  trait MessageExtractor {

    /**
     * Extract the entity id from an incoming `message`. If `null` is returned
     * the message will be `unhandled`, i.e. posted as `Unhandled` messages on the event stream
     */
    def entityId(message: Any): String

    /**
     * Extract the message to send to the entity from an incoming `message`.
     * Note that the extracted message does not have to be the same as the incoming
     * message to support wrapping in message envelope that is unwrapped before
     * sending to the entity actor.
     */
    def entityMessage(message: Any): Any

    /**
     * Extract the shard id from an incoming `message`. Only messages that passed the [[#entityId]]
     * function will be used as input to this function.
     */
    def shardId(message: Any): String
  }

  object HashCodeMessageExtractor {

    /** INTERNAL API */
    @InternalApi
    private[sharding] def shardId(id: String, maxNumberOfShards: Int): String = {
      // It would be better to have abs(id.hashCode % maxNumberOfShards), see issue #25034
      // but to avoid getting different values when rolling upgrade we keep the old way,
      // and it doesn't have any serious consequences
      (math.abs(id.hashCode) % maxNumberOfShards).toString
    }
  }

  /**
   * Convenience implementation of [[ShardRegion.MessageExtractor]] that
   * construct `shardId` based on the `hashCode` of the `entityId`. The number
   * of unique shards is limited by the given `maxNumberOfShards`.
   */
  abstract class HashCodeMessageExtractor(maxNumberOfShards: Int) extends MessageExtractor {

    /**
     * Default implementation pass on the message as is.
     */
    override def entityMessage(message: Any): Any = message

    override def shardId(message: Any): String = {
      val id = message match {
        case ShardRegion.StartEntity(entityId) => entityId
        case _                                 => entityId(message)
      }
      HashCodeMessageExtractor.shardId(id, maxNumberOfShards)
    }
  }

  sealed trait ShardRegionCommand

  /**
   * If the state of the entities are persistent you may stop entities that are not used to
   * reduce memory consumption. This is done by the application specific implementation of
   * the entity actors for example by defining receive timeout (`context.setReceiveTimeout`).
   * If a message is already enqueued to the entity when it stops itself the enqueued message
   * in the mailbox will be dropped. To support graceful passivation without losing such
   * messages the entity actor can send this `Passivate` message to its parent `ShardRegion`.
   * The specified wrapped `stopMessage` will be sent back to the entity, which is
   * then supposed to stop itself. Incoming messages will be buffered by the `ShardRegion`
   * between reception of `Passivate` and termination of the entity. Such buffered messages
   * are thereafter delivered to a new incarnation of the entity.
   *
   * [[akka.actor.PoisonPill]] is a perfectly fine `stopMessage`.
   */
  @SerialVersionUID(1L) final case class Passivate(stopMessage: Any) extends ShardRegionCommand

  /*
   * Send this message to the `ShardRegion` actor to handoff all shards that are hosted by
   * the `ShardRegion` and then the `ShardRegion` actor will be stopped. You can `watch`
   * it to know when it is completed.
   */
  @SerialVersionUID(1L) final case object GracefulShutdown extends ShardRegionCommand

  /**
   * We must be sure that a shard is initialized before to start send messages to it.
   * Shard could be terminated during initialization.
   */
  final case class ShardInitialized(shardId: ShardId)

  /**
   * Java API: Send this message to the `ShardRegion` actor to handoff all shards that are hosted by
   * the `ShardRegion` and then the `ShardRegion` actor will be stopped. You can `watch`
   * it to know when it is completed.
   */
  def gracefulShutdownInstance = GracefulShutdown

  sealed trait ShardRegionQuery

  /**
   * Send this message to the `ShardRegion` actor to request for [[CurrentRegions]],
   * which contains the addresses of all registered regions.
   * Intended for testing purpose to see when cluster sharding is "ready" or to monitor
   * the state of the shard regions.
   */
  @SerialVersionUID(1L) final case object GetCurrentRegions extends ShardRegionQuery

  /**
   * Java API:
   */
  def getCurrentRegionsInstance = GetCurrentRegions

  /**
   * Reply to `GetCurrentRegions`
   */
  @SerialVersionUID(1L) final case class CurrentRegions(regions: Set[Address]) {

    /**
     * Java API
     */
    def getRegions: java.util.Set[Address] = {
      import scala.collection.JavaConverters._
      regions.asJava
    }

  }

  /**
   * Send this message to the `ShardRegion` actor to request for [[ClusterShardingStats]],
   * which contains statistics about the currently running sharded entities in the
   * entire cluster. If the `timeout` is reached without answers from all shard regions
   * the reply will contain an empty map of regions.
   *
   * Intended for testing purpose to see when cluster sharding is "ready" or to monitor
   * the state of the shard regions.
   */
  @SerialVersionUID(1L) case class GetClusterShardingStats(timeout: FiniteDuration) extends ShardRegionQuery

  /**
   * Reply to [[GetClusterShardingStats]], contains statistics about all the sharding regions
   * in the cluster.
   */
  @SerialVersionUID(1L) final case class ClusterShardingStats(regions: Map[Address, ShardRegionStats]) {

    /**
     * Java API
     */
    def getRegions(): java.util.Map[Address, ShardRegionStats] = {
      import scala.collection.JavaConverters._
      regions.asJava
    }
  }

  /**
   * Send this message to the `ShardRegion` actor to request for [[ShardRegionStats]],
   * which contains statistics about the currently running sharded entities in the
   * entire region.
   * Intended for testing purpose to see when cluster sharding is "ready" or to monitor
   * the state of the shard regions.
   *
   * For the statistics for the entire cluster, see [[GetClusterShardingStats$]].
   */
  @SerialVersionUID(1L) case object GetShardRegionStats extends ShardRegionQuery with ClusterShardingSerializable

  /**
   * Java API:
   */
  def getRegionStatsInstance = GetShardRegionStats

  @SerialVersionUID(1L) final case class ShardRegionStats(stats: Map[ShardId, Int])
      extends ClusterShardingSerializable {

    /**
     * Java API
     */
    def getStats(): java.util.Map[ShardId, Int] = {
      import scala.collection.JavaConverters._
      stats.asJava
    }

  }

  /**
   * Send this message to a `ShardRegion` actor instance to request a
   * [[CurrentShardRegionState]] which describes the current state of the region.
   * The state contains information about what shards are running in this region
   * and what entities are running on each of those shards.
   */
  @SerialVersionUID(1L) case object GetShardRegionState extends ShardRegionQuery

  /**
   * Java API:
   */
  def getShardRegionStateInstance = GetShardRegionState

  /**
   * Reply to [[GetShardRegionState$]]
   *
   * If gathering the shard information times out the set of shards will be empty.
   */
  @SerialVersionUID(1L) final case class CurrentShardRegionState(shards: Set[ShardState]) {

    /**
     * Java API:
     *
     * If gathering the shard information times out the set of shards will be empty.
     */
    def getShards(): java.util.Set[ShardState] = {
      import scala.collection.JavaConverters._
      shards.asJava
    }
  }

  @SerialVersionUID(1L) final case class ShardState(shardId: ShardId, entityIds: Set[EntityId]) {

    /**
     * Java API:
     */
    def getEntityIds(): java.util.Set[EntityId] = {
      import scala.collection.JavaConverters._
      entityIds.asJava
    }
  }

  private case object Retry extends ShardRegionCommand

  private case object RegisterRetry extends ShardRegionCommand

  /**
   * When an remembering entities and the shard stops unexpected (e.g. persist failure), we
   * restart it after a back off using this message.
   */
  private final case class RestartShard(shardId: ShardId)

  /**
   * When remembering entities and a shard is started, each entity id that needs to
   * be running will trigger this message being sent through sharding. For this to work
   * the message *must* be handled by the shard id extractor.
   */
  final case class StartEntity(entityId: EntityId) extends ClusterShardingSerializable

  /**
   * Sent back when a `ShardRegion.StartEntity` message was received and triggered the entity
   * to start (it does not guarantee the entity successfully started)
   */
  final case class StartEntityAck(entityId: EntityId, shardId: ShardRegion.ShardId) extends ClusterShardingSerializable

  /**
   * INTERNAL API. Sends stopMessage (e.g. `PoisonPill`) to the entities and when all of
   * them have terminated it replies with `ShardStopped`.
   * If the entities don't terminate after `handoffTimeout` it will try stopping them forcefully.
   */
  private[akka] class HandOffStopper(
      shard: String,
      replyTo: ActorRef,
      entities: Set[ActorRef],
      stopMessage: Any,
      handoffTimeout: FiniteDuration)
      extends Actor
      with ActorLogging {
    import ShardCoordinator.Internal.ShardStopped

    context.setReceiveTimeout(handoffTimeout)

    entities.foreach { a =>
      context.watch(a)
      a ! stopMessage
    }

    var remaining = entities

    def receive = {
      case ReceiveTimeout =>
        log.warning(
          "HandOffStopMessage[{}] is not handled by some of the entities of the `{}` shard, " +
          "stopping the remaining entities.",
          stopMessage.getClass.getName,
          shard)

        remaining.foreach { ref =>
          context.stop(ref)
        }

      case Terminated(ref) =>
        remaining -= ref
        if (remaining.isEmpty) {
          replyTo ! ShardStopped(shard)
          context.stop(self)
        }
    }
  }

  private[akka] def handOffStopperProps(
      shard: String,
      replyTo: ActorRef,
      entities: Set[ActorRef],
      stopMessage: Any,
      handoffTimeout: FiniteDuration): Props =
    Props(new HandOffStopper(shard, replyTo, entities, stopMessage, handoffTimeout)).withDeploy(Deploy.local)
}

/**
 * INTERNAL API
 *
 * This actor creates children shard actors on demand that it is told to be responsible for.
 * The shard actors in turn create entity actors on demand.
 * It delegates messages targeted to other shards to the responsible
 * `ShardRegion` actor on other nodes.
 *
 * @see [[ClusterSharding$ ClusterSharding extension]]
 */
private[akka] class ShardRegion(
    typeName: String,
    entityProps: Option[String => Props],
    dataCenter: Option[DataCenter],
    settings: ClusterShardingSettings,
    coordinatorPath: String,
    extractEntityId: ShardRegion.ExtractEntityId,
    extractShardId: ShardRegion.ExtractShardId,
    handOffStopMessage: Any,
    replicator: ActorRef,
    majorityMinCap: Int)
    extends Actor
    with ActorLogging
    with Timers {

  import ShardCoordinator.Internal._
  import ShardRegion._
  import settings._
  import settings.tuningParameters._

  val cluster = Cluster(context.system)

  // sort by age, oldest first
  val ageOrdering = Member.ageOrdering
  var membersByAge: immutable.SortedSet[Member] = immutable.SortedSet.empty(ageOrdering)

  var regions = Map.empty[ActorRef, Set[ShardId]]
  var regionByShard = Map.empty[ShardId, ActorRef]
  var shardBuffers = new MessageBufferMap[ShardId]
  var loggedFullBufferWarning = false
  var shards = Map.empty[ShardId, ActorRef]
  var shardsByRef = Map.empty[ActorRef, ShardId]
  var startingShards = Set.empty[ShardId]
  var handingOff = Set.empty[ActorRef]
  var gracefulShutdownInProgress = false

  import context.dispatcher
  var retryCount = 0
  val initRegistrationDelay: FiniteDuration = 100.millis.max(retryInterval / 2 / 2 / 2)
  var nextRegistrationDelay: FiniteDuration = initRegistrationDelay

  // for CoordinatedShutdown
  val gracefulShutdownProgress = Promise[Done]()
  CoordinatedShutdown(context.system)
    .addTask(CoordinatedShutdown.PhaseClusterShardingShutdownRegion, "region-shutdown") { () =>
      if (cluster.isTerminated || cluster.selfMember.status == MemberStatus.Down) {
        Future.successful(Done)
      } else {
        self ! GracefulShutdown
        gracefulShutdownProgress.future
      }
    }

  // subscribe to MemberEvent, re-subscribe when restart
  override def preStart(): Unit = {
    cluster.subscribe(self, classOf[MemberEvent])
<<<<<<< HEAD
    log.info(
      "{}: Idle entities will be passivated after [{}]",
      typeName,
      PrettyDuration.format(settings.passivateIdleEntityAfter))
=======
    timers.startPeriodicTimer(Retry, Retry, retryInterval)
    startRegistration()
    if (settings.passivateIdleEntityAfter > Duration.Zero)
      log.info(
        "{}: Idle entities will be passivated after [{}]",
        typeName,
        PrettyDuration.format(settings.passivateIdleEntityAfter))
>>>>>>> 7b59c0c7
  }

  override def postStop(): Unit = {
    super.postStop()
    cluster.unsubscribe(self)
    gracefulShutdownProgress.trySuccess(Done)
  }

  // when using proxy the data center can be different from the own data center
  private val targetDcRole = dataCenter match {
    case Some(t) => ClusterSettings.DcRolePrefix + t
    case None    => ClusterSettings.DcRolePrefix + cluster.settings.SelfDataCenter
  }

  def matchingRole(member: Member): Boolean =
    member.hasRole(targetDcRole) && role.forall(member.hasRole)

  def coordinatorSelection: Option[ActorSelection] =
    membersByAge.headOption.map(m => context.actorSelection(RootActorPath(m.address).toString + coordinatorPath))

  /**
   * When leaving the coordinator singleton is started rather quickly on next
   * oldest node and therefore it is good to send the GracefulShutdownReq to
   * the likely locations of the coordinator.
   */
  def gracefulShutdownCoordinatorSelections: List[ActorSelection] =
    membersByAge.take(2).toList.map(m => context.actorSelection(RootActorPath(m.address).toString + coordinatorPath))

  var coordinator: Option[ActorRef] = None

  def changeMembers(newMembers: immutable.SortedSet[Member]): Unit = {
    val before = membersByAge.headOption
    val after = newMembers.headOption
    membersByAge = newMembers
    if (before != after) {
      if (log.isDebugEnabled)
        log.debug(
          "{}: Coordinator moved from [{}] to [{}]",
          typeName,
          before.map(_.address).getOrElse(""),
          after.map(_.address).getOrElse(""))
      coordinator = None
      startRegistration()
    }
  }

  def receive: Receive = {
    case Terminated(ref)                         => receiveTerminated(ref)
    case ShardInitialized(shardId)               => initializeShard(shardId, sender())
    case evt: ClusterDomainEvent                 => receiveClusterEvent(evt)
    case state: CurrentClusterState              => receiveClusterState(state)
    case msg: CoordinatorMessage                 => receiveCoordinatorMessage(msg)
    case cmd: ShardRegionCommand                 => receiveCommand(cmd)
    case query: ShardRegionQuery                 => receiveQuery(query)
    case msg: RestartShard                       => deliverMessage(msg, sender())
    case msg: StartEntity                        => deliverStartEntity(msg, sender())
    case msg if extractEntityId.isDefinedAt(msg) => deliverMessage(msg, sender())
    case unknownMsg =>
      log.warning("{}: Message does not have an extractor defined in shard so it was ignored: {}", typeName, unknownMsg)
  }

  def receiveClusterState(state: CurrentClusterState): Unit = {
    changeMembers(
      immutable.SortedSet
        .empty(ageOrdering)
        .union(state.members.filter(m => m.status == MemberStatus.Up && matchingRole(m))))
  }

  def receiveClusterEvent(evt: ClusterDomainEvent): Unit = evt match {
    case MemberUp(m) =>
      if (matchingRole(m))
        // replace, it's possible that the upNumber is changed
        changeMembers(membersByAge.filterNot(_.uniqueAddress == m.uniqueAddress) + m)

    case MemberRemoved(m, _) =>
      if (m.uniqueAddress == cluster.selfUniqueAddress)
        context.stop(self)
      else if (matchingRole(m))
        changeMembers(membersByAge.filterNot(_.uniqueAddress == m.uniqueAddress))

    case MemberDowned(m) =>
      if (m.uniqueAddress == cluster.selfUniqueAddress) {
        log.info("{}: Self downed, stopping ShardRegion [{}]", typeName, self.path)
        context.stop(self)
      }

    case _: MemberEvent => // these are expected, no need to warn about them

    case _ => unhandled(evt)
  }

  def receiveCoordinatorMessage(msg: CoordinatorMessage): Unit = msg match {
    case HostShard(shard) =>
      log.debug("{}: Host Shard [{}] ", typeName, shard)
      regionByShard = regionByShard.updated(shard, self)
      regions = regions.updated(self, regions.getOrElse(self, Set.empty) + shard)

      //Start the shard, if already started this does nothing
      getShard(shard)

      sender() ! ShardStarted(shard)

    case ShardHome(shard, ref) =>
      log.debug("{}: Shard [{}] located at [{}]", typeName, shard, ref)
      regionByShard.get(shard) match {
        case Some(r) if r == self && ref != self =>
          // should not happen, inconsistency between ShardRegion and ShardCoordinator
          throw new IllegalStateException(s"$typeName: Unexpected change of shard [$shard] from self to [$ref]")
        case _ =>
      }
      regionByShard = regionByShard.updated(shard, ref)
      regions = regions.updated(ref, regions.getOrElse(ref, Set.empty) + shard)

      if (ref != self)
        context.watch(ref)

      if (ref == self)
        getShard(shard).foreach(deliverBufferedMessages(shard, _))
      else
        deliverBufferedMessages(shard, ref)

    case RegisterAck(coord) =>
      context.watch(coord)
      coordinator = Some(coord)
      finishRegistration()
      requestShardBufferHomes()

    case BeginHandOff(shard) =>
      log.debug("{}: BeginHandOff shard [{}]", typeName, shard)
      if (regionByShard.contains(shard)) {
        val regionRef = regionByShard(shard)
        val updatedShards = regions(regionRef) - shard
        if (updatedShards.isEmpty) regions -= regionRef
        else regions = regions.updated(regionRef, updatedShards)
        regionByShard -= shard
      }
      sender() ! BeginHandOffAck(shard)

    case msg @ HandOff(shard) =>
      log.debug("{}: HandOff shard [{}]", typeName, shard)

      // must drop requests that came in between the BeginHandOff and now,
      // because they might be forwarded from other regions and there
      // is a risk or message re-ordering otherwise
      if (shardBuffers.contains(shard)) {
        shardBuffers.remove(shard)
        loggedFullBufferWarning = false
      }

      if (shards.contains(shard)) {
        handingOff += shards(shard)
        shards(shard).forward(msg)
      } else
        sender() ! ShardStopped(shard)

    case _ => unhandled(msg)

  }

  def receiveCommand(cmd: ShardRegionCommand): Unit = cmd match {
    case Retry =>
      sendGracefulShutdownToCoordinator()

      if (shardBuffers.nonEmpty)
        retryCount += 1
      if (coordinator.isEmpty)
        register()
      else {
        requestShardBufferHomes()
      }

      tryCompleteGracefulShutdown()

    case RegisterRetry ⇒
      if (coordinator.isEmpty) {
        register()
        scheduleNextRegistration()
      }

    case GracefulShutdown =>
      log.debug("{}: Starting graceful shutdown of region and all its shards", typeName)
      gracefulShutdownInProgress = true
      sendGracefulShutdownToCoordinator()
      tryCompleteGracefulShutdown()

    case _ => unhandled(cmd)
  }

  def receiveQuery(query: ShardRegionQuery): Unit = query match {
    case GetCurrentRegions =>
      coordinator match {
        case Some(c) => c.forward(GetCurrentRegions)
        case None    => sender() ! CurrentRegions(Set.empty)
      }

    case GetShardRegionState =>
      replyToRegionStateQuery(sender())

    case GetShardRegionStats =>
      replyToRegionStatsQuery(sender())

    case msg: GetClusterShardingStats =>
      coordinator.fold(sender ! ClusterShardingStats(Map.empty))(_.forward(msg))

    case _ => unhandled(query)
  }

  def receiveTerminated(ref: ActorRef): Unit = {
    if (coordinator.contains(ref)) {
      coordinator = None
      startRegistration()
    } else if (regions.contains(ref)) {
      val shards = regions(ref)
      regionByShard --= shards
      regions -= ref
      if (log.isDebugEnabled)
        log.debug("{}: Region [{}] with shards [{}] terminated", typeName, ref, shards.mkString(", "))
    } else if (shardsByRef.contains(ref)) {
      val shardId: ShardId = shardsByRef(ref)

      shardsByRef = shardsByRef - ref
      shards = shards - shardId
      startingShards -= shardId
      if (handingOff.contains(ref)) {
        handingOff = handingOff - ref
        log.debug("{}: Shard [{}] handoff complete", typeName, shardId)
      } else {
        // if persist fails it will stop
        log.debug("{}: Shard [{}]  terminated while not being handed off", typeName, shardId)
        if (rememberEntities) {
          context.system.scheduler.scheduleOnce(shardFailureBackoff, self, RestartShard(shardId))
        }
      }

      tryCompleteGracefulShutdown()
    }
  }

  def replyToRegionStateQuery(ref: ActorRef): Unit = {
    askAllShards[Shard.CurrentShardState](Shard.GetCurrentShardState)
      .map { shardStates =>
        CurrentShardRegionState(shardStates.map {
          case (shardId, state) => ShardRegion.ShardState(shardId, state.entityIds)
        }.toSet)
      }
      .recover {
        case _: AskTimeoutException => CurrentShardRegionState(Set.empty)
      }
      .pipeTo(ref)
  }

  def replyToRegionStatsQuery(ref: ActorRef): Unit = {
    askAllShards[Shard.ShardStats](Shard.GetShardStats)
      .map { shardStats =>
        ShardRegionStats(shardStats.map {
          case (shardId, stats) => (shardId, stats.entityCount)
        }.toMap)
      }
      .recover {
        case _: AskTimeoutException => ShardRegionStats(Map.empty)
      }
      .pipeTo(ref)
  }

  def askAllShards[T: ClassTag](msg: Any): Future[Seq[(ShardId, T)]] = {
    implicit val timeout: Timeout = 3.seconds
    Future.sequence(shards.toSeq.map {
      case (shardId, ref) => (ref ? msg).mapTo[T].map(t => (shardId, t))
    })
  }

  private def tryCompleteGracefulShutdown() =
    if (gracefulShutdownInProgress && shards.isEmpty && shardBuffers.isEmpty) {
      context.stop(self) // all shards have been rebalanced, complete graceful shutdown
    }

  def startRegistration(): Unit = {
    nextRegistrationDelay = initRegistrationDelay

    register()
    scheduleNextRegistration()
  }

  def scheduleNextRegistration(): Unit = {
    if (nextRegistrationDelay < retryInterval) {
      timers.startSingleTimer(RegisterRetry, RegisterRetry, nextRegistrationDelay)
      // exponentially increasing retry interval until reaching the normal retryInterval
      nextRegistrationDelay *= 2
    }
  }

  def finishRegistration(): Unit = {
    timers.cancel(RegisterRetry)
  }

  def register(): Unit = {
    coordinatorSelection.foreach(_ ! registrationMessage)
    if (shardBuffers.nonEmpty && retryCount >= 5) coordinatorSelection match {
      case Some(actorSelection) =>
        val coordinatorMessage =
          if (cluster.state.unreachable(membersByAge.head)) s"Coordinator [${membersByAge.head}] is unreachable."
          else s"Coordinator [${membersByAge.head}] is reachable."
        log.warning(
          "{}: Trying to register to coordinator at [{}], but no acknowledgement. Total [{}] buffered messages. [{}]",
          typeName,
          actorSelection,
          shardBuffers.totalSize,
          coordinatorMessage)
      case None =>
        log.warning(
          "{}: No coordinator found to register. Probably, no seed-nodes configured and manual cluster join not performed? Total [{}] buffered messages.",
          typeName,
          shardBuffers.totalSize)
    }
  }

  def registrationMessage: Any =
    if (entityProps.isDefined) Register(self) else RegisterProxy(self)

  def requestShardBufferHomes(): Unit = {
    shardBuffers.foreach {
      case (shard, buf) =>
        coordinator.foreach { c =>
          val logMsg = "{}: Retry request for shard [{}] homes from coordinator at [{}]. [{}] buffered messages."
          if (retryCount >= 5)
            log.warning(logMsg, typeName, shard, c, buf.size)
          else
            log.debug(logMsg, typeName, shard, c, buf.size)

          c ! GetShardHome(shard)
        }
    }
  }

  def initializeShard(id: ShardId, shard: ActorRef): Unit = {
    log.debug("{}: Shard was initialized {}", typeName, id)
    startingShards -= id
    deliverBufferedMessages(id, shard)
  }

  def bufferMessage(shardId: ShardId, msg: Any, snd: ActorRef) = {
    val totBufSize = shardBuffers.totalSize
    if (totBufSize >= bufferSize) {
      if (loggedFullBufferWarning)
        log.debug("{}: Buffer is full, dropping message for shard [{}]", typeName, shardId)
      else {
        log.warning("{}: Buffer is full, dropping message for shard [{}]", typeName, shardId)
        loggedFullBufferWarning = true
      }
      context.system.deadLetters ! msg
    } else {
      shardBuffers.append(shardId, msg, snd)

      // log some insight to how buffers are filled up every 10% of the buffer capacity
      val tot = totBufSize + 1
      if (tot % (bufferSize / 10) == 0) {
        val logMsg = s"$typeName: ShardRegion is using [${100.0 * tot / bufferSize} %] of its buffer capacity."
        if (tot <= bufferSize / 2)
          log.info(logMsg)
        else
          log.warning(
            logMsg + " The coordinator might not be available. You might want to check cluster membership status.")
      }
    }
  }

  def deliverBufferedMessages(shardId: ShardId, receiver: ActorRef): Unit = {
    if (shardBuffers.contains(shardId)) {
      val buf = shardBuffers.getOrEmpty(shardId)
      log.debug("{}: Deliver [{}] buffered messages for shard [{}]", typeName, buf.size, shardId)
      buf.foreach { case (msg, snd) => receiver.tell(msg, snd) }
      shardBuffers.remove(shardId)
    }
    loggedFullBufferWarning = false
    retryCount = 0
  }

  def deliverStartEntity(msg: StartEntity, snd: ActorRef): Unit = {
    try {
      deliverMessage(msg, snd)
    } catch {
      case ex: MatchError =>
        log.error(
          ex,
          "{}: When using remember-entities the shard id extractor must handle ShardRegion.StartEntity(id).",
          typeName)
    }
  }

  def deliverMessage(msg: Any, snd: ActorRef): Unit =
    msg match {
      case RestartShard(shardId) =>
        regionByShard.get(shardId) match {
          case Some(ref) =>
            if (ref == self)
              getShard(shardId)
          case None =>
            if (!shardBuffers.contains(shardId)) {
              log.debug("{}: Request shard [{}] home. Coordinator [{}]", typeName, shardId, coordinator)
              coordinator.foreach(_ ! GetShardHome(shardId))
            }
            val buf = shardBuffers.getOrEmpty(shardId)
            log.debug(
              "{}: Buffer message for shard [{}]. Total [{}] buffered messages.",
              typeName,
              shardId,
              buf.size + 1)
            shardBuffers.append(shardId, msg, snd)
        }

      case _ =>
        val shardId = extractShardId(msg)
        regionByShard.get(shardId) match {
          case Some(ref) if ref == self =>
            getShard(shardId) match {
              case Some(shard) =>
                if (shardBuffers.contains(shardId)) {
                  // Since now messages to a shard is buffered then those messages must be in right order
                  bufferMessage(shardId, msg, snd)
                  deliverBufferedMessages(shardId, shard)
                } else shard.tell(msg, snd)
              case None => bufferMessage(shardId, msg, snd)
            }
          case Some(ref) =>
            log.debug("{}: Forwarding request for shard [{}] to [{}]", typeName, shardId, ref)
            ref.tell(msg, snd)
          case None if shardId == null || shardId == "" =>
            log.warning("{}: Shard must not be empty, dropping message [{}]", typeName, msg.getClass.getName)
            context.system.deadLetters ! msg
          case None =>
            if (!shardBuffers.contains(shardId)) {
              log.debug("{}: Request shard [{}] home. Coordinator [{}]", typeName, shardId, coordinator)
              coordinator.foreach(_ ! GetShardHome(shardId))
            }
            bufferMessage(shardId, msg, snd)
        }
    }

  def getShard(id: ShardId): Option[ActorRef] = {
    if (startingShards.contains(id))
      None
    else {
      shards
        .get(id)
        .orElse(entityProps match {
          case Some(props) if !shardsByRef.values.exists(_ == id) =>
            log.debug("{}: Starting shard [{}] in region", typeName, id)

            val name = URLEncoder.encode(id, "utf-8")
            val shard = context.watch(
              context.actorOf(
                Shard
                  .props(
                    typeName,
                    id,
                    props,
                    settings,
                    extractEntityId,
                    extractShardId,
                    handOffStopMessage,
                    replicator,
                    majorityMinCap)
                  .withDispatcher(context.props.dispatcher),
                name))
            shardsByRef = shardsByRef.updated(shard, id)
            shards = shards.updated(id, shard)
            startingShards += id
            None
          case Some(_) =>
            None
          case None =>
            throw new IllegalStateException("Shard must not be allocated to a proxy only ShardRegion")
        })
    }
  }

  def sendGracefulShutdownToCoordinator(): Unit = {
    if (gracefulShutdownInProgress)
      gracefulShutdownCoordinatorSelections.foreach(_ ! GracefulShutdownReq(self))
  }
}<|MERGE_RESOLUTION|>--- conflicted
+++ resolved
@@ -488,12 +488,6 @@
   // subscribe to MemberEvent, re-subscribe when restart
   override def preStart(): Unit = {
     cluster.subscribe(self, classOf[MemberEvent])
-<<<<<<< HEAD
-    log.info(
-      "{}: Idle entities will be passivated after [{}]",
-      typeName,
-      PrettyDuration.format(settings.passivateIdleEntityAfter))
-=======
     timers.startPeriodicTimer(Retry, Retry, retryInterval)
     startRegistration()
     if (settings.passivateIdleEntityAfter > Duration.Zero)
@@ -501,7 +495,6 @@
         "{}: Idle entities will be passivated after [{}]",
         typeName,
         PrettyDuration.format(settings.passivateIdleEntityAfter))
->>>>>>> 7b59c0c7
   }
 
   override def postStop(): Unit = {
