/*
 * Copyright (C) 2009-2019 Lightbend Inc. <https://www.lightbend.com>
 */

package akka.cluster.sharding

import java.net.URLEncoder

import akka.pattern.AskTimeoutException
import akka.util.{ MessageBufferMap, PrettyDuration, Timeout }
import akka.pattern.{ ask, pipe }
import akka.actor._
import akka.cluster.Cluster
import akka.cluster.ClusterEvent._
import akka.cluster.Member
import akka.cluster.MemberStatus
import scala.collection.immutable
import scala.concurrent.duration._
import scala.concurrent.Future
import scala.reflect.ClassTag
import scala.concurrent.Promise

import akka.Done
import akka.annotation.InternalApi
import akka.cluster.ClusterSettings
import akka.cluster.ClusterSettings.DataCenter

/**
 * @see [[ClusterSharding$ ClusterSharding extension]]
 */
object ShardRegion {

  /**
   * INTERNAL API
   * Factory method for the [[akka.actor.Props]] of the [[ShardRegion]] actor.
   */
  private[akka] def props(
      typeName: String,
      entityProps: String => Props,
      settings: ClusterShardingSettings,
      coordinatorPath: String,
      extractEntityId: ShardRegion.ExtractEntityId,
      extractShardId: ShardRegion.ExtractShardId,
      handOffStopMessage: Any,
      replicator: ActorRef,
      majorityMinCap: Int): Props =
    Props(
      new ShardRegion(
        typeName,
        Some(entityProps),
        dataCenter = None,
        settings,
        coordinatorPath,
        extractEntityId,
        extractShardId,
        handOffStopMessage,
        replicator,
        majorityMinCap)).withDeploy(Deploy.local)

  /**
   * INTERNAL API
   * Factory method for the [[akka.actor.Props]] of the [[ShardRegion]] actor
   * when using it in proxy only mode.
   */
  private[akka] def proxyProps(
      typeName: String,
      dataCenter: Option[DataCenter],
      settings: ClusterShardingSettings,
      coordinatorPath: String,
      extractEntityId: ShardRegion.ExtractEntityId,
      extractShardId: ShardRegion.ExtractShardId,
      replicator: ActorRef,
      majorityMinCap: Int): Props =
    Props(
      new ShardRegion(
        typeName,
        None,
        dataCenter,
        settings,
        coordinatorPath,
        extractEntityId,
        extractShardId,
        PoisonPill,
        replicator,
        majorityMinCap)).withDeploy(Deploy.local)

  /**
   * Marker type of entity identifier (`String`).
   */
  type EntityId = String

  /**
   * Marker type of shard identifier (`String`).
   */
  type ShardId = String

  /**
   * Marker type of application messages (`Any`).
   */
  type Msg = Any

  /**
   * Interface of the partial function used by the [[ShardRegion]] to
   * extract the entity id and the message to send to the entity from an
   * incoming message. The implementation is application specific.
   * If the partial function does not match the message will be
   * `unhandled`, i.e. posted as `Unhandled` messages on the event stream.
   * Note that the extracted  message does not have to be the same as the incoming
   * message to support wrapping in message envelope that is unwrapped before
   * sending to the entity actor.
   */
  type ExtractEntityId = PartialFunction[Msg, (EntityId, Msg)]

  /**
   * Interface of the function used by the [[ShardRegion]] to
   * extract the shard id from an incoming message.
   * Only messages that passed the [[ExtractEntityId]] will be used
   * as input to this function.
   */
  type ExtractShardId = Msg => ShardId

  /**
   * Java API: Interface of functions to extract entity id,
   * shard id, and the message to send to the entity from an
   * incoming message.
   */
  trait MessageExtractor {

    /**
     * Extract the entity id from an incoming `message`. If `null` is returned
     * the message will be `unhandled`, i.e. posted as `Unhandled` messages on the event stream
     */
    def entityId(message: Any): String

    /**
     * Extract the message to send to the entity from an incoming `message`.
     * Note that the extracted message does not have to be the same as the incoming
     * message to support wrapping in message envelope that is unwrapped before
     * sending to the entity actor.
     */
    def entityMessage(message: Any): Any

    /**
     * Extract the shard id from an incoming `message`. Only messages that passed the [[#entityId]]
     * function will be used as input to this function.
     */
    def shardId(message: Any): String
  }

  object HashCodeMessageExtractor {

    /** INTERNAL API */
    @InternalApi
    private[sharding] def shardId(id: String, maxNumberOfShards: Int): String = {
      // It would be better to have abs(id.hashCode % maxNumberOfShards), see issue #25034
      // but to avoid getting different values when rolling upgrade we keep the old way,
      // and it doesn't have any serious consequences
      (math.abs(id.hashCode) % maxNumberOfShards).toString
    }
  }

  /**
   * Convenience implementation of [[ShardRegion.MessageExtractor]] that
   * construct `shardId` based on the `hashCode` of the `entityId`. The number
   * of unique shards is limited by the given `maxNumberOfShards`.
   */
  abstract class HashCodeMessageExtractor(maxNumberOfShards: Int) extends MessageExtractor {

    /**
     * Default implementation pass on the message as is.
     */
    override def entityMessage(message: Any): Any = message

    override def shardId(message: Any): String = {
      val id = message match {
        case ShardRegion.StartEntity(entityId) => entityId
        case _                                 => entityId(message)
      }
      HashCodeMessageExtractor.shardId(id, maxNumberOfShards)
    }
  }

  sealed trait ShardRegionCommand

  /**
   * If the state of the entities are persistent you may stop entities that are not used to
   * reduce memory consumption. This is done by the application specific implementation of
   * the entity actors for example by defining receive timeout (`context.setReceiveTimeout`).
   * If a message is already enqueued to the entity when it stops itself the enqueued message
   * in the mailbox will be dropped. To support graceful passivation without losing such
   * messages the entity actor can send this `Passivate` message to its parent `ShardRegion`.
   * The specified wrapped `stopMessage` will be sent back to the entity, which is
   * then supposed to stop itself. Incoming messages will be buffered by the `ShardRegion`
   * between reception of `Passivate` and termination of the entity. Such buffered messages
   * are thereafter delivered to a new incarnation of the entity.
   *
   * [[akka.actor.PoisonPill]] is a perfectly fine `stopMessage`.
   */
  @SerialVersionUID(1L) final case class Passivate(stopMessage: Any) extends ShardRegionCommand

  /*
   * Send this message to the `ShardRegion` actor to handoff all shards that are hosted by
   * the `ShardRegion` and then the `ShardRegion` actor will be stopped. You can `watch`
   * it to know when it is completed.
   */
  @SerialVersionUID(1L) final case object GracefulShutdown extends ShardRegionCommand

  /**
   * We must be sure that a shard is initialized before to start send messages to it.
   * Shard could be terminated during initialization.
   */
  final case class ShardInitialized(shardId: ShardId)

  /**
   * Java API: Send this message to the `ShardRegion` actor to handoff all shards that are hosted by
   * the `ShardRegion` and then the `ShardRegion` actor will be stopped. You can `watch`
   * it to know when it is completed.
   */
  def gracefulShutdownInstance = GracefulShutdown

  sealed trait ShardRegionQuery

  /**
   * Send this message to the `ShardRegion` actor to request for [[CurrentRegions]],
   * which contains the addresses of all registered regions.
   * Intended for testing purpose to see when cluster sharding is "ready" or to monitor
   * the state of the shard regions.
   */
  @SerialVersionUID(1L) final case object GetCurrentRegions extends ShardRegionQuery

  /**
   * Java API:
   */
  def getCurrentRegionsInstance = GetCurrentRegions

  /**
   * Reply to `GetCurrentRegions`
   */
  @SerialVersionUID(1L) final case class CurrentRegions(regions: Set[Address]) {

    /**
     * Java API
     */
    def getRegions: java.util.Set[Address] = {
      import scala.collection.JavaConverters._
      regions.asJava
    }

  }

  /**
   * Send this message to the `ShardRegion` actor to request for [[ClusterShardingStats]],
   * which contains statistics about the currently running sharded entities in the
   * entire cluster. If the `timeout` is reached without answers from all shard regions
   * the reply will contain an empty map of regions.
   *
   * Intended for testing purpose to see when cluster sharding is "ready" or to monitor
   * the state of the shard regions.
   */
  @SerialVersionUID(1L) case class GetClusterShardingStats(timeout: FiniteDuration) extends ShardRegionQuery

  /**
   * Reply to [[GetClusterShardingStats]], contains statistics about all the sharding regions
   * in the cluster.
   */
  @SerialVersionUID(1L) final case class ClusterShardingStats(regions: Map[Address, ShardRegionStats]) {

    /**
     * Java API
     */
    def getRegions(): java.util.Map[Address, ShardRegionStats] = {
      import scala.collection.JavaConverters._
      regions.asJava
    }
  }

  /**
   * Send this message to the `ShardRegion` actor to request for [[ShardRegionStats]],
   * which contains statistics about the currently running sharded entities in the
   * entire region.
   * Intended for testing purpose to see when cluster sharding is "ready" or to monitor
   * the state of the shard regions.
   *
   * For the statistics for the entire cluster, see [[GetClusterShardingStats$]].
   */
  @SerialVersionUID(1L) case object GetShardRegionStats extends ShardRegionQuery with ClusterShardingSerializable

  /**
   * Java API:
   */
  def getRegionStatsInstance = GetShardRegionStats

  @SerialVersionUID(1L) final case class ShardRegionStats(stats: Map[ShardId, Int])
      extends ClusterShardingSerializable {

    /**
     * Java API
     */
    def getStats(): java.util.Map[ShardId, Int] = {
      import scala.collection.JavaConverters._
      stats.asJava
    }

  }

  /**
   * Send this message to a `ShardRegion` actor instance to request a
   * [[CurrentShardRegionState]] which describes the current state of the region.
   * The state contains information about what shards are running in this region
   * and what entities are running on each of those shards.
   */
  @SerialVersionUID(1L) case object GetShardRegionState extends ShardRegionQuery

  /**
   * Java API:
   */
  def getShardRegionStateInstance = GetShardRegionState

  /**
   * Reply to [[GetShardRegionState$]]
   *
   * If gathering the shard information times out the set of shards will be empty.
   */
  @SerialVersionUID(1L) final case class CurrentShardRegionState(shards: Set[ShardState]) {

    /**
     * Java API:
     *
     * If gathering the shard information times out the set of shards will be empty.
     */
    def getShards(): java.util.Set[ShardState] = {
      import scala.collection.JavaConverters._
      shards.asJava
    }
  }

  @SerialVersionUID(1L) final case class ShardState(shardId: ShardId, entityIds: Set[EntityId]) {

    /**
     * Java API:
     */
    def getEntityIds(): java.util.Set[EntityId] = {
      import scala.collection.JavaConverters._
      entityIds.asJava
    }
  }

  private case object Retry extends ShardRegionCommand

  /**
   * When an remembering entities and the shard stops unexpected (e.g. persist failure), we
   * restart it after a back off using this message.
   */
  private final case class RestartShard(shardId: ShardId)

  /**
   * When remembering entities and a shard is started, each entity id that needs to
   * be running will trigger this message being sent through sharding. For this to work
   * the message *must* be handled by the shard id extractor.
   */
  final case class StartEntity(entityId: EntityId) extends ClusterShardingSerializable

  /**
   * Sent back when a `ShardRegion.StartEntity` message was received and triggered the entity
   * to start (it does not guarantee the entity successfully started)
   */
  final case class StartEntityAck(entityId: EntityId, shardId: ShardRegion.ShardId) extends ClusterShardingSerializable

  /**
   * INTERNAL API. Sends stopMessage (e.g. `PoisonPill`) to the entities and when all of
   * them have terminated it replies with `ShardStopped`.
   * If the entities don't terminate after `handoffTimeout` it will try stopping them forcefully.
   */
  private[akka] class HandOffStopper(
      shard: String,
      replyTo: ActorRef,
      entities: Set[ActorRef],
      stopMessage: Any,
      handoffTimeout: FiniteDuration)
      extends Actor
      with ActorLogging {
    import ShardCoordinator.Internal.ShardStopped

    context.setReceiveTimeout(handoffTimeout)

    entities.foreach { a =>
      context.watch(a)
      a ! stopMessage
    }

    var remaining = entities

    def receive = {
      case ReceiveTimeout =>
        log.warning(
          "HandOffStopMessage[{}] is not handled by some of the entities of the `{}` shard, " +
          "stopping the remaining entities.",
          stopMessage.getClass.getName,
          shard)

        remaining.foreach { ref =>
          context.stop(ref)
        }

      case Terminated(ref) =>
        remaining -= ref
        if (remaining.isEmpty) {
          replyTo ! ShardStopped(shard)
          context.stop(self)
        }
    }
  }

  private[akka] def handOffStopperProps(
      shard: String,
      replyTo: ActorRef,
      entities: Set[ActorRef],
      stopMessage: Any,
      handoffTimeout: FiniteDuration): Props =
    Props(new HandOffStopper(shard, replyTo, entities, stopMessage, handoffTimeout)).withDeploy(Deploy.local)
}

/**
 * INTERNAL API
 *
<<<<<<< HEAD
 * This actor creates children shard actors on demand that is is told to be responsible for.
 * The shard actors in turn create entity actors on demand.
 * It delegates messages targeted to other shards to the responsible
=======
 * This actor creates child entity actors on demand for the shards that it is told to be
 * responsible for. It delegates messages targeted to other shards to the responsible
>>>>>>> 7d58a1a2
 * `ShardRegion` actor on other nodes.
 *
 * @see [[ClusterSharding$ ClusterSharding extension]]
 */
private[akka] class ShardRegion(
    typeName: String,
    entityProps: Option[String => Props],
    dataCenter: Option[DataCenter],
    settings: ClusterShardingSettings,
    coordinatorPath: String,
    extractEntityId: ShardRegion.ExtractEntityId,
    extractShardId: ShardRegion.ExtractShardId,
    handOffStopMessage: Any,
    replicator: ActorRef,
    majorityMinCap: Int)
    extends Actor
    with ActorLogging {

  import ShardCoordinator.Internal._
  import ShardRegion._
  import settings._
  import settings.tuningParameters._

  val cluster = Cluster(context.system)

  // sort by age, oldest first
  val ageOrdering = Member.ageOrdering
  var membersByAge: immutable.SortedSet[Member] = immutable.SortedSet.empty(ageOrdering)

  var regions = Map.empty[ActorRef, Set[ShardId]]
  var regionByShard = Map.empty[ShardId, ActorRef]
  var shardBuffers = new MessageBufferMap[ShardId]
  var loggedFullBufferWarning = false
  var shards = Map.empty[ShardId, ActorRef]
  var shardsByRef = Map.empty[ActorRef, ShardId]
  var startingShards = Set.empty[ShardId]
  var handingOff = Set.empty[ActorRef]
  var gracefulShutdownInProgress = false

  import context.dispatcher
  val retryTask = context.system.scheduler.schedule(retryInterval, retryInterval, self, Retry)
  var retryCount = 0

  // for CoordinatedShutdown
  val gracefulShutdownProgress = Promise[Done]()
  CoordinatedShutdown(context.system)
    .addTask(CoordinatedShutdown.PhaseClusterShardingShutdownRegion, "region-shutdown") { () =>
      if (cluster.isTerminated || cluster.selfMember.status == MemberStatus.Down) {
        Future.successful(Done)
      } else {
        self ! GracefulShutdown
        gracefulShutdownProgress.future
      }
    }

  // subscribe to MemberEvent, re-subscribe when restart
  override def preStart(): Unit = {
    cluster.subscribe(self, classOf[MemberEvent])
    if (settings.passivateIdleEntityAfter > Duration.Zero)
      log.info("Idle entities will be passivated after [{}]", PrettyDuration.format(settings.passivateIdleEntityAfter))
  }

  override def postStop(): Unit = {
    super.postStop()
    cluster.unsubscribe(self)
    gracefulShutdownProgress.trySuccess(Done)
    retryTask.cancel()
  }

  // when using proxy the data center can be different from the own data center
  private val targetDcRole = dataCenter match {
    case Some(t) => ClusterSettings.DcRolePrefix + t
    case None    => ClusterSettings.DcRolePrefix + cluster.settings.SelfDataCenter
  }

  def matchingRole(member: Member): Boolean =
    member.hasRole(targetDcRole) && role.forall(member.hasRole)

  def coordinatorSelection: Option[ActorSelection] =
    membersByAge.headOption.map(m => context.actorSelection(RootActorPath(m.address) + coordinatorPath))

  /**
   * When leaving the coordinator singleton is started rather quickly on next
   * oldest node and therefore it is good to send the GracefulShutdownReq to
   * the likely locations of the coordinator.
   */
  def gracefulShutdownCoordinatorSelections: List[ActorSelection] =
    membersByAge.take(2).toList.map(m => context.actorSelection(RootActorPath(m.address) + coordinatorPath))

  var coordinator: Option[ActorRef] = None

  def changeMembers(newMembers: immutable.SortedSet[Member]): Unit = {
    val before = membersByAge.headOption
    val after = newMembers.headOption
    membersByAge = newMembers
    if (before != after) {
      if (log.isDebugEnabled)
        log.debug(
          "Coordinator moved from [{}] to [{}]",
          before.map(_.address).getOrElse(""),
          after.map(_.address).getOrElse(""))
      coordinator = None
      register()
    }
  }

  def receive: Receive = {
    case Terminated(ref)                         => receiveTerminated(ref)
    case ShardInitialized(shardId)               => initializeShard(shardId, sender())
    case evt: ClusterDomainEvent                 => receiveClusterEvent(evt)
    case state: CurrentClusterState              => receiveClusterState(state)
    case msg: CoordinatorMessage                 => receiveCoordinatorMessage(msg)
    case cmd: ShardRegionCommand                 => receiveCommand(cmd)
    case query: ShardRegionQuery                 => receiveQuery(query)
    case msg: RestartShard                       => deliverMessage(msg, sender())
    case msg: StartEntity                        => deliverStartEntity(msg, sender())
    case msg if extractEntityId.isDefinedAt(msg) => deliverMessage(msg, sender())
    case unknownMsg =>
      log.warning(
        "Message does not have an extractor defined in shard [{}] so it was ignored: {}",
        typeName,
        unknownMsg)
  }

  def receiveClusterState(state: CurrentClusterState): Unit = {
    changeMembers(
      immutable.SortedSet
        .empty(ageOrdering)
        .union(state.members.filter(m => m.status == MemberStatus.Up && matchingRole(m))))
  }

  def receiveClusterEvent(evt: ClusterDomainEvent): Unit = evt match {
    case MemberUp(m) =>
      if (matchingRole(m))
        // replace, it's possible that the upNumber is changed
        changeMembers(membersByAge.filterNot(_.uniqueAddress == m.uniqueAddress) + m)

    case MemberRemoved(m, _) =>
      if (m.uniqueAddress == cluster.selfUniqueAddress)
        context.stop(self)
      else if (matchingRole(m))
        changeMembers(membersByAge.filterNot(_.uniqueAddress == m.uniqueAddress))

    case MemberDowned(m) =>
      if (m.uniqueAddress == cluster.selfUniqueAddress) {
        log.info("Self downed, stopping ShardRegion [{}]", self.path)
        context.stop(self)
      }

    case _: MemberEvent => // these are expected, no need to warn about them

    case _ => unhandled(evt)
  }

  def receiveCoordinatorMessage(msg: CoordinatorMessage): Unit = msg match {
    case HostShard(shard) =>
      log.debug("Host Shard [{}] ", shard)
      regionByShard = regionByShard.updated(shard, self)
      regions = regions.updated(self, regions.getOrElse(self, Set.empty) + shard)

      //Start the shard, if already started this does nothing
      getShard(shard)

      sender() ! ShardStarted(shard)

    case ShardHome(shard, ref) =>
      log.debug("Shard [{}] located at [{}]", shard, ref)
      regionByShard.get(shard) match {
        case Some(r) if r == self && ref != self =>
          // should not happen, inconsistency between ShardRegion and ShardCoordinator
          throw new IllegalStateException(s"Unexpected change of shard [$shard] from self to [$ref]")
        case _ =>
      }
      regionByShard = regionByShard.updated(shard, ref)
      regions = regions.updated(ref, regions.getOrElse(ref, Set.empty) + shard)

      if (ref != self)
        context.watch(ref)

      if (ref == self)
        getShard(shard).foreach(deliverBufferedMessages(shard, _))
      else
        deliverBufferedMessages(shard, ref)

    case RegisterAck(coord) =>
      context.watch(coord)
      coordinator = Some(coord)
      requestShardBufferHomes()

    case BeginHandOff(shard) =>
      log.debug("BeginHandOff shard [{}]", shard)
      if (regionByShard.contains(shard)) {
        val regionRef = regionByShard(shard)
        val updatedShards = regions(regionRef) - shard
        if (updatedShards.isEmpty) regions -= regionRef
        else regions = regions.updated(regionRef, updatedShards)
        regionByShard -= shard
      }
      sender() ! BeginHandOffAck(shard)

    case msg @ HandOff(shard) =>
      log.debug("HandOff shard [{}]", shard)

      // must drop requests that came in between the BeginHandOff and now,
      // because they might be forwarded from other regions and there
      // is a risk or message re-ordering otherwise
      if (shardBuffers.contains(shard)) {
        shardBuffers.remove(shard)
        loggedFullBufferWarning = false
      }

      if (shards.contains(shard)) {
        handingOff += shards(shard)
        shards(shard).forward(msg)
      } else
        sender() ! ShardStopped(shard)

    case _ => unhandled(msg)

  }

  def receiveCommand(cmd: ShardRegionCommand): Unit = cmd match {
    case Retry =>
      sendGracefulShutdownToCoordinator()

      if (shardBuffers.nonEmpty)
        retryCount += 1
      if (coordinator.isEmpty)
        register()
      else {
        requestShardBufferHomes()
      }

      tryCompleteGracefulShutdown()

    case GracefulShutdown =>
      log.debug("Starting graceful shutdown of region and all its shards")
      gracefulShutdownInProgress = true
      sendGracefulShutdownToCoordinator()
      tryCompleteGracefulShutdown()

    case _ => unhandled(cmd)
  }

  def receiveQuery(query: ShardRegionQuery): Unit = query match {
    case GetCurrentRegions =>
      coordinator match {
        case Some(c) => c.forward(GetCurrentRegions)
        case None    => sender() ! CurrentRegions(Set.empty)
      }

    case GetShardRegionState =>
      replyToRegionStateQuery(sender())

    case GetShardRegionStats =>
      replyToRegionStatsQuery(sender())

    case msg: GetClusterShardingStats =>
      coordinator.fold(sender ! ClusterShardingStats(Map.empty))(_.forward(msg))

    case _ => unhandled(query)
  }

  def receiveTerminated(ref: ActorRef): Unit = {
    if (coordinator.contains(ref))
      coordinator = None
    else if (regions.contains(ref)) {
      val shards = regions(ref)
      regionByShard --= shards
      regions -= ref
      if (log.isDebugEnabled)
        log.debug("Region [{}] with shards [{}] terminated", ref, shards.mkString(", "))
    } else if (shardsByRef.contains(ref)) {
      val shardId: ShardId = shardsByRef(ref)

      shardsByRef = shardsByRef - ref
      shards = shards - shardId
      startingShards -= shardId
      if (handingOff.contains(ref)) {
        handingOff = handingOff - ref
        log.debug("Shard [{}] handoff complete", shardId)
      } else {
        // if persist fails it will stop
        log.debug("Shard [{}]  terminated while not being handed off", shardId)
        if (rememberEntities) {
          context.system.scheduler.scheduleOnce(shardFailureBackoff, self, RestartShard(shardId))
        }
      }

      tryCompleteGracefulShutdown()
    }
  }

  def replyToRegionStateQuery(ref: ActorRef): Unit = {
    askAllShards[Shard.CurrentShardState](Shard.GetCurrentShardState)
      .map { shardStates =>
        CurrentShardRegionState(shardStates.map {
          case (shardId, state) => ShardRegion.ShardState(shardId, state.entityIds)
        }.toSet)
      }
      .recover {
        case _: AskTimeoutException => CurrentShardRegionState(Set.empty)
      }
      .pipeTo(ref)
  }

  def replyToRegionStatsQuery(ref: ActorRef): Unit = {
    askAllShards[Shard.ShardStats](Shard.GetShardStats)
      .map { shardStats =>
        ShardRegionStats(shardStats.map {
          case (shardId, stats) => (shardId, stats.entityCount)
        }.toMap)
      }
      .recover {
        case x: AskTimeoutException => ShardRegionStats(Map.empty)
      }
      .pipeTo(ref)
  }

  def askAllShards[T: ClassTag](msg: Any): Future[Seq[(ShardId, T)]] = {
    implicit val timeout: Timeout = 3.seconds
    Future.sequence(shards.toSeq.map {
      case (shardId, ref) => (ref ? msg).mapTo[T].map(t => (shardId, t))
    })
  }

  private def tryCompleteGracefulShutdown() =
    if (gracefulShutdownInProgress && shards.isEmpty && shardBuffers.isEmpty) {
      context.stop(self) // all shards have been rebalanced, complete graceful shutdown
    }

  def register(): Unit = {
    coordinatorSelection.foreach(_ ! registrationMessage)
    if (shardBuffers.nonEmpty && retryCount >= 5) coordinatorSelection match {
      case Some(actorSelection) =>
        val coordinatorMessage =
          if (cluster.state.unreachable(membersByAge.head)) s"Coordinator [${membersByAge.head}] is unreachable."
          else s"Coordinator [${membersByAge.head}] is reachable."
        log.warning(
          "Trying to register to coordinator at [{}], but no acknowledgement. Total [{}] buffered messages. [{}]",
          actorSelection,
          shardBuffers.totalSize,
          coordinatorMessage)
      case None =>
        log.warning(
          "No coordinator found to register. Probably, no seed-nodes configured and manual cluster join not performed? Total [{}] buffered messages.",
          shardBuffers.totalSize)
    }
  }

  def registrationMessage: Any =
    if (entityProps.isDefined) Register(self) else RegisterProxy(self)

  def requestShardBufferHomes(): Unit = {
    shardBuffers.foreach {
      case (shard, buf) =>
        coordinator.foreach { c =>
          val logMsg = "Retry request for shard [{}] homes from coordinator at [{}]. [{}] buffered messages."
          if (retryCount >= 5)
            log.warning(logMsg, shard, c, buf.size)
          else
            log.debug(logMsg, shard, c, buf.size)

          c ! GetShardHome(shard)
        }
    }
  }

  def initializeShard(id: ShardId, shard: ActorRef): Unit = {
    log.debug("Shard was initialized {}", id)
    startingShards -= id
    deliverBufferedMessages(id, shard)
  }

  def bufferMessage(shardId: ShardId, msg: Any, snd: ActorRef) = {
    val totBufSize = shardBuffers.totalSize
    if (totBufSize >= bufferSize) {
      if (loggedFullBufferWarning)
        log.debug("Buffer is full, dropping message for shard [{}]", shardId)
      else {
        log.warning("Buffer is full, dropping message for shard [{}]", shardId)
        loggedFullBufferWarning = true
      }
      context.system.deadLetters ! msg
    } else {
      shardBuffers.append(shardId, msg, snd)

      // log some insight to how buffers are filled up every 10% of the buffer capacity
      val tot = totBufSize + 1
      if (tot % (bufferSize / 10) == 0) {
        val logMsg = s"ShardRegion for [$typeName] is using [${100.0 * tot / bufferSize} %] of its buffer capacity."
        if (tot <= bufferSize / 2)
          log.info(logMsg)
        else
          log.warning(
            logMsg + " The coordinator might not be available. You might want to check cluster membership status.")
      }
    }
  }

  def deliverBufferedMessages(shardId: ShardId, receiver: ActorRef): Unit = {
    if (shardBuffers.contains(shardId)) {
      val buf = shardBuffers.getOrEmpty(shardId)
      log.debug("Deliver [{}] buffered messages for shard [{}]", buf.size, shardId)
      buf.foreach { case (msg, snd) => receiver.tell(msg, snd) }
      shardBuffers.remove(shardId)
    }
    loggedFullBufferWarning = false
    retryCount = 0
  }

  def deliverStartEntity(msg: StartEntity, snd: ActorRef): Unit = {
    try {
      deliverMessage(msg, snd)
    } catch {
      case ex: MatchError =>
        log.error(ex, "When using remember-entities the shard id extractor must handle ShardRegion.StartEntity(id).")
    }
  }

  def deliverMessage(msg: Any, snd: ActorRef): Unit =
    msg match {
      case RestartShard(shardId) =>
        regionByShard.get(shardId) match {
          case Some(ref) =>
            if (ref == self)
              getShard(shardId)
          case None =>
            if (!shardBuffers.contains(shardId)) {
              log.debug("Request shard [{}] home. Coordinator [{}]", shardId, coordinator)
              coordinator.foreach(_ ! GetShardHome(shardId))
            }
            val buf = shardBuffers.getOrEmpty(shardId)
            log.debug("Buffer message for shard [{}]. Total [{}] buffered messages.", shardId, buf.size + 1)
            shardBuffers.append(shardId, msg, snd)
        }

      case _ =>
        val shardId = extractShardId(msg)
        regionByShard.get(shardId) match {
          case Some(ref) if ref == self =>
            getShard(shardId) match {
              case Some(shard) =>
                if (shardBuffers.contains(shardId)) {
                  // Since now messages to a shard is buffered then those messages must be in right order
                  bufferMessage(shardId, msg, snd)
                  deliverBufferedMessages(shardId, shard)
                } else shard.tell(msg, snd)
              case None => bufferMessage(shardId, msg, snd)
            }
          case Some(ref) =>
            log.debug("Forwarding request for shard [{}] to [{}]", shardId, ref)
            ref.tell(msg, snd)
          case None if shardId == null || shardId == "" =>
            log.warning("Shard must not be empty, dropping message [{}]", msg.getClass.getName)
            context.system.deadLetters ! msg
          case None =>
            if (!shardBuffers.contains(shardId)) {
              log.debug("Request shard [{}] home. Coordinator [{}]", shardId, coordinator)
              coordinator.foreach(_ ! GetShardHome(shardId))
            }
            bufferMessage(shardId, msg, snd)
        }
    }

  def getShard(id: ShardId): Option[ActorRef] = {
    if (startingShards.contains(id))
      None
    else {
      shards
        .get(id)
        .orElse(entityProps match {
          case Some(props) if !shardsByRef.values.exists(_ == id) =>
            log.debug("Starting shard [{}] in region", id)

            val name = URLEncoder.encode(id, "utf-8")
            val shard = context.watch(
              context.actorOf(
                Shard
                  .props(
                    typeName,
                    id,
                    props,
                    settings,
                    extractEntityId,
                    extractShardId,
                    handOffStopMessage,
                    replicator,
                    majorityMinCap)
                  .withDispatcher(context.props.dispatcher),
                name))
            shardsByRef = shardsByRef.updated(shard, id)
            shards = shards.updated(id, shard)
            startingShards += id
            None
          case Some(props) =>
            None
          case None =>
            throw new IllegalStateException("Shard must not be allocated to a proxy only ShardRegion")
        })
    }
  }

  def sendGracefulShutdownToCoordinator(): Unit = {
    if (gracefulShutdownInProgress)
      gracefulShutdownCoordinatorSelections.foreach(_ ! GracefulShutdownReq(self))
  }
}<|MERGE_RESOLUTION|>--- conflicted
+++ resolved
@@ -423,14 +423,9 @@
 /**
  * INTERNAL API
  *
-<<<<<<< HEAD
- * This actor creates children shard actors on demand that is is told to be responsible for.
+ * This actor creates children shard actors on demand that it is told to be responsible for.
  * The shard actors in turn create entity actors on demand.
  * It delegates messages targeted to other shards to the responsible
-=======
- * This actor creates child entity actors on demand for the shards that it is told to be
- * responsible for. It delegates messages targeted to other shards to the responsible
->>>>>>> 7d58a1a2
  * `ShardRegion` actor on other nodes.
  *
  * @see [[ClusterSharding$ ClusterSharding extension]]
