--- conflicted
+++ resolved
@@ -524,12 +524,9 @@
       gracefulShutdownInProgress = true
       sendGracefulShutdownToCoordinator()
       tryCompleteGracefulShutdown()
-<<<<<<< HEAD
-=======
 
     case _ ⇒ unhandled(cmd)
   }
->>>>>>> 9e8d7713
 
   def receiveQuery(query: ShardRegionQuery): Unit = query match {
     case GetCurrentRegions ⇒
@@ -580,8 +577,6 @@
     }
   }
 
-<<<<<<< HEAD
-=======
   def replyToRegionStateQuery(ref: ActorRef): Unit = {
     askAllShards[Shard.CurrentShardState](Shard.GetCurrentShardState).map { shardStates ⇒
       CurrentShardRegionState(shardStates.map {
@@ -609,7 +604,6 @@
     })
   }
 
->>>>>>> 9e8d7713
   private def tryCompleteGracefulShutdown() =
     if (gracefulShutdownInProgress && shards.isEmpty && shardBuffers.isEmpty)
       context.stop(self) // all shards have been rebalanced, complete graceful shutdown
