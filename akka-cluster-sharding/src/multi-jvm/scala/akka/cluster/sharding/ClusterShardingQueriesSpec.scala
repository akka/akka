/*
 * Copyright (C) 2019-2020 Lightbend Inc. <https://www.lightbend.com>
 */

package akka.cluster.sharding

<<<<<<< HEAD
import scala.concurrent.duration._

import akka.actor.Props
=======
import akka.actor.{ Actor, ActorLogging, ActorRef, Props }
import akka.cluster.MultiNodeClusterSpec
import akka.remote.testkit.{ MultiNodeConfig, MultiNodeSpec }
import akka.serialization.jackson.CborSerializable
>>>>>>> 26c333b5
import akka.testkit.TestProbe
import com.typesafe.config.ConfigFactory
import org.scalatest.concurrent.ScalaFutures

import scala.concurrent.duration._

object ClusterShardingQueriesSpec {
  import MultiNodeClusterShardingSpec.PingPongActor

  val extractEntityId: ShardRegion.ExtractEntityId = {
    case msg @ PingPongActor.Ping(id) => (id.toString, msg)
  }

  val numberOfShards = 6

  val extractShardId: ShardRegion.ExtractShardId = {
    case PingPongActor.Ping(id) => (id % numberOfShards).toString
  }

  val shardTypeName = "DatatypeA"
}

object ClusterShardingQueriesSpecConfig
    extends MultiNodeClusterShardingConfig(additionalConfig = """
        akka.log-dead-letters-during-shutdown = off
        akka.cluster.sharding {
          shard-region-query-timeout = 0ms
          updating-state-timeout = 2s
          waiting-for-state-timeout = 2s
        }
        """) {

  val controller = role("controller")
  val busy = role("busy")
  val second = role("second")
  val third = role("third")

<<<<<<< HEAD
  nodeConfig(first, second, third)(ConfigFactory.parseString("""akka.cluster.roles=["shard"]"""))
=======
  commonConfig(
    debugConfig(on = false)
      .withFallback(ConfigFactory.parseString("""
    akka.loglevel = INFO
    akka.actor.provider = "cluster"
    akka.remote.classic.log-remote-lifecycle-events = off
    akka.log-dead-letters-during-shutdown = off
    akka.cluster.downing-provider-class = akka.cluster.testkit.AutoDowning
    akka.cluster.testkit.auto-down-unreachable-after = 0s
    akka.cluster.sharding {
      state-store-mode = "ddata"
      shard-region-query-timeout = 2ms
      updating-state-timeout = 2s
      waiting-for-state-timeout = 2s
    }
    akka.cluster.sharding.distributed-data.durable.lmdb {
      dir = target/ClusterShardingGetStatsSpec/sharding-ddata
      map-size = 10 MiB
    }
    """).withFallback(MultiNodeClusterSpec.clusterConfig)))

  val shardRoles = ConfigFactory.parseString("""akka.cluster.roles=["shard"]""")

  nodeConfig(busy)(
    ConfigFactory.parseString("akka.cluster.sharding.shard-region-query-timeout = 0ms").withFallback(shardRoles))
  nodeConfig(second, third)(shardRoles)
>>>>>>> 26c333b5

}

class ClusterShardingQueriesSpecMultiJvmNode1 extends ClusterShardingQueriesSpec
class ClusterShardingQueriesSpecMultiJvmNode2 extends ClusterShardingQueriesSpec
class ClusterShardingQueriesSpecMultiJvmNode3 extends ClusterShardingQueriesSpec
class ClusterShardingQueriesSpecMultiJvmNode4 extends ClusterShardingQueriesSpec

abstract class ClusterShardingQueriesSpec
    extends MultiNodeClusterShardingSpec(ClusterShardingQueriesSpecConfig)
    with ScalaFutures {

  import ClusterShardingQueriesSpec._
  import ClusterShardingQueriesSpecConfig._
  import MultiNodeClusterShardingSpec.PingPongActor

  lazy val region = ClusterSharding(system).shardRegion(shardTypeName)

  "Querying cluster sharding" must {

    "join cluster, initialize sharding" in {
      awaitClusterUp(controller, busy, second, third)

      runOn(controller) {
        startProxy(
          system,
          typeName = shardTypeName,
          role = Some("shard"),
          extractEntityId = extractEntityId,
          extractShardId = extractShardId)
      }

<<<<<<< HEAD
      runOn(first, second, third) {
        startSharding(
          system,
          typeName = shardTypeName,
          entityProps = Props(new PingPongActor),
          settings = settings.withRole("shard"),
          extractEntityId = extractEntityId,
          extractShardId = extractShardId)
=======
      runOn(busy, second, third) {
        startShard()
>>>>>>> 26c333b5
      }

      enterBarrier("sharding started")
    }

    "trigger sharded actors" in {
      runOn(controller) {
        within(10.seconds) {
          awaitAssert {
            val pingProbe = TestProbe()
            (0 to 20).foreach(n => region.tell(PingPongActor.Ping(n), pingProbe.ref))
            pingProbe.receiveWhile(messages = 20) {
              case PingPongActor.Pong => ()
            }
          }
        }
      }
      enterBarrier("sharded actors started")
    }

    "return shard stats of cluster sharding regions if one or more shards timeout, versus all as empty" in {
      runOn(busy, second, third) {
        val probe = TestProbe()
        val region = ClusterSharding(system).shardRegion(shardTypeName)
        region.tell(ShardRegion.GetClusterShardingStats(10.seconds), probe.ref)
        val regions = probe.expectMsgType[ShardRegion.ClusterShardingStats].regions
        regions.size shouldEqual 3
        val timeouts = numberOfShards / regions.size

        // 3 regions, 2 shards per region, all 2 shards/region were unresponsive
        // within shard-region-query-timeout, which only on first is 0ms
        regions.values.map(_.stats.size).sum shouldEqual 4
        regions.values.map(_.failed.size).sum shouldEqual timeouts
      }
      enterBarrier("received failed stats from timed out shards vs empty")
    }

    "return shard state of sharding regions if one or more shards timeout, versus all as empty" in {
      runOn(busy) {
        val probe = TestProbe()
        val region = ClusterSharding(system).shardRegion(shardTypeName)
        region.tell(ShardRegion.GetShardRegionState, probe.ref)
        val state = probe.expectMsgType[ShardRegion.CurrentShardRegionState]
        state.shards.isEmpty shouldEqual true
        state.failed.size shouldEqual 2
      }
      enterBarrier("query-timeout-on-busy-node")

      runOn(second, third) {
        val probe = TestProbe()
        val region = ClusterSharding(system).shardRegion(shardTypeName)

        region.tell(ShardRegion.GetShardRegionState, probe.ref)
        val state = probe.expectMsgType[ShardRegion.CurrentShardRegionState]
        state.shards.size shouldEqual 2
        state.failed.isEmpty shouldEqual true
      }
      enterBarrier("done")
    }

  }

}<|MERGE_RESOLUTION|>--- conflicted
+++ resolved
@@ -4,21 +4,12 @@
 
 package akka.cluster.sharding
 
-<<<<<<< HEAD
 import scala.concurrent.duration._
 
 import akka.actor.Props
-=======
-import akka.actor.{ Actor, ActorLogging, ActorRef, Props }
-import akka.cluster.MultiNodeClusterSpec
-import akka.remote.testkit.{ MultiNodeConfig, MultiNodeSpec }
-import akka.serialization.jackson.CborSerializable
->>>>>>> 26c333b5
 import akka.testkit.TestProbe
 import com.typesafe.config.ConfigFactory
 import org.scalatest.concurrent.ScalaFutures
-
-import scala.concurrent.duration._
 
 object ClusterShardingQueriesSpec {
   import MultiNodeClusterShardingSpec.PingPongActor
@@ -50,38 +41,13 @@
   val busy = role("busy")
   val second = role("second")
   val third = role("third")
-
-<<<<<<< HEAD
-  nodeConfig(first, second, third)(ConfigFactory.parseString("""akka.cluster.roles=["shard"]"""))
-=======
-  commonConfig(
-    debugConfig(on = false)
-      .withFallback(ConfigFactory.parseString("""
-    akka.loglevel = INFO
-    akka.actor.provider = "cluster"
-    akka.remote.classic.log-remote-lifecycle-events = off
-    akka.log-dead-letters-during-shutdown = off
-    akka.cluster.downing-provider-class = akka.cluster.testkit.AutoDowning
-    akka.cluster.testkit.auto-down-unreachable-after = 0s
-    akka.cluster.sharding {
-      state-store-mode = "ddata"
-      shard-region-query-timeout = 2ms
-      updating-state-timeout = 2s
-      waiting-for-state-timeout = 2s
-    }
-    akka.cluster.sharding.distributed-data.durable.lmdb {
-      dir = target/ClusterShardingGetStatsSpec/sharding-ddata
-      map-size = 10 MiB
-    }
-    """).withFallback(MultiNodeClusterSpec.clusterConfig)))
-
+ 
   val shardRoles = ConfigFactory.parseString("""akka.cluster.roles=["shard"]""")
 
   nodeConfig(busy)(
     ConfigFactory.parseString("akka.cluster.sharding.shard-region-query-timeout = 0ms").withFallback(shardRoles))
   nodeConfig(second, third)(shardRoles)
->>>>>>> 26c333b5
-
+ 
 }
 
 class ClusterShardingQueriesSpecMultiJvmNode1 extends ClusterShardingQueriesSpec
@@ -112,9 +78,8 @@
           extractEntityId = extractEntityId,
           extractShardId = extractShardId)
       }
-
-<<<<<<< HEAD
-      runOn(first, second, third) {
+ 
+      runOn(busy, second, third) {
         startSharding(
           system,
           typeName = shardTypeName,
@@ -122,10 +87,6 @@
           settings = settings.withRole("shard"),
           extractEntityId = extractEntityId,
           extractShardId = extractShardId)
-=======
-      runOn(busy, second, third) {
-        startShard()
->>>>>>> 26c333b5
       }
 
       enterBarrier("sharding started")
