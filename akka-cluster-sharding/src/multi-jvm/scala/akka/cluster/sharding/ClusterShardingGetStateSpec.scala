/*
 * Copyright (C) 2009-2020 Lightbend Inc. <https://www.lightbend.com>
 */

package akka.cluster.sharding

import scala.concurrent.duration._

import akka.actor._
import akka.cluster.Cluster
import akka.cluster.ClusterEvent.CurrentClusterState
import akka.testkit.TestProbe
import com.typesafe.config.ConfigFactory

object ClusterShardingGetStateSpec {
  import MultiNodeClusterShardingSpec.PingPongActor

  val extractEntityId: ShardRegion.ExtractEntityId = {
    case msg @ PingPongActor.Ping(id) => (id.toString, msg)
  }

  val numberOfShards = 2

  val extractShardId: ShardRegion.ExtractShardId = {
    case PingPongActor.Ping(id) => (id % numberOfShards).toString
  }

  val shardTypeName = "Ping"
}

object ClusterShardingGetStateSpecConfig extends MultiNodeClusterShardingConfig(additionalConfig = s"""
    akka.cluster.sharding {
      coordinator-failure-backoff = 3s
      shard-failure-backoff = 3s
    }
<<<<<<< HEAD
    # using Java serialization for these messages because test is sending them
    # to other nodes, which isn't normal usage.
    akka.actor.serialization-bindings {
      "${ShardRegion.GetShardRegionState.getClass.getName}" = java-test
      "${classOf[ShardRegion.CurrentShardRegionState].getName}" = java-test
    }
    """) {

  val controller = role("controller")
  val first = role("first")
  val second = role("second")
=======
    """).withFallback(MultiNodeClusterSpec.clusterConfig))
>>>>>>> 26c333b5

  nodeConfig(first, second)(ConfigFactory.parseString("""akka.cluster.roles=["shard"]"""))

}

class ClusterShardingGetStateSpecMultiJvmNode1 extends ClusterShardingGetStateSpec
class ClusterShardingGetStateSpecMultiJvmNode2 extends ClusterShardingGetStateSpec
class ClusterShardingGetStateSpecMultiJvmNode3 extends ClusterShardingGetStateSpec

abstract class ClusterShardingGetStateSpec extends MultiNodeClusterShardingSpec(ClusterShardingGetStateSpecConfig) {

  import ClusterShardingGetStateSpec._
  import ClusterShardingGetStateSpecConfig._
  import MultiNodeClusterShardingSpec.PingPongActor

  "Inspecting cluster sharding state" must {

    "join cluster" in {
      join(controller, controller)
      join(first, controller)
      join(second, controller)

      // make sure all nodes has joined
      awaitAssert {
        Cluster(system).sendCurrentClusterState(testActor)
        expectMsgType[CurrentClusterState].members.size === 3
      }

      runOn(controller) {
        startProxy(
          system,
          typeName = shardTypeName,
          role = Some("shard"),
          extractEntityId = extractEntityId,
          extractShardId = extractShardId)
      }

      runOn(first, second) {
        startSharding(
          system,
          typeName = shardTypeName,
          entityProps = Props(new PingPongActor),
          settings = settings.withRole("shard"),
          extractEntityId = extractEntityId,
          extractShardId = extractShardId)
      }

      enterBarrier("sharding started")
    }

    "return empty state when no sharded actors has started" in {

      awaitAssert {
        val probe = TestProbe()
        val region = ClusterSharding(system).shardRegion(shardTypeName)
        region.tell(ShardRegion.GetCurrentRegions, probe.ref)
        probe.expectMsgType[ShardRegion.CurrentRegions].regions.size === 0
      }

      enterBarrier("empty sharding")
    }

    "trigger sharded actors" in {
      runOn(controller) {
        val region = ClusterSharding(system).shardRegion(shardTypeName)

        within(10.seconds) {
          awaitAssert {
            val pingProbe = TestProbe()
            // trigger starting of 4 entities
            (1 to 4).foreach(n => region.tell(PingPongActor.Ping(n), pingProbe.ref))
            pingProbe.receiveWhile(messages = 4) {
              case PingPongActor.Pong => ()
            }
          }
        }
      }

      enterBarrier("sharded actors started")

    }

    "get shard state" in {
      within(10.seconds) {
        awaitAssert {
          val probe = TestProbe()
          val region = ClusterSharding(system).shardRegion(shardTypeName)
          region.tell(ShardRegion.GetCurrentRegions, probe.ref)
          val regions = probe.expectMsgType[ShardRegion.CurrentRegions].regions
          regions.size === 2
          regions.foreach { region =>
            val path = RootActorPath(region) / "system" / "sharding" / shardTypeName

            system.actorSelection(path).tell(ShardRegion.GetShardRegionState, probe.ref)
          }
          val states = probe.receiveWhile(messages = regions.size) {
            case msg: ShardRegion.CurrentShardRegionState => msg
          }
          val allEntityIds = for {
            state <- states
            shard <- state.shards
            entityId <- shard.entityIds
          } yield entityId

          allEntityIds.toSet === Set("1", "2", "3", "4")
        }
      }

      enterBarrier("done")

    }
  }
}<|MERGE_RESOLUTION|>--- conflicted
+++ resolved
@@ -33,21 +33,11 @@
       coordinator-failure-backoff = 3s
       shard-failure-backoff = 3s
     }
-<<<<<<< HEAD
-    # using Java serialization for these messages because test is sending them
-    # to other nodes, which isn't normal usage.
-    akka.actor.serialization-bindings {
-      "${ShardRegion.GetShardRegionState.getClass.getName}" = java-test
-      "${classOf[ShardRegion.CurrentShardRegionState].getName}" = java-test
-    }
     """) {
 
   val controller = role("controller")
   val first = role("first")
   val second = role("second")
-=======
-    """).withFallback(MultiNodeClusterSpec.clusterConfig))
->>>>>>> 26c333b5
 
   nodeConfig(first, second)(ConfigFactory.parseString("""akka.cluster.roles=["shard"]"""))
 
