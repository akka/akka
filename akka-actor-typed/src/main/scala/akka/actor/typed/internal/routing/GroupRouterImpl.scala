/*
 * Copyright (C) 2009-2019 Lightbend Inc. <https://www.lightbend.com>
 */

package akka.actor.typed.internal.routing

import java.util.function

import akka.actor.Dropped
import akka.actor.typed._
import akka.actor.typed.eventstream.EventStream
import akka.actor.typed.receptionist.Receptionist
import akka.actor.typed.receptionist.ServiceKey
import akka.actor.typed.scaladsl.{ AbstractBehavior, ActorContext, StashBuffer }
import akka.annotation.InternalApi

/**
 * Provides builder style configuration options for group routers while still being a behavior that can be spawned
 *
 * INTERNAL API
 */
@InternalApi
private[akka] final case class GroupRouterBuilder[T] private[akka] (
    key: ServiceKey[T],
    preferLocalRoutees: Boolean = false,
    logicFactory: ActorSystem[_] => RoutingLogic[T] = (_: ActorSystem[_]) => new RoutingLogics.RandomLogic[T]())
    extends javadsl.GroupRouter[T]
    with scaladsl.GroupRouter[T] {

  // deferred creation of the actual router
  def apply(ctx: TypedActorContext[T]): Behavior[T] =
    new InitialGroupRouterImpl[T](ctx.asScala, key, preferLocalRoutees, logicFactory(ctx.asScala.system))

  def withRandomRouting(): GroupRouterBuilder[T] = withRandomRouting(false)

  def withRandomRouting(preferLocalRoutees: Boolean): GroupRouterBuilder[T] =
    copy(preferLocalRoutees = preferLocalRoutees, logicFactory = _ => new RoutingLogics.RandomLogic[T]())

  def withRoundRobinRouting(): GroupRouterBuilder[T] = withRoundRobinRouting(false)

  def withRoundRobinRouting(preferLocalRoutees: Boolean): GroupRouterBuilder[T] =
    copy(preferLocalRoutees = preferLocalRoutees, logicFactory = _ => new RoutingLogics.RoundRobinLogic[T])

  def withConsistentHashingRouting(
      virtualNodesFactor: Int,
      mapping: function.Function[T, String]): GroupRouterBuilder[T] =
    withConsistentHashingRouting(virtualNodesFactor, mapping.apply(_))

  def withConsistentHashingRouting(virtualNodesFactor: Int, mapping: T => String): GroupRouterBuilder[T] = {
    copy(
<<<<<<< HEAD
      preferLocalRoutees = false,
      logicFactory = system =>
        new RoutingLogics.ConsistentHashingLogic[T](
          virtualNodesFactor,
          mapping,
          system.toClassic.asInstanceOf[ExtendedActorSystem].provider.getDefaultAddress))
=======
      logicFactory = system => new RoutingLogics.ConsistentHashingLogic[T](virtualNodesFactor, mapping, system.address))
>>>>>>> 052050b1
  }
}

/**
 * INTERNAL API
 *
 * Starting behavior for a group router before it got a first listing back from the receptionist
 */
@InternalApi
private final class InitialGroupRouterImpl[T](
    ctx: ActorContext[T],
    serviceKey: ServiceKey[T],
    preferLocalRoutees: Boolean,
    routingLogic: RoutingLogic[T])
    extends AbstractBehavior[T](ctx) {

  // casting trix to avoid having to wrap incoming messages - note that this will cause problems if intercepting
  // messages to a router
  context.system.receptionist ! Receptionist.Subscribe(
    serviceKey,
    context.self.unsafeUpcast[Any].narrow[Receptionist.Listing])

  private val stash = StashBuffer[T](context, capacity = 10000)

  def onMessage(msg: T): Behavior[T] = msg match {
    case serviceKey.Listing(allRoutees) =>
      val update = GroupRouterHelper.routeesToUpdate(allRoutees,preferLocalRoutees)
      // we don't need to watch, because receptionist already does that
      routingLogic.routeesUpdated(update)
      val activeGroupRouter =
        new GroupRouterImpl[T](context, serviceKey, preferLocalRoutees, routingLogic, update.isEmpty)
      stash.unstashAll(activeGroupRouter)
    case msg: T @unchecked =>
      import akka.actor.typed.scaladsl.adapter._
      if (!stash.isFull) stash.stash(msg)
      else
        context.system.eventStream ! EventStream.Publish(Dropped(
          msg,
          s"Stash is full in group router for [$serviceKey]",
          context.self.toClassic)) // don't fail on full stash
      this
  }
}

/**
 * INTERNAL API
 */
@InternalApi
private[routing] object GroupRouterHelper {
  def routeesToUpdate[T](
      allRoutees: Set[ActorRef[T]],
      preferLocalRoutees: Boolean): Set[ActorRef[T]] = {
    if (preferLocalRoutees) {
      val localRoutees = allRoutees.filter(_.path.address.hasLocalScope)
      if (localRoutees.nonEmpty) localRoutees else allRoutees
    } else allRoutees
  }
}

/**
 * INTERNAL API
 */
@InternalApi
private[akka] final class GroupRouterImpl[T](
    ctx: ActorContext[T],
    serviceKey: ServiceKey[T],
    preferLocalRoutees: Boolean,
    routingLogic: RoutingLogic[T],
    routeesInitiallyEmpty: Boolean)
    extends AbstractBehavior[T](ctx) {

  private var routeesEmpty = routeesInitiallyEmpty

  def onMessage(msg: T): Behavior[T] = msg match {
    case l @ serviceKey.Listing(allRoutees) =>
      context.log.debug("Update from receptionist: [{}]", l)
      val update = GroupRouterHelper.routeesToUpdate(allRoutees, preferLocalRoutees)

      val routees =
        if (update.nonEmpty) update
        else
          // empty listing in a cluster context can mean all nodes with registered services
          // are unreachable, in that case trying the unreachable ones is better than dropping messages
          l.allServiceInstances(serviceKey)
      routeesEmpty = routees.isEmpty
      routingLogic.routeesUpdated(routees)
      this
    case msg: T @unchecked =>
      import akka.actor.typed.scaladsl.adapter._
      if (!routeesEmpty) routingLogic.selectRoutee(msg) ! msg
      else
        context.system.eventStream ! EventStream.Publish(
          Dropped(msg, s"No routees in group router for [$serviceKey]", context.self.toClassic))
      this
  }
}<|MERGE_RESOLUTION|>--- conflicted
+++ resolved
@@ -48,16 +48,8 @@
 
   def withConsistentHashingRouting(virtualNodesFactor: Int, mapping: T => String): GroupRouterBuilder[T] = {
     copy(
-<<<<<<< HEAD
       preferLocalRoutees = false,
-      logicFactory = system =>
-        new RoutingLogics.ConsistentHashingLogic[T](
-          virtualNodesFactor,
-          mapping,
-          system.toClassic.asInstanceOf[ExtendedActorSystem].provider.getDefaultAddress))
-=======
       logicFactory = system => new RoutingLogics.ConsistentHashingLogic[T](virtualNodesFactor, mapping, system.address))
->>>>>>> 052050b1
   }
 }
 
