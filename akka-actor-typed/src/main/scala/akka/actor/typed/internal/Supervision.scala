--- conflicted
+++ resolved
@@ -86,11 +86,7 @@
     } catch handleReceiveException(ctx, target)
   }
 
-<<<<<<< HEAD
-  protected def handleException(@unused ctx: ActorContext[T]): Catcher[Behavior[T]] = {
-=======
-  protected def handleException(ctx: TypedActorContext[T]): Catcher[Behavior[T]] = {
->>>>>>> e5ecd8da
+  protected def handleException(@unused ctx: TypedActorContext[T]): Catcher[Behavior[T]] = {
     case NonFatal(t: Thr) ⇒
       Behavior.failed(t)
   }
@@ -104,13 +100,8 @@
     handleException(ctx)
 }
 
-<<<<<<< HEAD
 private class StopSupervisor[T, Thr <: Throwable: ClassTag](strategy: Stop) extends SimpleSupervisor[T, Thr](strategy) {
-  override def handleException(ctx: ActorContext[T]): Catcher[Behavior[T]] = {
-=======
-private class StopSupervisor[T, Thr <: Throwable: ClassTag](initial: Behavior[T], strategy: Stop) extends SimpleSupervisor[T, Thr](strategy) {
   override def handleException(ctx: TypedActorContext[T]): Catcher[Behavior[T]] = {
->>>>>>> e5ecd8da
     case NonFatal(t: Thr) ⇒
       log(ctx, t)
       Behavior.failed(t)
@@ -152,11 +143,7 @@
     }
   }
 
-<<<<<<< HEAD
   private def restart() = {
-=======
-  private def restart(ctx: TypedActorContext[_], t: Throwable) = {
->>>>>>> e5ecd8da
     val timeLeft = deadlineHasTimeLeft
     val newDeadline = if (deadline.isDefined && timeLeft) deadline else OptionVal.Some(Deadline.now + strategy.withinTimeRange)
     restarts = if (timeLeft) restarts + 1 else 1
