/*
 * Copyright (C) 2019 Lightbend Inc. <https://www.lightbend.com>
 */

package akka.actor.typed.internal.adapter
import akka.actor.typed._
import akka.annotation.InternalApi
import akka.ConfigurationException

/**
 * INTERNAL API
 */
@InternalApi private[typed] object ActorRefFactoryAdapter {
<<<<<<< HEAD
  def spawnAnonymous[T](
      context: akka.actor.ActorRefFactory,
      behavior: Behavior[T],
      props: Props,
      rethrowTypedFailure: Boolean): ActorRef[T] = {
    try {
      ActorRefAdapter(context.actorOf(internal.adapter.PropsAdapter(() => behavior, props, rethrowTypedFailure)))
=======
  def spawnAnonymous[T](context: akka.actor.ActorRefFactory, behavior: Behavior[T], props: Props, rethrowTypedFailure: Boolean): ActorRef[T] = {
    try {
      ActorRefAdapter(
        context.actorOf(internal.adapter.PropsAdapter(() => behavior, props, rethrowTypedFailure)))
>>>>>>> 4af58bd2
    } catch {
      case ex: ConfigurationException if ex.getMessage.startsWith("configuration requested remote deployment") =>
        throw new ConfigurationException("Remote deployment not allowed for typed actors", ex)
    }
  }

  def spawn[T](
      actorRefFactory: akka.actor.ActorRefFactory,
      behavior: Behavior[T],
      name: String,
      props: Props,
      rethrowTypedFailure: Boolean): ActorRef[T] = {
    try {
      ActorRefAdapter(
        actorRefFactory.actorOf(
          internal.adapter.PropsAdapter(() => Behavior.validateAsInitial(behavior), props, rethrowTypedFailure),
          name))
    } catch {
      case ex: ConfigurationException if ex.getMessage.startsWith("configuration requested remote deployment") =>
        throw new ConfigurationException("Remote deployment not allowed for typed actors", ex)
    }
  }

}<|MERGE_RESOLUTION|>--- conflicted
+++ resolved
@@ -11,20 +11,10 @@
  * INTERNAL API
  */
 @InternalApi private[typed] object ActorRefFactoryAdapter {
-<<<<<<< HEAD
-  def spawnAnonymous[T](
-      context: akka.actor.ActorRefFactory,
-      behavior: Behavior[T],
-      props: Props,
-      rethrowTypedFailure: Boolean): ActorRef[T] = {
-    try {
-      ActorRefAdapter(context.actorOf(internal.adapter.PropsAdapter(() => behavior, props, rethrowTypedFailure)))
-=======
   def spawnAnonymous[T](context: akka.actor.ActorRefFactory, behavior: Behavior[T], props: Props, rethrowTypedFailure: Boolean): ActorRef[T] = {
     try {
       ActorRefAdapter(
         context.actorOf(internal.adapter.PropsAdapter(() => behavior, props, rethrowTypedFailure)))
->>>>>>> 4af58bd2
     } catch {
       case ex: ConfigurationException if ex.getMessage.startsWith("configuration requested remote deployment") =>
         throw new ConfigurationException("Remote deployment not allowed for typed actors", ex)
