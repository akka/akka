/*
 * Copyright (C) 2009-2019 Lightbend Inc. <https://www.lightbend.com>
 */

package akka.actor.typed.internal.adapter

import akka.actor.typed.Behavior
import akka.actor.typed.BehaviorInterceptor
import akka.actor.typed.Signal
import akka.actor.typed.TypedActorContext
import akka.actor.typed.scaladsl.AbstractBehavior
import akka.actor.typed.scaladsl.Behaviors
import akka.annotation.InternalApi

/**
 * INTERNAL API
 */
@InternalApi
private[akka] object GuardianStartupBehavior {
  case object Start
}

/**
 * INTERNAL API
 *
 * Messages to the user provided guardian must be deferred while the actor system is starting up. This
 * behavior delays starting the user provided behavior until the Start command is delivered from the actor
 * system, and we know that the bootstrap is completed and the actor context can be accessed.
 */
@InternalApi
private[akka] final class GuardianStartupBehavior[T](val guardianBehavior: Behavior[T]) extends AbstractBehavior[Any] {

  import GuardianStartupBehavior.Start

<<<<<<< HEAD
  private var tempStash: List[T] = Nil
=======
  private val stash = StashBuffer[Any](1000)
>>>>>>> 64fa2979

  override def onMessage(msg: Any): Behavior[Any] =
    msg match {
      case Start =>
        // ctx is not available initially so we cannot use it until here
<<<<<<< HEAD
        Behaviors
          .withStash[T](
            1000,
            stash => {
              tempStash.reverse.foreach(stash.stash)
              tempStash = null
              stash.unstashAll(Behaviors.intercept(() => new GuardianStopInterceptor[T])(guardianBehavior))
            })
          .unsafeCast[Any]
      case other =>
        tempStash = other.asInstanceOf[T] :: tempStash
=======
        Behaviors.setup(ctx =>
          stash
            .unstashAll(ctx, Behaviors.intercept(() => new GuardianStopInterceptor)(guardianBehavior.unsafeCast[Any])))
      case other =>
        stash.stash(other)
>>>>>>> 64fa2979
        this
    }

}

/**
 * INTERNAL API
 *
 * When the user guardian is stopped the ActorSystem is terminated, but to run CoordinatedShutdown
 * as part of that we must intercept when the guardian is stopped and call ActorSystem.terminate()
 * explicitly.
 */
@InternalApi private[akka] final class GuardianStopInterceptor extends BehaviorInterceptor[Any, Any] {
  override def aroundReceive(
      ctx: TypedActorContext[Any],
      msg: Any,
      target: BehaviorInterceptor.ReceiveTarget[Any]): Behavior[Any] = {
    val next = target(ctx, msg)
    interceptStopped(ctx, next)
  }

  override def aroundSignal(
      ctx: TypedActorContext[Any],
      signal: Signal,
      target: BehaviorInterceptor.SignalTarget[Any]): Behavior[Any] = {
    val next = target(ctx, signal)
    interceptStopped(ctx, next)
  }

  private def interceptStopped(ctx: TypedActorContext[Any], next: Behavior[Any]): Behavior[Any] = {
    if (Behavior.isAlive(next))
      next
    else {
      ctx.asScala.system.terminate()
      Behaviors.ignore
    }
  }
}<|MERGE_RESOLUTION|>--- conflicted
+++ resolved
@@ -32,35 +32,19 @@
 
   import GuardianStartupBehavior.Start
 
-<<<<<<< HEAD
-  private var tempStash: List[T] = Nil
-=======
-  private val stash = StashBuffer[Any](1000)
->>>>>>> 64fa2979
+  private var tempStash: List[Any] = Nil
 
   override def onMessage(msg: Any): Behavior[Any] =
     msg match {
       case Start =>
         // ctx is not available initially so we cannot use it until here
-<<<<<<< HEAD
-        Behaviors
-          .withStash[T](
-            1000,
-            stash => {
-              tempStash.reverse.foreach(stash.stash)
-              tempStash = null
-              stash.unstashAll(Behaviors.intercept(() => new GuardianStopInterceptor[T])(guardianBehavior))
-            })
-          .unsafeCast[Any]
+        Behaviors.withStash[Any](1000, stash => {
+          tempStash.reverse.foreach(stash.stash)
+          tempStash = null
+          stash.unstashAll(Behaviors.intercept(() => new GuardianStopInterceptor)(guardianBehavior.unsafeCast[Any]))
+        })
       case other =>
-        tempStash = other.asInstanceOf[T] :: tempStash
-=======
-        Behaviors.setup(ctx =>
-          stash
-            .unstashAll(ctx, Behaviors.intercept(() => new GuardianStopInterceptor)(guardianBehavior.unsafeCast[Any])))
-      case other =>
-        stash.stash(other)
->>>>>>> 64fa2979
+        tempStash = other :: tempStash
         this
     }
 
