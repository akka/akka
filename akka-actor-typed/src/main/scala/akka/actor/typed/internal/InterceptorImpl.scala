/*
 * Copyright (C) 2009-2019 Lightbend Inc. <https://www.lightbend.com>
 */

package akka.actor.typed.internal

import akka.actor.typed

import akka.actor.typed.scaladsl.Behaviors
import akka.actor.typed.LogOptions
import akka.actor.typed._
import akka.annotation.InternalApi
import akka.util.LineNumbers

/**
 * Provides the impl of any behavior that could nest another behavior
 *
 * INTERNAL API
 */
@InternalApi
private[akka] object InterceptorImpl {

<<<<<<< HEAD
  def apply[O, I](interceptor: () => BehaviorInterceptor[O, I], nestedBehavior: Behavior[I]): Behavior[O] = {
    Behavior.DeferredBehavior[O] { ctx =>
      val interceptorBehavior = new InterceptorImpl[O, I](interceptor(), nestedBehavior)
=======
  def apply[O, I](interceptor: BehaviorInterceptor[O, I], nestedBehavior: Behavior[I]): Behavior[O] = {
    BehaviorImpl.DeferredBehavior[O] { ctx =>
      val interceptorBehavior = new InterceptorImpl[O, I](interceptor, nestedBehavior)
>>>>>>> 6e93bef6
      interceptorBehavior.preStart(ctx)
    }
  }
}

/**
 * Provides the impl of any behavior that could nest another behavior
 *
 * INTERNAL API
 */
@InternalApi
private[akka] final class InterceptorImpl[O, I](
    val interceptor: BehaviorInterceptor[O, I],
    val nestedBehavior: Behavior[I])
    extends ExtensibleBehavior[O] {

  import BehaviorInterceptor._

  private val preStartTarget: PreStartTarget[I] = new PreStartTarget[I] {
    override def start(ctx: TypedActorContext[_]): Behavior[I] = {
      Behavior.start[I](nestedBehavior, ctx.asInstanceOf[TypedActorContext[I]])
    }
    override def toString: String = s"PreStartTarget($nestedBehavior)"
  }

  private val receiveTarget: ReceiveTarget[I] = new ReceiveTarget[I] {
    override def apply(ctx: TypedActorContext[_], msg: I): Behavior[I] =
      Behavior.interpretMessage(nestedBehavior, ctx.asInstanceOf[TypedActorContext[I]], msg)

    override def signalRestart(ctx: TypedActorContext[_]): Unit =
      Behavior.interpretSignal(nestedBehavior, ctx.asInstanceOf[TypedActorContext[I]], PreRestart)

    override def toString: String = s"ReceiveTarget($nestedBehavior)"
  }

  private val signalTarget = new SignalTarget[I] {
    override def apply(ctx: TypedActorContext[_], signal: Signal): Behavior[I] =
      Behavior.interpretSignal(nestedBehavior, ctx.asInstanceOf[TypedActorContext[I]], signal)
    override def toString: String = s"SignalTarget($nestedBehavior)"
  }

  // invoked pre-start to start/de-duplicate the initial behavior stack
  def preStart(ctx: typed.TypedActorContext[O]): Behavior[O] = {
    val started = interceptor.aroundStart(ctx, preStartTarget)
    deduplicate(started, ctx)
  }

  def replaceNested(newNested: Behavior[I]): Behavior[O] =
    new InterceptorImpl(interceptor, newNested)

  override def receive(ctx: typed.TypedActorContext[O], msg: O): Behavior[O] = {
    val interceptMessageType = interceptor.interceptMessageType
    val result =
      if (interceptMessageType == null || interceptMessageType.isAssignableFrom(msg.getClass))
        interceptor.aroundReceive(ctx, msg, receiveTarget)
      else
        receiveTarget.apply(ctx, msg.asInstanceOf[I])
    deduplicate(result, ctx)
  }

  override def receiveSignal(ctx: typed.TypedActorContext[O], signal: Signal): Behavior[O] = {
    val interceptedResult = interceptor.aroundSignal(ctx, signal, signalTarget)
    deduplicate(interceptedResult, ctx)
  }

  private def deduplicate(interceptedResult: Behavior[I], ctx: TypedActorContext[O]): Behavior[O] = {
    val started = Behavior.start(interceptedResult, ctx.asInstanceOf[TypedActorContext[I]])
    if (started == BehaviorImpl.UnhandledBehavior || started == BehaviorImpl.SameBehavior || !Behavior.isAlive(started)) {
      started.unsafeCast[O]
    } else {
      // returned behavior could be nested in setups, so we need to start before we deduplicate
      val duplicateInterceptExists = Behavior.existsInStack(started) {
        case i: InterceptorImpl[O, I]
            if interceptor.isSame(i.interceptor.asInstanceOf[BehaviorInterceptor[Any, Any]]) =>
          true
        case _ => false
      }

      if (duplicateInterceptExists) started.unsafeCast[O]
      else new InterceptorImpl[O, I](interceptor, started)
    }
  }

  override def toString(): String = s"Interceptor($interceptor, $nestedBehavior)"
}

/**
 * Fire off any incoming message to another actor before receiving it ourselves.
 *
 * INTERNAL API
 */
@InternalApi
private[akka] final case class MonitorInterceptor[T](actorRef: ActorRef[T]) extends BehaviorInterceptor[T, T] {
  import BehaviorInterceptor._

  override def aroundReceive(ctx: TypedActorContext[T], msg: T, target: ReceiveTarget[T]): Behavior[T] = {
    actorRef ! msg
    target(ctx, msg)
  }

  override def aroundSignal(ctx: TypedActorContext[T], signal: Signal, target: SignalTarget[T]): Behavior[T] = {
    target(ctx, signal)
  }

  // only once to the same actor in the same behavior stack
  override def isSame(other: BehaviorInterceptor[Any, Any]): Boolean = other match {
    case MonitorInterceptor(`actorRef`) => true
    case _                              => false
  }

}

/**
 * Log all messages for this decorated ReceiveTarget[T] to logger before receiving it ourselves.
 *
 * INTERNAL API
 */
@InternalApi
private[akka] final case class LogMessagesInterceptor[T](opts: LogOptions) extends BehaviorInterceptor[T, T] {

  import BehaviorInterceptor._

  override def aroundReceive(ctx: TypedActorContext[T], msg: T, target: ReceiveTarget[T]): Behavior[T] = {
    if (opts.enabled)
      opts.logger.getOrElse(ctx.asScala.log).log(opts.level, "received message {}", msg)
    target(ctx, msg)
  }

  override def aroundSignal(ctx: TypedActorContext[T], signal: Signal, target: SignalTarget[T]): Behavior[T] = {
    if (opts.enabled)
      opts.logger.getOrElse(ctx.asScala.log).log(opts.level, "received signal {}", signal)
    target(ctx, signal)
  }

  // only once in the same behavior stack
  override def isSame(other: BehaviorInterceptor[Any, Any]): Boolean = other match {
    case LogMessagesInterceptor(`opts`) => true
    case _                              => false
  }
}

/**
 * INTERNAL API
 */
@InternalApi
private[akka] object WidenedInterceptor {

  private final val _any2null = (_: Any) => null
  private final def any2null[T] = _any2null.asInstanceOf[Any => T]
}

/**
 * INTERNAL API
 */
@InternalApi
private[akka] final case class WidenedInterceptor[O, I](matcher: PartialFunction[O, I])
    extends BehaviorInterceptor[O, I] {
  import BehaviorInterceptor._
  import WidenedInterceptor._

  override def isSame(other: BehaviorInterceptor[Any, Any]): Boolean = other match {
    // If they use the same pf instance we can allow it, to have one way to workaround defining
    // "recursive" narrowed behaviors.
    case WidenedInterceptor(`matcher`)    => true
    case WidenedInterceptor(otherMatcher) =>
      // there is no safe way to allow this
      throw new IllegalStateException(
        "Widen can only be used one time in the same behavior stack. " +
        s"One defined in ${LineNumbers(matcher)}, and another in ${LineNumbers(otherMatcher)}")
    case _ => false
  }

  def aroundReceive(ctx: TypedActorContext[O], msg: O, target: ReceiveTarget[I]): Behavior[I] = {
    matcher.applyOrElse(msg, any2null) match {
      case null        => Behaviors.unhandled
      case transformed => target(ctx, transformed)
    }
  }

  def aroundSignal(ctx: TypedActorContext[O], signal: Signal, target: SignalTarget[I]): Behavior[I] =
    target(ctx, signal)

  override def toString: String = s"Widen(${LineNumbers(matcher)})"
}<|MERGE_RESOLUTION|>--- conflicted
+++ resolved
@@ -20,15 +20,9 @@
 @InternalApi
 private[akka] object InterceptorImpl {
 
-<<<<<<< HEAD
   def apply[O, I](interceptor: () => BehaviorInterceptor[O, I], nestedBehavior: Behavior[I]): Behavior[O] = {
-    Behavior.DeferredBehavior[O] { ctx =>
+    BehaviorImpl.DeferredBehavior[O] { ctx =>
       val interceptorBehavior = new InterceptorImpl[O, I](interceptor(), nestedBehavior)
-=======
-  def apply[O, I](interceptor: BehaviorInterceptor[O, I], nestedBehavior: Behavior[I]): Behavior[O] = {
-    BehaviorImpl.DeferredBehavior[O] { ctx =>
-      val interceptorBehavior = new InterceptorImpl[O, I](interceptor, nestedBehavior)
->>>>>>> 6e93bef6
       interceptorBehavior.preStart(ctx)
     }
   }
