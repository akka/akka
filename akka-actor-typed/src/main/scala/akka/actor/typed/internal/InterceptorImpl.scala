--- conflicted
+++ resolved
@@ -5,9 +5,7 @@
 package akka.actor.typed.internal
 
 import scala.reflect.ClassTag
-
 import akka.actor.typed
-
 import akka.actor.typed.scaladsl.Behaviors
 import akka.actor.typed.LogOptions
 import akka.actor.typed._
@@ -86,6 +84,11 @@
       else
         receiveTarget.apply(ctx, msg.asInstanceOf[I])
     deduplicate(result, ctx)
+  }
+
+  override def receiveSignal(ctx: typed.TypedActorContext[O], signal: Signal): Behavior[O] = {
+    val interceptedResult = interceptor.aroundSignal(ctx, signal, signalTarget)
+    deduplicate(interceptedResult, ctx)
   }
 
   private def deduplicate(interceptedResult: Behavior[I], ctx: TypedActorContext[O]): Behavior[O] = {
@@ -106,11 +109,6 @@
     }
   }
 
-  override def receiveSignal(ctx: typed.TypedActorContext[O], signal: Signal): Behavior[O] = {
-    val interceptedResult = interceptor.aroundSignal(ctx, signal, signalTarget)
-    deduplicate(interceptedResult, ctx)
-  }
-
   override def toString(): String = s"Interceptor($interceptor, $nestedBehavior)"
 }
 
@@ -156,13 +154,9 @@
 
   import BehaviorInterceptor._
 
-<<<<<<< HEAD
-  val log = LoggerFactory.getLogger(classOf[BehaviorInterceptor[T, T]])
-
-  override def aroundReceive(ctx: TypedActorContext[T], msg: T, target: ReceiveTarget[T]): Behavior[T] = {
-=======
+  val log = LoggerFactory.getLogger(classOf[BehaviorInterceptor[Any, Any]])
+
   override def aroundReceive(ctx: TypedActorContext[Any], msg: Any, target: ReceiveTarget[Any]): Behavior[Any] = {
->>>>>>> 88e6933b
     if (opts.enabled)
       opts.level match {
         case Logging.ErrorLevel   => log.error("received message {}", msg)
