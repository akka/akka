--- conflicted
+++ resolved
@@ -14,16 +14,11 @@
 import akka.annotation.DoNotInherit
 import akka.util.Helpers.Requiring
 import akka.util.Timeout
-<<<<<<< HEAD
-import com.typesafe.config.Config
-import com.typesafe.config.ConfigFactory
-import org.slf4j.Logger
-=======
 import akka.{ Done, actor => untyped }
 import com.typesafe.config.{ Config, ConfigFactory }
+import org.slf4j.Logger
 
 import scala.concurrent.{ ExecutionContextExecutor, Future }
->>>>>>> 88e6933b
 
 /**
  * An ActorSystem is home to a hierarchy of Actors. It is created using
