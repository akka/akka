--- conflicted
+++ resolved
@@ -17,11 +17,7 @@
 import akka.util.Timeout
 import akka.{ Done, actor => untyped }
 import com.typesafe.config.{ Config, ConfigFactory }
-<<<<<<< HEAD
 import org.slf4j.Logger
-
-=======
->>>>>>> a110be8f
 import scala.concurrent.{ ExecutionContextExecutor, Future }
 
 /**
