/**
 * Copyright (C) 2017-2018 Lightbend Inc. <http://www.lightbend.com/>
 */
package akka.actor.typed
package scaladsl

import akka.annotation.{ ApiMayChange, InternalApi }
import akka.actor.typed.internal.{ BehaviorImpl, LoggingBehaviorImpl, Supervisor, TimerSchedulerImpl }

import scala.reflect.ClassTag
import scala.util.control.Exception.Catcher

/**
 * Factories for [[akka.actor.typed.Behavior]].
 */
@ApiMayChange
object Behaviors {

  private val _unitFunction = (_: ActorContext[Any], _: Any) ⇒ ()
  private def unitFunction[T] = _unitFunction.asInstanceOf[((ActorContext[T], Signal) ⇒ Unit)]

  final implicit class BehaviorDecorators[T](val behavior: Behavior[T]) extends AnyVal {
    /**
     * Widen the wrapped Behavior by placing a funnel in front of it: the supplied
     * PartialFunction decides which message to pull in (those that it is defined
     * at) and may transform the incoming message to place them into the wrapped
     * Behavior’s type hierarchy. Signals are not transformed.
     *
     * Example:
     * {{{
     * immutable[String] { (ctx, msg) => println(msg); same }.widen[Number] {
     *   case b: BigDecimal => s"BigDecimal(&dollar;b)"
     *   case i: BigInteger => s"BigInteger(&dollar;i)"
     *   // drop all other kinds of Number
     * }
     * }}}
     */
    def widen[U](matcher: PartialFunction[U, T]): Behavior[U] =
      BehaviorImpl.widened(behavior, matcher)
  }

  /**
   * `setup` is a factory for a behavior. Creation of the behavior instance is deferred until
   * the actor is started, as opposed to [[Behaviors.immutable]] that creates the behavior instance
   * immediately before the actor is running. The `factory` function pass the `ActorContext`
   * as parameter and that can for example be used for spawning child actors.
   *
   * `setup` is typically used as the outer most behavior when spawning an actor, but it
   * can also be returned as the next behavior when processing a message or signal. In that
   * case it will be started immediately after it is returned, i.e. next message will be
   * processed by the started behavior.
   */
  def setup[T](factory: ActorContext[T] ⇒ Behavior[T]): Behavior[T] =
    Behavior.DeferredBehavior(factory)

  /**
   * Factory for creating a [[MutableBehavior]] that typically holds mutable state as
   * instance variables in the concrete [[MutableBehavior]] implementation class.
   *
   * Creation of the behavior instance is deferred, i.e. it is created via the `factory`
   * function. The reason for the deferred creation is to avoid sharing the same instance in
   * multiple actors, and to create a new instance when the actor is restarted.
   *
<<<<<<< HEAD
   * @param factory behavior factory that takes the child actor’s context as argument
=======
   * @param factory
   *          behavior factory that takes the child actor’s context as argument
>>>>>>> cdf36c21
   * @return the deferred behavior
   */
  def mutable[T](factory: ActorContext[T] ⇒ MutableBehavior[T]): Behavior[T] =
    setup(factory)

  /**
   * Mutable behavior can be implemented by extending this class and implement the
   * abstract method [[MutableBehavior#onMessage]] and optionally override
   * [[MutableBehavior#onSignal]].
   *
   * Instances of this behavior should be created via [[Behaviors#Mutable]] and if
   * the [[ActorContext]] is needed it can be passed as a constructor parameter
   * from the factory function.
   *
   * @see [[Behaviors#Mutable]]
   */
  abstract class MutableBehavior[T] extends ExtensibleBehavior[T] {
    @throws(classOf[Exception])
    override final def receiveMessage(ctx: akka.actor.typed.ActorContext[T], msg: T): Behavior[T] =
      onMessage(msg)

    /**
     * Implement this method to process an incoming message and return the next behavior.
     *
     * The returned behavior can in addition to normal behaviors be one of the canned special objects:
     * <ul>
     * <li>returning `stopped` will terminate this Behavior</li>
     * <li>returning `this` or `same` designates to reuse the current Behavior</li>
     * <li>returning `unhandled` keeps the same Behavior and signals that the message was not yet handled</li>
     * </ul>
     *
     */
    @throws(classOf[Exception])
    def onMessage(msg: T): Behavior[T]

    @throws(classOf[Exception])
    override final def receiveSignal(ctx: akka.actor.typed.ActorContext[T], msg: Signal): Behavior[T] =
      onSignal.applyOrElse(msg, { case _ ⇒ Behavior.unhandled }: PartialFunction[Signal, Behavior[T]])

    /**
     * Override this method to process an incoming [[akka.actor.typed.Signal]] and return the next behavior.
     * This means that all lifecycle hooks, ReceiveTimeout, Terminated and Failed messages
     * can initiate a behavior change.
     *
     * The returned behavior can in addition to normal behaviors be one of the canned special objects:
     *
     *  * returning `stopped` will terminate this Behavior
     *  * returning `this` or `same` designates to reuse the current Behavior
     *  * returning `unhandled` keeps the same Behavior and signals that the message was not yet handled
     *
     * By default, partial function is empty and does not handle any signals.
     */
    @throws(classOf[Exception])
    def onSignal: PartialFunction[Signal, Behavior[T]] = PartialFunction.empty
  }

  /**
   * Return this behavior from message processing in order to advise the
   * system to reuse the previous behavior. This is provided in order to
   * avoid the allocation overhead of recreating the current behavior where
   * that is not necessary.
   */
  def same[T]: Behavior[T] = Behavior.same

  /**
   * Return this behavior from message processing in order to advise the
   * system to reuse the previous behavior, including the hint that the
   * message has not been handled. This hint may be used by composite
   * behaviors that delegate (partial) handling to other behaviors.
   */
  def unhandled[T]: Behavior[T] = Behavior.unhandled

  /**
   * Return this behavior from message processing to signal that this actor
   * shall terminate voluntarily. If this actor has created child actors then
   * these will be stopped as part of the shutdown procedure.
   *
   * The PostStop signal that results from stopping this actor will be passed to the
   * current behavior. All other messages and signals will effectively be
   * ignored.
   */
  def stopped[T]: Behavior[T] = Behavior.stopped

  /**
   * Return this behavior from message processing to signal that this actor
   * shall terminate voluntarily. If this actor has created child actors then
   * these will be stopped as part of the shutdown procedure.
   *
   * The PostStop signal that results from stopping this actor will be passed to the
   * given `postStop` behavior. All other messages and signals will effectively be
   * ignored.
   */
  def stopped[T](postStop: Behavior[T]): Behavior[T] = Behavior.stopped(postStop)

  /**
   * A behavior that treats every incoming message as unhandled.
   */
  def empty[T]: Behavior[T] = Behavior.empty

  /**
   * A behavior that ignores every incoming message and returns “same”.
   */
  def ignore[T]: Behavior[T] = Behavior.ignore

  /**
   * Construct an actor behavior that can react to both incoming messages and
   * lifecycle signals. After spawning this actor from another actor (or as the
   * guardian of an [[akka.actor.typed.ActorSystem]]) it will be executed within an
   * [[ActorContext]] that allows access to the system, spawning and watching
   * other actors, etc.
   *
   * This constructor is called immutable because the behavior instance does not
   * need and in fact should not use (close over) mutable variables, but instead
   * return a potentially different behavior encapsulating any state changes.
   */
  def immutable[T](onMessage: (ActorContext[T], T) ⇒ Behavior[T]): Immutable[T] =
    new Immutable(onMessage)

  final class Immutable[T](onMessage: (ActorContext[T], T) ⇒ Behavior[T])
    extends BehaviorImpl.ImmutableBehavior[T](onMessage) {

    def onSignal(onSignal: PartialFunction[(ActorContext[T], Signal), Behavior[T]]): Behavior[T] =
      new BehaviorImpl.ImmutableBehavior(onMessage, onSignal)
  }

  /**
   * Construct an immutable actor behavior from a partial message handler which treats undefined messages as unhandled.
   */
  def immutablePartial[T](onMessage: PartialFunction[(ActorContext[T], T), Behavior[T]]): Immutable[T] =
    Behaviors.immutable[T] { (ctx, t) ⇒ onMessage.applyOrElse((ctx, t), (_: (ActorContext[T], T)) ⇒ Behaviors.unhandled[T]) }

  /**
   * Construct an actor behavior that can react to lifecycle signals only.
   */
  def onSignal[T](handler: PartialFunction[(ActorContext[T], Signal), Behavior[T]]): Behavior[T] =
    immutable[T]((_, _) ⇒ same).onSignal(handler)

  /**
   * This type of Behavior wraps another Behavior while allowing you to perform
   * some action upon each received message or signal. It is most commonly used
   * for logging or tracing what a certain Actor does.
   */
  def tap[T](
    onMessage: (ActorContext[T], T) ⇒ _,
    onSignal:  (ActorContext[T], Signal) ⇒ _, // FIXME use partial function here also?
    behavior:  Behavior[T]): Behavior[T] =
    BehaviorImpl.tap(onMessage, onSignal, behavior)

  /**
   * Behavior decorator that copies all received message to the designated
   * monitor [[akka.actor.typed.ActorRef]] before invoking the wrapped behavior. The
   * wrapped behavior can evolve (i.e. return different behavior) without needing to be
   * wrapped in a `monitor` call again.
   */
  def monitor[T](monitor: ActorRef[T], behavior: Behavior[T]): Behavior[T] =
    tap((_, msg) ⇒ monitor ! msg, unitFunction, behavior)

  /**
   * Wrap the given behavior with the given [[SupervisorStrategy]] for
   * the given exception.
   * Exceptions that are not subtypes of `Thr` will not be
   * caught and thus lead to the termination of the actor.
   *
   * It is possible to specify different supervisor strategies, such as restart,
   * resume, backoff.
   *
   * Note that only [[scala.util.control.NonFatal]] throwables will trigger the supervision strategy.
   *
   * Example:
   * {{{
   * val dbConnector: Behavior[DbCommand] = ...
   *
   * val dbRestarts =
   *    Actor.supervise(dbConnector)
   *      .onFailure(SupervisorStrategy.restart) // handle all NonFatal exceptions
   *
   * val dbSpecificResumes =
   *    Actor.supervise(dbConnector)
   *      .onFailure[IndexOutOfBoundsException](SupervisorStrategy.resume) // resume for IndexOutOfBoundsException exceptions
   * }}}
   */
  def supervise[T](wrapped: Behavior[T]): Supervise[T] =
    new Supervise[T](wrapped)

  private final val NothingClassTag = ClassTag(classOf[Nothing])
  private final val ThrowableClassTag = ClassTag(classOf[Throwable])
  final class Supervise[T] private[akka] (val wrapped: Behavior[T]) extends AnyVal {
    /** Specify the [[SupervisorStrategy]] to be invoked when the wrapped behavior throws. */
    def onFailure[Thr <: Throwable: ClassTag](strategy: SupervisorStrategy): Behavior[T] = {
      val tag = implicitly[ClassTag[Thr]]
      val effectiveTag = if (tag == NothingClassTag) ThrowableClassTag else tag
      Supervisor(Behavior.validateAsInitial(wrapped), strategy)(effectiveTag)
    }
  }

  /**
   * Support for scheduled `self` messages in an actor.
   * It takes care of the lifecycle of the timers such as cancelling them when the actor
   * is restarted or stopped.
   * @see [[TimerScheduler]]
   */
  def withTimers[T](factory: TimerScheduler[T] ⇒ Behavior[T]): Behavior[T] =
    TimerSchedulerImpl.withTimers(factory)

  /**
   * Provide a MDC ("Mapped Diagnostic Context") for logging from the actor.
   *
   * @param mdcForMessage Is invoked before each message to setup MDC which is then attachd to each logging statement
   *                      done for that message through the [[ActorContext.log]]. After the message has been processed
   *                      the MDC is cleared.
   * @param behavior The behavior that this should be applied to.
   */
  def withMdc[T: ClassTag](
    mdcForMessage: T ⇒ Map[String, Any],
    behavior:      Behavior[T]): Behavior[T] =
    LoggingBehaviorImpl.withMdc(mdcForMessage, behavior)

  // TODO
  // final case class Selective[T](timeout: FiniteDuration, selector: PartialFunction[T, Behavior[T]], onTimeout: () ⇒ Behavior[T])

}<|MERGE_RESOLUTION|>--- conflicted
+++ resolved
@@ -61,12 +61,7 @@
    * function. The reason for the deferred creation is to avoid sharing the same instance in
    * multiple actors, and to create a new instance when the actor is restarted.
    *
-<<<<<<< HEAD
    * @param factory behavior factory that takes the child actor’s context as argument
-=======
-   * @param factory
-   *          behavior factory that takes the child actor’s context as argument
->>>>>>> cdf36c21
    * @return the deferred behavior
    */
   def mutable[T](factory: ActorContext[T] ⇒ MutableBehavior[T]): Behavior[T] =
