--- conflicted
+++ resolved
@@ -48,12 +48,7 @@
       ActorRefFactoryAdapter.spawnAnonymous(
         sys,
         Behaviors.supervise(behavior).onFailure(SupervisorStrategy.stop),
-<<<<<<< HEAD
-        props,
-        rethrowTypedFailure = false)
-=======
         props, rethrowTypedFailure = false)
->>>>>>> 4af58bd2
     }
 
     /**
@@ -63,16 +58,7 @@
      *  Behaviors.supervise.
      */
     def spawn[T](behavior: Behavior[T], name: String, props: Props = Props.empty): ActorRef[T] = {
-<<<<<<< HEAD
-      ActorRefFactoryAdapter.spawn(
-        sys,
-        Behaviors.supervise(behavior).onFailure(SupervisorStrategy.stop),
-        name,
-        props,
-        rethrowTypedFailure = false)
-=======
       ActorRefFactoryAdapter.spawn(sys, Behaviors.supervise(behavior).onFailure(SupervisorStrategy.stop), name, props, rethrowTypedFailure = false)
->>>>>>> 4af58bd2
     }
 
     def toTyped: ActorSystem[Nothing] = AdapterExtension(sys).adapter
@@ -110,12 +96,7 @@
       ActorRefFactoryAdapter.spawnAnonymous(
         ctx,
         Behaviors.supervise(behavior).onFailure(SupervisorStrategy.stop),
-<<<<<<< HEAD
-        props,
-        rethrowTypedFailure = false)
-=======
         props, rethrowTypedFailure = false)
->>>>>>> 4af58bd2
 
     /**
      *  Spawn the given behavior as a child of the user actor in an untyped ActorContext.
@@ -124,16 +105,7 @@
      *  Behaviors.supervise.
      */
     def spawn[T](behavior: Behavior[T], name: String, props: Props = Props.empty): ActorRef[T] =
-<<<<<<< HEAD
-      ActorRefFactoryAdapter.spawn(
-        ctx,
-        Behaviors.supervise(behavior).onFailure(SupervisorStrategy.stop),
-        name,
-        props,
-        rethrowTypedFailure = false)
-=======
       ActorRefFactoryAdapter.spawn(ctx, Behaviors.supervise(behavior).onFailure(SupervisorStrategy.stop), name, props, rethrowTypedFailure = false)
->>>>>>> 4af58bd2
 
     def watch[U](other: ActorRef[U]): Unit = ctx.watch(ActorRefAdapter.toUntyped(other))
     def unwatch[U](other: ActorRef[U]): Unit = ctx.unwatch(ActorRefAdapter.toUntyped(other))
